#!/bin/sh
#
# FFmpeg configure script
#
# Copyright (c) 2000-2002 Fabrice Bellard
# Copyright (c) 2005-2008 Diego Biurrun
# Copyright (c) 2005-2008 Mans Rullgard
#

# Prevent locale nonsense from breaking basic text processing.
LC_ALL=C
export LC_ALL

# make sure we are running under a compatible shell
# try to make this part work with most shells

try_exec(){
    echo "Trying shell $1"
    type "$1" > /dev/null 2>&1 && exec "$@"
}

unset foo
(: ${foo%%bar}) 2> /dev/null
E1="$?"

(: ${foo?}) 2> /dev/null
E2="$?"

if test "$E1" != 0 || test "$E2" = 0; then
    echo "Broken shell detected.  Trying alternatives."
    export FF_CONF_EXEC
    if test "0$FF_CONF_EXEC" -lt 1; then
        FF_CONF_EXEC=1
        try_exec bash "$0" "$@"
    fi
    if test "0$FF_CONF_EXEC" -lt 2; then
        FF_CONF_EXEC=2
        try_exec ksh "$0" "$@"
    fi
    if test "0$FF_CONF_EXEC" -lt 3; then
        FF_CONF_EXEC=3
        try_exec /usr/xpg4/bin/sh "$0" "$@"
    fi
    echo "No compatible shell script interpreter found."
    echo "This configure script requires a POSIX-compatible shell"
    echo "such as bash or ksh."
    echo "THIS IS NOT A BUG IN FFMPEG, DO NOT REPORT IT AS SUCH."
    echo "Instead, install a working POSIX-compatible shell."
    echo "Disabling this configure test will create a broken FFmpeg."
    if test "$BASH_VERSION" = '2.04.0(1)-release'; then
        echo "This bash version ($BASH_VERSION) is broken on your platform."
        echo "Upgrade to a later version if available."
    fi
    exit 1
fi

test -d /usr/xpg4/bin && PATH=/usr/xpg4/bin:$PATH

show_help(){
    cat <<EOF
Usage: configure [options]
Options: [defaults in brackets after descriptions]

Help options:
  --help                   print this message
  --list-decoders          show all available decoders
  --list-encoders          show all available encoders
  --list-hwaccels          show all available hardware accelerators
  --list-demuxers          show all available demuxers
  --list-muxers            show all available muxers
  --list-parsers           show all available parsers
  --list-protocols         show all available protocols
  --list-bsfs              show all available bitstream filters
  --list-indevs            show all available input devices
  --list-outdevs           show all available output devices
  --list-filters           show all available filters

Standard options:
  --logfile=FILE           log tests and output to FILE [config.log]
  --disable-logging        do not log configure debug information
  --fatal-warnings         fail if any configure warning is generated
  --prefix=PREFIX          install in PREFIX [$prefix]
  --bindir=DIR             install binaries in DIR [PREFIX/bin]
  --datadir=DIR            install data files in DIR [PREFIX/share/ffmpeg]
  --docdir=DIR             install documentation in DIR [PREFIX/share/doc/ffmpeg]
  --libdir=DIR             install libs in DIR [PREFIX/lib]
  --shlibdir=DIR           install shared libs in DIR [LIBDIR]
  --incdir=DIR             install includes in DIR [PREFIX/include]
  --mandir=DIR             install man page in DIR [PREFIX/share/man]
  --pkgconfigdir=DIR       install pkg-config files in DIR [LIBDIR/pkgconfig]
  --enable-rpath           use rpath to allow installing libraries in paths
                           not part of the dynamic linker search path
                           use rpath when linking programs [USE WITH CARE]
  --install-name-dir=DIR   Darwin directory name for installed targets

Licensing options:
  --enable-gpl             allow use of GPL code, the resulting libs
                           and binaries will be under GPL [no]
  --enable-version3        upgrade (L)GPL to version 3 [no]
  --enable-nonfree         allow use of nonfree code, the resulting libs
                           and binaries will be unredistributable [no]

Configuration options:
  --disable-static         do not build static libraries [no]
  --enable-shared          build shared libraries [no]
  --enable-small           optimize for size instead of speed
  --disable-runtime-cpudetect disable detecting cpu capabilities at runtime (smaller binary)
  --enable-gray            enable full grayscale support (slower color)
  --disable-swscale-alpha  disable alpha channel support in swscale
  --disable-all            disable building components, libraries and programs
  --enable-incompatible-libav-abi enable incompatible Libav fork ABI [no]
  --enable-raise-major     increase major version numbers in sonames [no]

Program options:
  --disable-programs       do not build command line programs
  --disable-ffmpeg         disable ffmpeg build
  --disable-ffplay         disable ffplay build
  --disable-ffprobe        disable ffprobe build
  --disable-ffserver       disable ffserver build

Documentation options:
  --disable-doc            do not build documentation
  --disable-htmlpages      do not build HTML documentation pages
  --disable-manpages       do not build man documentation pages
  --disable-podpages       do not build POD documentation pages
  --disable-txtpages       do not build text documentation pages

Component options:
  --disable-avdevice       disable libavdevice build
  --disable-avcodec        disable libavcodec build
  --disable-avformat       disable libavformat build
  --disable-swresample     disable libswresample build
  --disable-swscale        disable libswscale build
  --disable-postproc       disable libpostproc build
  --disable-avfilter       disable libavfilter build
  --enable-avresample      enable libavresample build [no]
  --disable-pthreads       disable pthreads [autodetect]
  --disable-w32threads     disable Win32 threads [autodetect]
  --disable-os2threads     disable OS/2 threads [autodetect]
  --disable-network        disable network support [no]
  --disable-dct            disable DCT code
  --disable-dwt            disable DWT code
  --disable-error-resilience disable error resilience code
  --disable-lsp            disable LSP code
  --disable-lzo            disable LZO decoder code
  --disable-mdct           disable MDCT code
  --disable-rdft           disable RDFT code
  --disable-fft            disable FFT code
  --disable-faan           disable floating point AAN (I)DCT code
  --disable-pixelutils     disable pixel utils in libavutil

Hardware accelerators:
  --disable-d3d11va        disable D3D11VA code [autodetect]
  --disable-dxva2          disable DXVA2 code [autodetect]
  --disable-vaapi          disable VAAPI code [autodetect]
  --disable-vda            disable VDA code [autodetect]
  --disable-vdpau          disable VDPAU code [autodetect]

Hardware-accelerated decoding/encoding:
  --enable-cuda            enable dynamically linked CUDA [no]
  --enable-cuvid           enable CUVID support [autodetect]
  --enable-libmfx          enable HW acceleration through libmfx
  --enable-mmal            enable decoding via MMAL [no]
  --enable-nvenc           enable NVIDIA NVENC support [no]
  --enable-omx             enable encoding via OpenMAX IL [no]
  --enable-omx-rpi         enable encoding via OpenMAX IL for Raspberry Pi [no]

Individual component options:
  --disable-everything     disable all components listed below
  --disable-encoder=NAME   disable encoder NAME
  --enable-encoder=NAME    enable encoder NAME
  --disable-encoders       disable all encoders
  --disable-decoder=NAME   disable decoder NAME
  --enable-decoder=NAME    enable decoder NAME
  --disable-decoders       disable all decoders
  --disable-hwaccel=NAME   disable hwaccel NAME
  --enable-hwaccel=NAME    enable hwaccel NAME
  --disable-hwaccels       disable all hwaccels
  --disable-muxer=NAME     disable muxer NAME
  --enable-muxer=NAME      enable muxer NAME
  --disable-muxers         disable all muxers
  --disable-demuxer=NAME   disable demuxer NAME
  --enable-demuxer=NAME    enable demuxer NAME
  --disable-demuxers       disable all demuxers
  --enable-parser=NAME     enable parser NAME
  --disable-parser=NAME    disable parser NAME
  --disable-parsers        disable all parsers
  --enable-bsf=NAME        enable bitstream filter NAME
  --disable-bsf=NAME       disable bitstream filter NAME
  --disable-bsfs           disable all bitstream filters
  --enable-protocol=NAME   enable protocol NAME
  --disable-protocol=NAME  disable protocol NAME
  --disable-protocols      disable all protocols
  --enable-indev=NAME      enable input device NAME
  --disable-indev=NAME     disable input device NAME
  --disable-indevs         disable input devices
  --enable-outdev=NAME     enable output device NAME
  --disable-outdev=NAME    disable output device NAME
  --disable-outdevs        disable output devices
  --disable-devices        disable all devices
  --enable-filter=NAME     enable filter NAME
  --disable-filter=NAME    disable filter NAME
  --disable-filters        disable all filters

External library support:
<<<<<<< HEAD
  --disable-audiotoolbox   enable AudioToolbox decoders and encoders [autodetect]
  --enable-avisynth        enable reading of AviSynth script files [no]
  --disable-bzlib          disable bzlib [autodetect]
  --enable-chromaprint     enable audio fingerprinting with chromaprint [no]
  --enable-frei0r          enable frei0r video filtering [no]
  --enable-gcrypt          enable gcrypt, needed for rtmp(t)e support
                           if openssl, librtmp or gmp is not used [no]
  --enable-gmp             enable gmp, needed for rtmp(t)e support
                           if openssl or librtmp is not used [no]
  --enable-gnutls          enable gnutls, needed for https support
                           if openssl is not used [no]
  --disable-iconv          disable iconv [autodetect]
  --enable-jni             enable JNI support [no]
  --enable-ladspa          enable LADSPA audio filtering [no]
  --enable-libass          enable libass subtitles rendering,
                           needed for subtitles and ass filter [no]
  --enable-libbluray       enable BluRay reading using libbluray [no]
  --enable-libbs2b         enable bs2b DSP library [no]
  --enable-libcaca         enable textual display using libcaca [no]
  --enable-libcelt         enable CELT decoding via libcelt [no]
  --enable-libcdio         enable audio CD grabbing with libcdio [no]
  --enable-libdc1394       enable IIDC-1394 grabbing using libdc1394
                           and libraw1394 [no]
  --enable-libebur128      enable libebur128 for EBU R128 measurement,
                           needed for loudnorm filter [no]
  --enable-libfaac         enable AAC encoding via libfaac [no]
  --enable-libfdk-aac      enable AAC de/encoding via libfdk-aac [no]
  --enable-libflite        enable flite (voice synthesis) support via libflite [no]
  --enable-libfontconfig   enable libfontconfig, useful for drawtext filter [no]
  --enable-libfreetype     enable libfreetype, needed for drawtext filter [no]
  --enable-libfribidi      enable libfribidi, improves drawtext filter [no]
  --enable-libgme          enable Game Music Emu via libgme [no]
  --enable-libgsm          enable GSM de/encoding via libgsm [no]
  --enable-libiec61883     enable iec61883 via libiec61883 [no]
  --enable-libilbc         enable iLBC de/encoding via libilbc [no]
  --enable-libkvazaar      enable HEVC encoding via libkvazaar [no]
  --enable-libmodplug      enable ModPlug via libmodplug [no]
  --enable-libmp3lame      enable MP3 encoding via libmp3lame [no]
  --enable-libnut          enable NUT (de)muxing via libnut,
                           native (de)muxer exists [no]
  --enable-libnpp          enable NVIDIA Performance Primitives-based code [no]
  --enable-libopencore-amrnb enable AMR-NB de/encoding via libopencore-amrnb [no]
  --enable-libopencore-amrwb enable AMR-WB decoding via libopencore-amrwb [no]
  --enable-libopencv       enable video filtering via libopencv [no]
  --enable-libopenh264     enable H.264 encoding via OpenH264 [no]
  --enable-libopenjpeg     enable JPEG 2000 de/encoding via OpenJPEG [no]
  --enable-libopus         enable Opus de/encoding via libopus [no]
  --enable-libpulse        enable Pulseaudio input via libpulse [no]
  --enable-librubberband   enable rubberband needed for rubberband filter [no]
  --enable-librtmp         enable RTMP[E] support via librtmp [no]
  --enable-libschroedinger enable Dirac de/encoding via libschroedinger [no]
  --enable-libshine        enable fixed-point MP3 encoding via libshine [no]
  --enable-libsmbclient    enable Samba protocol via libsmbclient [no]
  --enable-libsnappy       enable Snappy compression, needed for hap encoding [no]
  --enable-libsoxr         enable Include libsoxr resampling [no]
  --enable-libspeex        enable Speex de/encoding via libspeex [no]
  --enable-libssh          enable SFTP protocol via libssh [no]
  --enable-libtesseract    enable Tesseract, needed for ocr filter [no]
  --enable-libtheora       enable Theora encoding via libtheora [no]
  --enable-libtwolame      enable MP2 encoding via libtwolame [no]
  --enable-libv4l2         enable libv4l2/v4l-utils [no]
  --enable-libvidstab      enable video stabilization using vid.stab [no]
  --enable-libvo-amrwbenc  enable AMR-WB encoding via libvo-amrwbenc [no]
  --enable-libvorbis       enable Vorbis en/decoding via libvorbis,
                           native implementation exists [no]
  --enable-libvpx          enable VP8 and VP9 de/encoding via libvpx [no]
  --enable-libwavpack      enable wavpack encoding via libwavpack [no]
  --enable-libwebp         enable WebP encoding via libwebp [no]
  --enable-libx264         enable H.264 encoding via x264 [no]
  --enable-libx265         enable HEVC encoding via x265 [no]
  --enable-libxavs         enable AVS encoding via xavs [no]
  --enable-libxcb          enable X11 grabbing using XCB [autodetect]
  --enable-libxcb-shm      enable X11 grabbing shm communication [autodetect]
  --enable-libxcb-xfixes   enable X11 grabbing mouse rendering [autodetect]
  --enable-libxcb-shape    enable X11 grabbing shape rendering [autodetect]
  --enable-libxvid         enable Xvid encoding via xvidcore,
                           native MPEG-4/Xvid encoder exists [no]
  --enable-libzimg         enable z.lib, needed for zscale filter [no]
  --enable-libzmq          enable message passing via libzmq [no]
  --enable-libzvbi         enable teletext support via libzvbi [no]
  --disable-lzma           disable lzma [autodetect]
  --enable-decklink        enable Blackmagic DeckLink I/O support [no]
  --enable-mediacodec      enable Android MediaCodec support [no]
  --enable-netcdf          enable NetCDF, needed for sofalizer filter [no]
  --enable-openal          enable OpenAL 1.1 capture support [no]
  --enable-opencl          enable OpenCL code
  --enable-opengl          enable OpenGL rendering [no]
  --enable-openssl         enable openssl, needed for https support
                           if gnutls is not used [no]
  --disable-schannel       disable SChannel SSP, needed for TLS support on
                           Windows if openssl and gnutls are not used [autodetect]
  --disable-sdl            disable sdl [autodetect]
  --disable-securetransport disable Secure Transport, needed for TLS support
                           on OSX if openssl and gnutls are not used [autodetect]
  --disable-videotoolbox   disable VideoToolbox code [autodetect]
  --enable-x11grab         enable X11 grabbing (legacy) [no]
  --disable-xlib           disable xlib [autodetect]
  --disable-zlib           disable zlib [autodetect]
=======

  Using any of the following switches will allow Libav to link to the
  corresponding external library. All the components depending on that library
  will become enabled, if all their other dependencies are met and they are not
  explicitly disabled. E.g. --enable-libwavpack will enable linking to
  libwavpack and allow the libwavpack encoder to be built, unless it is
  specifically disabled with --disable-encoder=libwavpack.

  Note that only the system libraries are auto-detected. All the other external
  libraries must be explicitly enabled.

  Also note that the following help text describes the purpose of the libraries
  themselves, not all their features will necessarily be usable by Libav.

  --enable-avisynth          video frameserver
  --enable-bzlib             bzip2 compression [autodetect]
  --enable-frei0r            video filtering plugins
  --enable-gnutls            crypto
  --enable-libbs2b           Bauer stereophonic-to-binaural DSP
  --enable-libcdio           audio CD input
  --enable-libdc1394         IEEE 1394/Firewire camera input
  --enable-libdcadec         DCA audio decoding
  --enable-libfaac           AAC audio encoding
  --enable-libfdk-aac        AAC audio encoding/decoding
  --enable-libfontconfig     font configuration and management
  --enable-libfreetype       font rendering
  --enable-libgsm            GSM audio encoding/decoding
  --enable-libilbc           ILBC audio encoding/decoding
  --enable-libkvazaar        HEVC video encoding
  --enable-libmp3lame        MP3 audio encoding
  --enable-libnpp            CUDA processing
  --enable-libopencore-amrnb AMR-NB audio encoding/decoding
  --enable-libopencore-amrwb AMR-WB audio decoding
  --enable-libopencv         computer vision
  --enable-libopenh264       H.264 video encoding/decoding
  --enable-libopenjpeg       JPEG 2000 image encoding/decoding
  --enable-libopus           Opus audio encoding/decoding
  --enable-libpulse          Pulseaudio sound server
  --enable-librtmp           RTMP streaming
  --enable-libschroedinger   Dirac video encoding/decoding
  --enable-libsnappy         snappy compression
  --enable-libspeex          Speex audio encoding/decoding
  --enable-libtheora         Theora video encoding/decoding
  --enable-libtwolame        MP2 audio encoding
  --enable-libvo-aacenc      AAC audio encoding
  --enable-libvo-amrwbenc    AMR-WB audio encoding
  --enable-libvorbis         Vorbis audio encoding/decoding
  --enable-libvpx            VP* video encoding/decoding
  --enable-libwavpack        Wavpack audio encoding/decoding
  --enable-libwebp           WebP image encoding/decoding
  --enable-libx264           H.264 video encoding
  --enable-libx265           HEVC video encoding
  --enable-libxavs           Chinese AVS video encoding
  --enable-libxcb            X window system protocol communication
  --enable-libxcb-shm        X11 shm communication [auto]
  --enable-libxcb-xfixes     X11 mouse rendering [auto]
  --enable-libxvid           MPEG-4 ASP video encoding
  --enable-openssl           crypto
  --enable-x11grab           X11 grabbing through xlib (legacy, use xcb instead)
  --enable-zlib              compression [autodetect]
>>>>>>> 5e220344

Toolchain options:
  --arch=ARCH              select architecture [$arch]
  --cpu=CPU                select the minimum required CPU (affects
                           instruction selection, may crash on older CPUs)
  --cross-prefix=PREFIX    use PREFIX for compilation tools [$cross_prefix]
  --progs-suffix=SUFFIX    program name suffix []
  --enable-cross-compile   assume a cross-compiler is used
  --sysroot=PATH           root of cross-build tree
  --sysinclude=PATH        location of cross-build system headers
  --target-os=OS           compiler targets OS [$target_os]
  --target-exec=CMD        command to run executables on target
  --target-path=DIR        path to view of build directory on target
  --target-samples=DIR     path to samples directory on target
  --tempprefix=PATH        force fixed dir/prefix instead of mktemp for checks
  --toolchain=NAME         set tool defaults according to NAME
  --nm=NM                  use nm tool NM [$nm_default]
  --ar=AR                  use archive tool AR [$ar_default]
  --as=AS                  use assembler AS [$as_default]
  --ln_s=LN_S              use symbolic link tool LN_S [$ln_s_default]
  --strip=STRIP            use strip tool STRIP [$strip_default]
  --windres=WINDRES        use windows resource compiler WINDRES [$windres_default]
  --yasmexe=EXE            use yasm-compatible assembler EXE [$yasmexe_default]
  --cc=CC                  use C compiler CC [$cc_default]
  --cxx=CXX                use C compiler CXX [$cxx_default]
  --objcc=OCC              use ObjC compiler OCC [$cc_default]
  --dep-cc=DEPCC           use dependency generator DEPCC [$cc_default]
  --ld=LD                  use linker LD [$ld_default]
  --pkg-config=PKGCONFIG   use pkg-config tool PKGCONFIG [$pkg_config_default]
  --pkg-config-flags=FLAGS pass additional flags to pkgconf []
  --ranlib=RANLIB          use ranlib RANLIB [$ranlib_default]
  --doxygen=DOXYGEN        use DOXYGEN to generate API doc [$doxygen_default]
  --host-cc=HOSTCC         use host C compiler HOSTCC
  --host-cflags=HCFLAGS    use HCFLAGS when compiling for host
  --host-cppflags=HCPPFLAGS use HCPPFLAGS when compiling for host
  --host-ld=HOSTLD         use host linker HOSTLD
  --host-ldflags=HLDFLAGS  use HLDFLAGS when linking for host
  --host-libs=HLIBS        use libs HLIBS when linking for host
  --host-os=OS             compiler host OS [$target_os]
  --extra-cflags=ECFLAGS   add ECFLAGS to CFLAGS [$CFLAGS]
  --extra-cxxflags=ECFLAGS add ECFLAGS to CXXFLAGS [$CXXFLAGS]
  --extra-objcflags=FLAGS  add FLAGS to OBJCFLAGS [$CFLAGS]
  --extra-ldflags=ELDFLAGS add ELDFLAGS to LDFLAGS [$LDFLAGS]
  --extra-ldexeflags=ELDFLAGS add ELDFLAGS to LDEXEFLAGS [$LDEXEFLAGS]
  --extra-ldlibflags=ELDFLAGS add ELDFLAGS to LDLIBFLAGS [$LDLIBFLAGS]
  --extra-libs=ELIBS       add ELIBS [$ELIBS]
  --extra-version=STRING   version string suffix []
  --optflags=OPTFLAGS      override optimization-related compiler flags
  --build-suffix=SUFFIX    library name suffix []
  --enable-pic             build position-independent code
  --enable-thumb           compile for Thumb instruction set
  --enable-lto             use link-time optimization
  --env="ENV=override"     override the environment variables

Advanced options (experts only):
  --malloc-prefix=PREFIX   prefix malloc and related names with PREFIX
  --custom-allocator=NAME  use a supported custom allocator
  --disable-symver         disable symbol versioning
  --enable-hardcoded-tables use hardcoded tables instead of runtime generation
  --disable-safe-bitstream-reader
                           disable buffer boundary checking in bitreaders
                           (faster, but may crash)
  --enable-memalign-hack   emulate memalign, interferes with memory debuggers
  --sws-max-filter-size=N  the max filter size swscale uses [$sws_max_filter_size_default]

Optimization options (experts only):
  --disable-asm            disable all assembly optimizations
  --disable-altivec        disable AltiVec optimizations
  --disable-vsx            disable VSX optimizations
  --disable-power8         disable POWER8 optimizations
  --disable-amd3dnow       disable 3DNow! optimizations
  --disable-amd3dnowext    disable 3DNow! extended optimizations
  --disable-mmx            disable MMX optimizations
  --disable-mmxext         disable MMXEXT optimizations
  --disable-sse            disable SSE optimizations
  --disable-sse2           disable SSE2 optimizations
  --disable-sse3           disable SSE3 optimizations
  --disable-ssse3          disable SSSE3 optimizations
  --disable-sse4           disable SSE4 optimizations
  --disable-sse42          disable SSE4.2 optimizations
  --disable-avx            disable AVX optimizations
  --disable-xop            disable XOP optimizations
  --disable-fma3           disable FMA3 optimizations
  --disable-fma4           disable FMA4 optimizations
  --disable-avx2           disable AVX2 optimizations
  --disable-aesni          disable AESNI optimizations
  --disable-armv5te        disable armv5te optimizations
  --disable-armv6          disable armv6 optimizations
  --disable-armv6t2        disable armv6t2 optimizations
  --disable-vfp            disable VFP optimizations
  --disable-neon           disable NEON optimizations
  --disable-inline-asm     disable use of inline assembly
  --disable-yasm           disable use of nasm/yasm assembly
  --disable-mipsdsp        disable MIPS DSP ASE R1 optimizations
  --disable-mipsdspr2      disable MIPS DSP ASE R2 optimizations
  --disable-msa            disable MSA optimizations
  --disable-mipsfpu        disable floating point MIPS optimizations
  --disable-mmi            disable Loongson SIMD optimizations
  --disable-fast-unaligned consider unaligned accesses slow

Developer options (useful when working on FFmpeg itself):
  --disable-debug          disable debugging symbols
  --enable-debug=LEVEL     set the debug level [$debuglevel]
  --disable-optimizations  disable compiler optimizations
  --enable-extra-warnings  enable more compiler warnings
  --disable-stripping      disable stripping of executables and shared libraries
  --assert-level=level     0(default), 1 or 2, amount of assertion testing,
                           2 causes a slowdown at runtime.
  --enable-memory-poisoning fill heap uninitialized allocated space with arbitrary data
  --valgrind=VALGRIND      run "make fate" tests through valgrind to detect memory
                           leaks and errors, using the specified valgrind binary.
                           Cannot be combined with --target-exec
  --enable-ftrapv          Trap arithmetic overflows
  --samples=PATH           location of test samples for FATE, if not set use
                           \$FATE_SAMPLES at make invocation time.
  --enable-neon-clobber-test check NEON registers for clobbering (should be
                           used only for debugging purposes)
  --enable-xmm-clobber-test check XMM registers for clobbering (Win64-only;
                           should be used only for debugging purposes)
  --enable-random          randomly enable/disable components
  --disable-random
  --enable-random=LIST     randomly enable/disable specific components or
  --disable-random=LIST    component groups. LIST is a comma-separated list
                           of NAME[:PROB] entries where NAME is a component
                           (group) and PROB the probability associated with
                           NAME (default 0.5).
  --random-seed=VALUE      seed value for --enable/disable-random
  --disable-valgrind-backtrace do not print a backtrace under Valgrind
                           (only applies to --disable-optimizations builds)

NOTE: Object files are built at the place where configure is launched.
EOF
  exit 0
}

quotes='""'
if test -t 1 && which tput >/dev/null 2>&1; then
    ncolors=$(tput colors)
    if test -n "$ncolors" && test $ncolors -ge 8; then
        bold_color=$(tput bold)
        warn_color=$(tput setaf 3)
        error_color=$(tput setaf 1)
        reset_color=$(tput sgr0)
    fi
    # 72 used instead of 80 since that's the default of pr
    ncols=$(tput cols)
fi
: ${ncols:=72}

log(){
    echo "$@" >> $logfile
}

log_file(){
    log BEGIN $1
    pr -n -t $1 >> $logfile
    log END $1
}

warn(){
    log "WARNING: $*"
    WARNINGS="${WARNINGS}WARNING: $*\n"
}

die(){
    log "$@"
    echo "$error_color$bold_color$@$reset_color"
    cat <<EOF

If you think configure made a mistake, make sure you are using the latest
version from Git.  If the latest version fails, report the problem to the
ffmpeg-user@ffmpeg.org mailing list or IRC #ffmpeg on irc.freenode.net.
EOF
    if disabled logging; then
        cat <<EOF
Rerun configure with logging enabled (do not use --disable-logging), and
include the log this produces with your report.
EOF
    else
        cat <<EOF
Include the log file "$logfile" produced by configure as this will help
solve the problem.
EOF
    fi
    exit 1
}

# Avoid locale weirdness, besides we really just want to translate ASCII.
toupper(){
    echo "$@" | tr abcdefghijklmnopqrstuvwxyz ABCDEFGHIJKLMNOPQRSTUVWXYZ
}

tolower(){
    echo "$@" | tr ABCDEFGHIJKLMNOPQRSTUVWXYZ abcdefghijklmnopqrstuvwxyz
}

c_escape(){
    echo "$*" | sed 's/["\\]/\\\0/g'
}

sh_quote(){
    v=$(echo "$1" | sed "s/'/'\\\\''/g")
    test "x$v" = "x${v#*[!A-Za-z0-9_/.+-]}" || v="'$v'"
    echo "$v"
}

cleanws(){
    echo "$@" | sed 's/^ *//;s/[[:space:]][[:space:]]*/ /g;s/ *$//'
}

filter(){
    pat=$1
    shift
    for v; do
        eval "case $v in $pat) echo $v ;; esac"
    done
}

filter_out(){
    pat=$1
    shift
    for v; do
        eval "case $v in $pat) ;; *) echo $v ;; esac"
    done
}

map(){
    m=$1
    shift
    for v; do eval $m; done
}

add_suffix(){
    suffix=$1
    shift
    for v; do echo ${v}${suffix}; done
}

set_all(){
    value=$1
    shift
    for var in $*; do
        eval $var=$value
    done
}

set_weak(){
    value=$1
    shift
    for var; do
        eval : \${$var:=$value}
    done
}

sanitize_var_name(){
    echo $@ | sed 's/[^A-Za-z0-9_]/_/g'
}

set_safe(){
    var=$1
    shift
    eval $(sanitize_var_name "$var")='$*'
}

get_safe(){
    eval echo \$$(sanitize_var_name "$1")
}

pushvar(){
    for pvar in $*; do
        eval level=\${${pvar}_level:=0}
        eval ${pvar}_${level}="\$$pvar"
        eval ${pvar}_level=$(($level+1))
    done
}

popvar(){
    for pvar in $*; do
        eval level=\${${pvar}_level:-0}
        test $level = 0 && continue
        eval level=$(($level-1))
        eval $pvar="\${${pvar}_${level}}"
        eval ${pvar}_level=$level
        eval unset ${pvar}_${level}
    done
}

enable(){
    set_all yes $*
}

disable(){
    set_all no $*
}

enable_weak(){
    set_weak yes $*
}

disable_weak(){
    set_weak no $*
}

enable_safe(){
    for var; do
        enable $(echo "$var" | sed 's/[^A-Za-z0-9_]/_/g')
    done
}

disable_safe(){
    for var; do
        disable $(echo "$var" | sed 's/[^A-Za-z0-9_]/_/g')
    done
}

do_enable_deep(){
    for var; do
        enabled $var && continue
        eval sel="\$${var}_select"
        eval sgs="\$${var}_suggest"
        pushvar var sgs
        enable_deep $sel
        popvar sgs
        enable_deep_weak $sgs
        popvar var
    done
}

enable_deep(){
    do_enable_deep $*
    enable $*
}

enable_deep_weak(){
    for var; do
        disabled $var && continue
        pushvar var
        do_enable_deep $var
        popvar var
        enable_weak $var
    done
}

enabled(){
    test "${1#!}" = "$1" && op='=' || op=!=
    eval test "x\$${1#!}" $op "xyes"
}

disabled(){
    test "${1#!}" = "$1" && op='=' || op=!=
    eval test "x\$${1#!}" $op "xno"
}

enabled_all(){
    for opt; do
        enabled $opt || return 1
    done
}

disabled_all(){
    for opt; do
        disabled $opt || return 1
    done
}

enabled_any(){
    for opt; do
        enabled $opt && return 0
    done
}

disabled_any(){
    for opt; do
        disabled $opt && return 0
    done
    return 1
}

set_default(){
    for opt; do
        eval : \${$opt:=\$${opt}_default}
    done
}

is_in(){
    value=$1
    shift
    for var in $*; do
        [ $var = $value ] && return 0
    done
    return 1
}

do_check_deps(){
    for cfg; do
        cfg="${cfg#!}"
        enabled ${cfg}_checking && die "Circular dependency for $cfg."
        disabled ${cfg}_checking && continue
        enable ${cfg}_checking
        append allopts $cfg

        eval dep_all="\$${cfg}_deps"
        eval dep_any="\$${cfg}_deps_any"
        eval dep_sel="\$${cfg}_select"
        eval dep_sgs="\$${cfg}_suggest"
        eval dep_ifa="\$${cfg}_if"
        eval dep_ifn="\$${cfg}_if_any"

        pushvar cfg dep_all dep_any dep_sel dep_sgs dep_ifa dep_ifn
        do_check_deps $dep_all $dep_any $dep_sel $dep_sgs $dep_ifa $dep_ifn
        popvar cfg dep_all dep_any dep_sel dep_sgs dep_ifa dep_ifn

        [ -n "$dep_ifa" ] && { enabled_all $dep_ifa && enable_weak $cfg; }
        [ -n "$dep_ifn" ] && { enabled_any $dep_ifn && enable_weak $cfg; }
        enabled_all  $dep_all || disable $cfg
        enabled_any  $dep_any || disable $cfg
        disabled_any $dep_sel && disable $cfg

        if enabled $cfg; then
            enable_deep $dep_sel
            enable_deep_weak $dep_sgs
        fi

        disable ${cfg}_checking
    done
}

check_deps(){
    unset allopts

    do_check_deps "$@"

    for cfg in $allopts; do
        enabled $cfg || continue
        eval dep_extralibs="\$${cfg}_extralibs"
        test -n "$dep_extralibs" && add_extralibs $dep_extralibs
    done
}

print_config(){
    pfx=$1
    files=$2
    shift 2
    map 'eval echo "$v \${$v:-no}"' "$@" |
    awk "BEGIN { split(\"$files\", files) }
        {
            c = \"$pfx\" toupper(\$1);
            v = \$2;
            sub(/yes/, 1, v);
            sub(/no/,  0, v);
            for (f in files) {
                file = files[f];
                if (file ~ /\\.h\$/) {
                    printf(\"#define %s %d\\n\", c, v) >>file;
                } else if (file ~ /\\.asm\$/) {
                    printf(\"%%define %s %d\\n\", c, v) >>file;
                } else if (file ~ /\\.mak\$/) {
                    n = -v ? \"\" : \"!\";
                    printf(\"%s%s=yes\\n\", n, c) >>file;
                } else if (file ~ /\\.texi\$/) {
                    pre = -v ? \"\" : \"@c \";
                    yesno = \$2;
                    c2 = tolower(c);
                    gsub(/_/, \"-\", c2);
                    printf(\"%s@set %s %s\\n\", pre, c2, yesno) >>file;
                }
            }
        }"
}

print_enabled(){
    suf=$1
    shift
    for v; do
        enabled $v && printf "%s\n" ${v%$suf}
    done
}

append(){
    var=$1
    shift
    eval "$var=\"\$$var $*\""
}

prepend(){
    var=$1
    shift
    eval "$var=\"$* \$$var\""
}

unique(){
    var=$1
    uniq_list=""
    for tok in $(eval echo \$$var); do
        uniq_list="$(filter_out $tok $uniq_list) $tok"
    done
    eval "$var=\"${uniq_list}\""
}

add_cppflags(){
    append CPPFLAGS "$@"
}

add_cflags(){
    append CFLAGS $($cflags_filter "$@")
}

add_cxxflags(){
    append CXXFLAGS $($cflags_filter "$@")
}

add_asflags(){
    append ASFLAGS $($asflags_filter "$@")
}

add_objcflags(){
    append OBJCFLAGS $($objcflags_filter "$@")
}

add_ldflags(){
    append LDFLAGS $($ldflags_filter "$@")
}

add_ldexeflags(){
    append LDEXEFLAGS $($ldflags_filter "$@")
}

add_ldlibflags(){
    append LDLIBFLAGS $($ldflags_filter "$@")
}

add_stripflags(){
    append ASMSTRIPFLAGS "$@"
}

add_extralibs(){
    prepend extralibs $($ldflags_filter "$@")
}

add_host_cppflags(){
    append host_cppflags "$@"
}

add_host_cflags(){
    append host_cflags $($host_cflags_filter "$@")
}

add_host_ldflags(){
    append host_ldflags $($host_ldflags_filter "$@")
}

add_compat(){
    append compat_objs $1
    shift
    map 'add_cppflags -D$v' "$@"
}

check_cmd(){
    log "$@"
    "$@" >> $logfile 2>&1
}

check_stat(){
    log check_stat "$@"
    stat "$1" >> $logfile 2>&1
}

cc_o(){
    eval printf '%s\\n' $CC_O
}

cc_e(){
    eval printf '%s\\n' $CC_E
}

check_cc(){
    log check_cc "$@"
    cat > $TMPC
    log_file $TMPC
    check_cmd $cc $CPPFLAGS $CFLAGS "$@" $CC_C $(cc_o $TMPO) $TMPC
}

check_cxx(){
    log check_cxx "$@"
    cat > $TMPCPP
    log_file $TMPCPP
    check_cmd $cxx $CPPFLAGS $CFLAGS $CXXFLAGS "$@" $CXX_C -o $TMPO $TMPCPP
}

check_objcc(){
    log check_objcc "$@"
    cat > $TMPM
    log_file $TMPM
    check_cmd $objcc -Werror=missing-prototypes $CPPFLAGS $CFLAGS $OBJCFLAGS "$@" $OBJCC_C $(cc_o $TMPO) $TMPM
}

check_cpp(){
    log check_cpp "$@"
    cat > $TMPC
    log_file $TMPC
    check_cmd $cc $CPPFLAGS $CFLAGS "$@" $(cc_e $TMPO) $TMPC
}

as_o(){
    eval printf '%s\\n' $AS_O
}

check_as(){
    log check_as "$@"
    cat > $TMPS
    log_file $TMPS
    check_cmd $as $CPPFLAGS $ASFLAGS "$@" $AS_C $(as_o $TMPO) $TMPS
}

check_inline_asm(){
    log check_inline_asm "$@"
    name="$1"
    code="$2"
    shift 2
    disable $name
    check_cc "$@" <<EOF && enable $name
void foo(void){ __asm__ volatile($code); }
EOF
}

check_inline_asm_flags(){
    log check_inline_asm_flags "$@"
    name="$1"
    code="$2"
    flags=''
    shift 2
    while [ "$1" != "" ]; do
      append flags $1
      shift
    done;
    disable $name
    cat > $TMPC <<EOF
void foo(void){ __asm__ volatile($code); }
EOF
    log_file $TMPC
    check_cmd $cc $CPPFLAGS $CFLAGS $flags "$@" $CC_C $(cc_o $TMPO) $TMPC &&
    enable $name && add_cflags $flags && add_asflags $flags && add_ldflags $flags
}

check_insn(){
    log check_insn "$@"
    check_inline_asm ${1}_inline "\"$2\""
    echo "$2" | check_as && enable ${1}_external || disable ${1}_external
}

check_yasm(){
    log check_yasm "$@"
    echo "$1" > $TMPS
    log_file $TMPS
    shift 1
    check_cmd $yasmexe $YASMFLAGS -Werror "$@" -o $TMPO $TMPS
}

ld_o(){
    eval printf '%s\\n' $LD_O
}

check_ld(){
    log check_ld "$@"
    type=$1
    shift 1
    flags=$(filter_out '-l*|*.so' $@)
    libs=$(filter '-l*|*.so' $@)
    check_$type $($cflags_filter $flags) || return
    flags=$($ldflags_filter $flags)
    libs=$($ldflags_filter $libs)
    check_cmd $ld $LDFLAGS $flags $(ld_o $TMPE) $TMPO $libs $extralibs
}

print_include(){
    hdr=$1
    test "${hdr%.h}" = "${hdr}" &&
        echo "#include $hdr"    ||
        echo "#include <$hdr>"
}

check_code(){
    log check_code "$@"
    check=$1
    headers=$2
    code=$3
    shift 3
    {
        for hdr in $headers; do
            print_include $hdr
        done
        echo "int main(void) { $code; return 0; }"
    } | check_$check "$@"
}

check_cppflags(){
    log check_cppflags "$@"
    check_cc "$@" <<EOF && append CPPFLAGS "$@"
int x;
EOF
}

test_cflags(){
    log test_cflags "$@"
    set -- $($cflags_filter "$@")
    check_cc "$@" <<EOF
int x;
EOF
}

check_cflags(){
    log check_cflags "$@"
    test_cflags "$@" && add_cflags "$@"
}

check_cxxflags(){
    log check_cxxflags "$@"
    set -- $($cflags_filter "$@")
    check_cxx "$@" <<EOF && append CXXFLAGS "$@"
int x;
EOF
}

test_objcflags(){
    log test_cflags "$@"
    set -- $($cflags_filter "$@")
    check_objcc "$@" <<EOF
int x;
EOF
}

check_objcflags(){
    log check_cflags "$@"
    test_objcflags "$@" && add_objcflags "$@"
}

test_ldflags(){
    log test_ldflags "$@"
    check_ld "cc" "$@" <<EOF
int main(void){ return 0; }
EOF
}

check_ldflags(){
    log check_ldflags "$@"
    test_ldflags "$@" && add_ldflags "$@"
}

test_stripflags(){
    log test_stripflags "$@"
    # call check_cc to get a fresh TMPO
    check_cc <<EOF
int main(void) { return 0; }
EOF
    check_cmd $strip $ASMSTRIPFLAGS "$@" $TMPO
}

check_stripflags(){
    log check_stripflags "$@"
    test_stripflags "$@" && add_stripflags "$@"
}

check_header(){
    log check_header "$@"
    header=$1
    shift
    disable_safe $header
    check_cpp "$@" <<EOF && enable_safe $header
#include <$header>
int x;
EOF
}

check_header_objcc(){
    log check_header_objcc "$@"
    rm -f -- "$TMPO"
    header=$1
    shift
    disable_safe $header
    {
       echo "#include <$header>"
       echo "int main(void) { return 0; }"
    } | check_objcc && check_stat "$TMPO" && enable_safe $headers
}

check_func(){
    log check_func "$@"
    func=$1
    shift
    disable $func
    check_ld "cc" "$@" <<EOF && enable $func
extern int $func();
int main(void){ $func(); }
EOF
}

check_complexfunc(){
    log check_complexfunc "$@"
    func=$1
    narg=$2
    shift 2
    test $narg = 2 && args="f, g" || args="f * I"
    disable $func
    check_ld "cc" "$@" <<EOF && enable $func
#include <complex.h>
#include <math.h>
float foo(complex float f, complex float g) { return $func($args); }
int main(void){ return (int) foo; }
EOF
}

check_mathfunc(){
    log check_mathfunc "$@"
    func=$1
    narg=$2
    shift 2
    test $narg = 2 && args="f, g" || args="f"
    disable $func
    check_ld "cc" "$@" <<EOF && enable $func
#include <math.h>
float foo(float f, float g) { return $func($args); }
int main(void){ return (int) foo; }
EOF
}

check_func_headers(){
    log check_func_headers "$@"
    headers=$1
    funcs=$2
    shift 2
    {
        for hdr in $headers; do
            print_include $hdr
        done
        for func in $funcs; do
            echo "long check_$func(void) { return (long) $func; }"
        done
        echo "int main(void) { return 0; }"
    } | check_ld "cc" "$@" && enable $funcs && enable_safe $headers
}

check_class_headers_cpp(){
    log check_class_headers_cpp "$@"
    headers=$1
    classes=$2
    shift 2
    {
        for hdr in $headers; do
            echo "#include <$hdr>"
        done
        echo "int main(void) { "
        i=1
        for class in $classes; do
            echo "$class obj$i;"
            i=$(expr $i + 1)
        done
        echo "return 0; }"
    } | check_ld "cxx" "$@" && enable $funcs && enable_safe $headers
}

check_cpp_condition(){
    log check_cpp_condition "$@"
    header=$1
    condition=$2
    shift 2
    check_cpp "$@" <<EOF
#include <$header>
#if !($condition)
#error "unsatisfied condition: $condition"
#endif
EOF
}

check_lib(){
    log check_lib "$@"
    header="$1"
    func="$2"
    shift 2
    check_header $header && check_func $func "$@" && add_extralibs "$@"
}

check_lib2(){
    log check_lib2 "$@"
    headers="$1"
    funcs="$2"
    shift 2
    check_func_headers "$headers" "$funcs" "$@" && add_extralibs "$@"
}

check_lib_cpp(){
    log check_lib_cpp "$@"
    headers="$1"
    classes="$2"
    shift 2
    check_class_headers_cpp "$headers" "$classes" "$@" && add_extralibs "$@"
}

check_pkg_config(){
    log check_pkg_config "$@"
    pkgandversion="$1"
    pkg="${1%% *}"
    headers="$2"
    funcs="$3"
    shift 3
    check_cmd $pkg_config --exists --print-errors $pkgandversion || return
    pkg_cflags=$($pkg_config --cflags $pkg_config_flags $pkg)
    pkg_libs=$($pkg_config --libs $pkg_config_flags $pkg)
    check_func_headers "$headers" "$funcs" $pkg_cflags $pkg_libs "$@" &&
        set_safe "${pkg}_cflags" $pkg_cflags   &&
        set_safe "${pkg}_libs"   $pkg_libs
}

check_exec(){
    check_ld "cc" "$@" && { enabled cross_compile || $TMPE >> $logfile 2>&1; }
}

check_exec_crash(){
    code=$(cat)

    # exit() is not async signal safe.  _Exit (C99) and _exit (POSIX)
    # are safe but may not be available everywhere.  Thus we use
    # raise(SIGTERM) instead.  The check is run in a subshell so we
    # can redirect the "Terminated" message from the shell.  SIGBUS
    # is not defined by standard C so it is used conditionally.

    (check_exec "$@") >> $logfile 2>&1 <<EOF
#include <signal.h>
static void sighandler(int sig){
    raise(SIGTERM);
}
int foo(void){
    $code
}
int (*func_ptr)(void) = foo;
int main(void){
    signal(SIGILL, sighandler);
    signal(SIGFPE, sighandler);
    signal(SIGSEGV, sighandler);
#ifdef SIGBUS
    signal(SIGBUS, sighandler);
#endif
    return func_ptr();
}
EOF
}

check_type(){
    log check_type "$@"
    headers=$1
    type=$2
    shift 2
    disable_safe "$type"
    check_code cc "$headers" "$type v" "$@" && enable_safe "$type"
}

check_struct(){
    log check_struct "$@"
    headers=$1
    struct=$2
    member=$3
    shift 3
    disable_safe "${struct}_${member}"
    check_code cc "$headers" "const void *p = &(($struct *)0)->$member" "$@" &&
        enable_safe "${struct}_${member}"
}

check_builtin(){
    log check_builtin "$@"
    name=$1
    headers=$2
    builtin=$3
    shift 3
    disable "$name"
    check_code ld "$headers" "$builtin" "cc" "$@" && enable "$name"
}

check_compile_assert(){
    log check_compile_assert "$@"
    name=$1
    headers=$2
    condition=$3
    shift 3
    disable "$name"
    check_code cc "$headers" "char c[2 * !!($condition) - 1]" "$@" && enable "$name"
}

require(){
    name="$1"
    header="$2"
    func="$3"
    shift 3
    check_lib $header $func "$@" || die "ERROR: $name not found"
}

require2(){
    name="$1"
    headers="$2"
    func="$3"
    shift 3
    check_lib2 "$headers" $func "$@" || die "ERROR: $name not found"
}

require_cpp(){
    name="$1"
    headers="$2"
    classes="$3"
    shift 3
    check_lib_cpp "$headers" "$classes" "$@" || die "ERROR: $name not found"
}

use_pkg_config(){
    pkg="$1"
    check_pkg_config "$@" || return 1
    add_cflags    $(get_safe "${pkg}_cflags")
    add_extralibs $(get_safe "${pkg}_libs")
}

require_pkg_config(){
    use_pkg_config "$@" || die "ERROR: $pkg not found using pkg-config$pkg_config_fail_message"
}

require_libfreetype(){
    log require_libfreetype "$@"
    pkg="freetype2"
    check_cmd $pkg_config --exists --print-errors $pkg \
      || die "ERROR: $pkg not found"
    pkg_cflags=$($pkg_config --cflags $pkg_config_flags $pkg)
    pkg_libs=$($pkg_config --libs $pkg_config_flags $pkg)
    {
        echo "#include <ft2build.h>"
        echo "#include FT_FREETYPE_H"
        echo "long check_func(void) { return (long) FT_Init_FreeType; }"
        echo "int main(void) { return 0; }"
    } | check_ld "cc" $pkg_cflags $pkg_libs \
      && set_safe "${pkg}_cflags" $pkg_cflags \
      && set_safe "${pkg}_libs"   $pkg_libs \
      || die "ERROR: $pkg not found"
    add_cflags    $(get_safe "${pkg}_cflags")
    add_extralibs $(get_safe "${pkg}_libs")
}

hostcc_e(){
    eval printf '%s\\n' $HOSTCC_E
}

hostcc_o(){
    eval printf '%s\\n' $HOSTCC_O
}

check_host_cc(){
    log check_host_cc "$@"
    cat > $TMPC
    log_file $TMPC
    check_cmd $host_cc $host_cflags "$@" $HOSTCC_C $(hostcc_o $TMPO) $TMPC
}

check_host_cpp(){
    log check_host_cpp "$@"
    cat > $TMPC
    log_file $TMPC
    check_cmd $host_cc $host_cppflags $host_cflags "$@" $(hostcc_e $TMPO) $TMPC
}

check_host_cppflags(){
    log check_host_cppflags "$@"
    check_host_cc "$@" <<EOF && append host_cppflags "$@"
int x;
EOF
}

check_host_cflags(){
    log check_host_cflags "$@"
    set -- $($host_cflags_filter "$@")
    check_host_cc "$@" <<EOF && append host_cflags "$@"
int x;
EOF
}

check_host_cpp_condition(){
    log check_host_cpp_condition "$@"
    header=$1
    condition=$2
    shift 2
    check_host_cpp "$@" <<EOF
#include <$header>
#if !($condition)
#error "unsatisfied condition: $condition"
#endif
EOF
}

cp_if_changed(){
    cmp -s "$1" "$2" && echo "$2 is unchanged" && return
    mkdir -p "$(dirname $2)"
    $cp_f "$1" "$2"
}

# CONFIG_LIST contains configurable options, while HAVE_LIST is for
# system-dependent things.

AVCODEC_COMPONENTS="
    bsfs
    decoders
    encoders
    hwaccels
    parsers
"

AVDEVICE_COMPONENTS="
    indevs
    outdevs
"
AVFILTER_COMPONENTS="
    filters
"
AVFORMAT_COMPONENTS="
    demuxers
    muxers
    protocols
"

AVRESAMPLE_COMPONENTS=""
AVUTIL_COMPONENTS=""

COMPONENT_LIST="
    $AVCODEC_COMPONENTS
    $AVDEVICE_COMPONENTS
    $AVFILTER_COMPONENTS
    $AVFORMAT_COMPONENTS
    $AVRESAMPLE_COMPONENTS
    $AVUTIL_COMPONENTS
"

EXAMPLE_LIST="
    avio_reading_example
    avio_dir_cmd_example
    decoding_encoding_example
    demuxing_decoding_example
    extract_mvs_example
    filter_audio_example
    filtering_audio_example
    filtering_video_example
    metadata_example
    muxing_example
    qsvdec_example
    remuxing_example
    resampling_audio_example
    scaling_video_example
    transcode_aac_example
    transcoding_example
"

EXTERNAL_LIBRARY_LIST="
    audiotoolbox
    avisynth
    bzlib
    chromaprint
    crystalhd
    decklink
    frei0r
    gcrypt
    gmp
    gnutls
    iconv
    jni
    ladspa
    libass
    libbluray
    libbs2b
    libcaca
    libcdio
    libcelt
    libdc1394
    libebur128
    libfaac
    libfdk_aac
    libflite
    libfontconfig
    libfreetype
    libfribidi
    libgme
    libgsm
    libiec61883
    libilbc
    libkvazaar
    libmodplug
    libmp3lame
    libnut
    libnpp
    libopencore_amrnb
    libopencore_amrwb
    libopencv
    libopenh264
    libopenjpeg
    libopus
    libpulse
    librtmp
    librubberband
    libschroedinger
    libshine
    libsmbclient
    libsnappy
    libsoxr
    libspeex
    libssh
    libtesseract
    libtheora
    libtwolame
    libv4l2
    libvidstab
    libvo_amrwbenc
    libvorbis
    libvpx
    libwavpack
    libwebp
    libx264
    libx265
    libxavs
    libxcb
    libxcb_shm
    libxcb_shape
    libxcb_xfixes
    libxvid
    libzimg
    libzmq
    libzvbi
    lzma
    mediacodec
    netcdf
    openal
    opencl
    opengl
    openssl
    schannel
    sdl
    securetransport
    videotoolbox
    x11grab
    xlib
    zlib
"

DOCUMENT_LIST="
    doc
    htmlpages
    manpages
    podpages
    txtpages
"

FEATURE_LIST="
    ftrapv
    gray
    hardcoded_tables
    omx_rpi
    runtime_cpudetect
    safe_bitstream_reader
    shared
    small
    static
    swscale_alpha
"

HW_CODECS_LIST="
    cuda
    cuvid
    libmfx
    mmal
    nvenc
    omx
"

HWACCEL_LIST="
    d3d11va
    dxva2
    vaapi
    vda
    vdpau
    videotoolbox_hwaccel
    xvmc
"

LIBRARY_LIST="
    avcodec
    avdevice
    avfilter
    avformat
    avresample
    avutil
    postproc
    swresample
    swscale
"

LICENSE_LIST="
    gpl
    nonfree
    version3
"

PROGRAM_LIST="
    ffplay
    ffprobe
    ffserver
    ffmpeg
"

SUBSYSTEM_LIST="
    dct
    dwt
    error_resilience
    faan
    fast_unaligned
    fft
    lsp
    lzo
    mdct
    pixelutils
    network
    rdft
"

CONFIG_LIST="
    $COMPONENT_LIST
    $DOCUMENT_LIST
    $EXAMPLE_LIST
    $EXTERNAL_LIBRARY_LIST
    $FEATURE_LIST
    $HW_CODECS_LIST
    $HWACCEL_LIST
    $LICENSE_LIST
    $LIBRARY_LIST
    $PROGRAM_LIST
    $SUBSYSTEM_LIST
    fontconfig
    incompatible_libav_abi
    memalign_hack
    memory_poisoning
    neon_clobber_test
    pic
    pod2man
    raise_major
    thumb
    valgrind_backtrace
    xmm_clobber_test
"

THREADS_LIST="
    pthreads
    os2threads
    w32threads
"

ATOMICS_LIST="
    atomics_gcc
    atomics_suncc
    atomics_win32
"

ARCH_LIST="
    aarch64
    alpha
    arm
    avr32
    avr32_ap
    avr32_uc
    bfin
    ia64
    m68k
    mips
    mips64
    parisc
    ppc
    ppc64
    s390
    sh4
    sparc
    sparc64
    tilegx
    tilepro
    tomi
    x86
    x86_32
    x86_64
"

ARCH_EXT_LIST_ARM="
    armv5te
    armv6
    armv6t2
    armv8
    neon
    vfp
    vfpv3
    setend
"

ARCH_EXT_LIST_MIPS="
    mipsfpu
    mips32r2
    mips32r5
    mips64r2
    mips32r6
    mips64r6
    mipsdsp
    mipsdspr2
    msa
"

ARCH_EXT_LIST_LOONGSON="
    loongson2
    loongson3
    mmi
"

ARCH_EXT_LIST_X86_SIMD="
    aesni
    amd3dnow
    amd3dnowext
    avx
    avx2
    fma3
    fma4
    mmx
    mmxext
    sse
    sse2
    sse3
    sse4
    sse42
    ssse3
    xop
"

ARCH_EXT_LIST_PPC="
    altivec
    dcbzl
    ldbrx
    power8
    ppc4xx
    vsx
"

ARCH_EXT_LIST_X86="
    $ARCH_EXT_LIST_X86_SIMD
    cpunop
    i686
"

ARCH_EXT_LIST="
    $ARCH_EXT_LIST_ARM
    $ARCH_EXT_LIST_PPC
    $ARCH_EXT_LIST_X86
    $ARCH_EXT_LIST_MIPS
    $ARCH_EXT_LIST_LOONGSON
"

ARCH_FEATURES="
    aligned_stack
    fast_64bit
    fast_clz
    fast_cmov
    local_aligned_8
    local_aligned_16
    local_aligned_32
    simd_align_16
"

BUILTIN_LIST="
    atomic_cas_ptr
    atomic_compare_exchange
    machine_rw_barrier
    MemoryBarrier
    mm_empty
    rdtsc
    sarestart
    sem_timedwait
    sync_val_compare_and_swap
"
HAVE_LIST_CMDLINE="
    inline_asm
    symver
    yasm
"

HAVE_LIST_PUB="
    bigendian
    fast_unaligned
    incompatible_libav_abi
"

HEADERS_LIST="
    alsa_asoundlib_h
    altivec_h
    arpa_inet_h
    asm_types_h
    cdio_paranoia_h
    cdio_paranoia_paranoia_h
    dispatch_dispatch_h
    dev_bktr_ioctl_bt848_h
    dev_bktr_ioctl_meteor_h
    dev_ic_bt8xx_h
    dev_video_bktr_ioctl_bt848_h
    dev_video_meteor_ioctl_meteor_h
    direct_h
    dirent_h
    dlfcn_h
    d3d11_h
    dxva_h
    ES2_gl_h
    gsm_h
    io_h
    mach_mach_time_h
    machine_ioctl_bt848_h
    machine_ioctl_meteor_h
    malloc_h
    opencv2_core_core_c_h
    openjpeg_2_1_openjpeg_h
    openjpeg_2_0_openjpeg_h
    openjpeg_1_5_openjpeg_h
    OpenGL_gl3_h
    poll_h
    sndio_h
    soundcard_h
    sys_mman_h
    sys_param_h
    sys_resource_h
    sys_select_h
    sys_soundcard_h
    sys_time_h
    sys_un_h
    sys_videoio_h
    termios_h
    udplite_h
    unistd_h
    valgrind_valgrind_h
    windows_h
    winsock2_h
"

INTRINSICS_LIST="
    intrinsics_neon
"

COMPLEX_FUNCS="
    cabs
    cexp
"

MATH_FUNCS="
    atanf
    atan2f
    cbrt
    cbrtf
    copysign
    cosf
    erf
    exp2
    exp2f
    expf
    hypot
    isfinite
    isinf
    isnan
    ldexpf
    llrint
    llrintf
    log2
    log2f
    log10f
    lrint
    lrintf
    powf
    rint
    round
    roundf
    sinf
    trunc
    truncf
"

SYSTEM_FUNCS="
    access
    aligned_malloc
    arc4random
    clock_gettime
    closesocket
    CommandLineToArgvW
    CoTaskMemFree
    CryptGenRandom
    dlopen
    fcntl
    flt_lim
    fork
    getaddrinfo
    gethrtime
    getopt
    GetProcessAffinityMask
    GetProcessMemoryInfo
    GetProcessTimes
    getrusage
    GetSystemTimeAsFileTime
    gettimeofday
    glob
    glXGetProcAddress
    gmtime_r
    inet_aton
    isatty
    jack_port_get_latency_range
    kbhit
    localtime_r
    lstat
    lzo1x_999_compress
    mach_absolute_time
    MapViewOfFile
    memalign
    mkstemp
    mmap
    mprotect
    nanosleep
    PeekNamedPipe
    posix_memalign
    pthread_cancel
    sched_getaffinity
    SetConsoleTextAttribute
    SetConsoleCtrlHandler
    setmode
    setrlimit
    Sleep
    strerror_r
    sysconf
    sysctl
    usleep
    UTGetOSTypeFromString
    VirtualAlloc
    wglGetProcAddress
"

TOOLCHAIN_FEATURES="
    as_dn_directive
    as_func
    as_object_arch
    asm_mod_q
    attribute_may_alias
    attribute_packed
    ebp_available
    ebx_available
    gnu_as
    gnu_windres
    ibm_asm
    inline_asm_direct_symbol_refs
    inline_asm_labels
    inline_asm_nonlocal_labels
    pragma_deprecated
    rsync_contimeout
    symver_asm_label
    symver_gnu_asm
    vfp_args
    xform_asm
    xmm_clobbers
"

TYPES_LIST="
    CONDITION_VARIABLE_Ptr
    socklen_t
    struct_addrinfo
    struct_group_source_req
    struct_ip_mreq_source
    struct_ipv6_mreq
    struct_msghdr_msg_flags
    struct_pollfd
    struct_rusage_ru_maxrss
    struct_sctp_event_subscribe
    struct_sockaddr_in6
    struct_sockaddr_sa_len
    struct_sockaddr_storage
    struct_stat_st_mtim_tv_nsec
    struct_v4l2_frmivalenum_discrete
"

HAVE_LIST="
    $ARCH_EXT_LIST
    $(add_suffix _external $ARCH_EXT_LIST)
    $(add_suffix _inline   $ARCH_EXT_LIST)
    $ARCH_FEATURES
    $ATOMICS_LIST
    $BUILTIN_LIST
    $COMPLEX_FUNCS
    $HAVE_LIST_CMDLINE
    $HAVE_LIST_PUB
    $HEADERS_LIST
    $INTRINSICS_LIST
    $MATH_FUNCS
    $SYSTEM_FUNCS
    $THREADS_LIST
    $TOOLCHAIN_FEATURES
    $TYPES_LIST
    atomics_native
    dos_paths
    dxva2_lib
    dxva2api_cobj
    libc_msvcrt
    libdc1394_1
    libdc1394_2
    makeinfo
    makeinfo_html
    MMAL_PARAMETER_VIDEO_MAX_NUM_CALLBACKS
    perl
    pod2man
    sdl
    section_data_rel_ro
    texi2html
    threads
    vaapi_drm
    vaapi_x11
    vdpau_x11
    winrt
    xlib
"

# options emitted with CONFIG_ prefix but not available on the command line
CONFIG_EXTRA="
    aandcttables
    ac3dsp
    audio_frame_queue
    audiodsp
    blockdsp
    bswapdsp
    cabac
    dirac_parse
    dvprofile
    exif
    faandct
    faanidct
    fdctdsp
    flacdsp
    fmtconvert
    frame_thread_encoder
    g722dsp
    golomb
    gplv3
    h263dsp
    h264chroma
    h264dsp
    h264pred
    h264qpel
    hpeldsp
    huffman
    huffyuvdsp
    huffyuvencdsp
    idctdsp
    iirfilter
    imdct15
    intrax8
    iso_media
    ividsp
    jpegtables
    lgplv3
    libx262
    llauddsp
    llviddsp
    lpc
    lzf
    me_cmp
    mpeg_er
    mpegaudio
    mpegaudiodsp
    mpegvideo
    mpegvideoenc
    mss34dsp
    pixblockdsp
    qpeldsp
    qsv
    qsvdec
    qsvenc
    rangecoder
    riffdec
    riffenc
    rtpdec
    rtpenc_chain
    rv34dsp
    sinewin
    snappy
    srtp
    startcode
    texturedsp
    texturedspenc
    tpeldsp
    vaapi_encode
    vc1dsp
    videodsp
    vp3dsp
    vp56dsp
    vp8dsp
    vt_bt2020
    wma_freqs
    wmv2dsp
"

CMDLINE_SELECT="
    $ARCH_EXT_LIST
    $CONFIG_LIST
    $HAVE_LIST_CMDLINE
    $THREADS_LIST
    asm
    cross_compile
    debug
    extra_warnings
    logging
    lto
    optimizations
    rpath
    stripping
"

PATHS_LIST="
    bindir
    datadir
    docdir
    incdir
    libdir
    mandir
    pkgconfigdir
    prefix
    shlibdir
    install_name_dir
"

CMDLINE_SET="
    $PATHS_LIST
    ar
    arch
    as
    assert_level
    build_suffix
    cc
    objcc
    cpu
    cross_prefix
    custom_allocator
    cxx
    dep_cc
    doxygen
    env
    extra_version
    gas
    host_cc
    host_cflags
    host_ld
    host_ldflags
    host_libs
    host_os
    install
    ld
    ln_s
    logfile
    malloc_prefix
    nm
    optflags
    pkg_config
    pkg_config_flags
    progs_suffix
    random_seed
    ranlib
    samples
    strip
    sws_max_filter_size
    sysinclude
    sysroot
    target_exec
    target_os
    target_path
    target_samples
    tempprefix
    toolchain
    valgrind
    yasmexe
"

CMDLINE_APPEND="
    extra_cflags
    extra_cxxflags
    extra_objcflags
    host_cppflags
"

# code dependency declarations

# architecture extensions

armv5te_deps="arm"
armv6_deps="arm"
armv6t2_deps="arm"
armv8_deps="aarch64"
neon_deps_any="aarch64 arm"
intrinsics_neon_deps="neon"
vfp_deps_any="aarch64 arm"
vfpv3_deps="vfp"
setend_deps="arm"

map 'eval ${v}_inline_deps=inline_asm' $ARCH_EXT_LIST_ARM

mipsfpu_deps="mips"
mipsdsp_deps="mips"
mipsdspr2_deps="mips"
mips32r2_deps="mips"
mips32r5_deps="mips"
mips32r6_deps="mips"
mips64r2_deps="mips"
mips64r6_deps="mips"
msa_deps="mipsfpu"
mmi_deps="mips"

altivec_deps="ppc"
dcbzl_deps="ppc"
ldbrx_deps="ppc"
ppc4xx_deps="ppc"
vsx_deps="altivec"
power8_deps="vsx"

cpunop_deps="i686"
x86_64_select="i686"
x86_64_suggest="fast_cmov"

amd3dnow_deps="mmx"
amd3dnowext_deps="amd3dnow"
i686_deps="x86"
mmx_deps="x86"
mmxext_deps="mmx"
sse_deps="mmxext"
sse2_deps="sse"
sse3_deps="sse2"
ssse3_deps="sse3"
sse4_deps="ssse3"
sse42_deps="sse4"
aesni_deps="sse42"
avx_deps="sse42"
xop_deps="avx"
fma3_deps="avx"
fma4_deps="avx"
avx2_deps="avx"

mmx_external_deps="yasm"
mmx_inline_deps="inline_asm"
mmx_suggest="mmx_external mmx_inline"

for ext in $(filter_out mmx $ARCH_EXT_LIST_X86_SIMD); do
    eval dep=\$${ext}_deps
    eval ${ext}_external_deps='"${dep}_external"'
    eval ${ext}_inline_deps='"${dep}_inline"'
    eval ${ext}_suggest='"${ext}_external ${ext}_inline"'
done

aligned_stack_if_any="aarch64 ppc x86"
fast_64bit_if_any="aarch64 alpha ia64 mips64 parisc64 ppc64 sparc64 x86_64"
fast_clz_if_any="aarch64 alpha avr32 mips ppc x86"
fast_unaligned_if_any="aarch64 ppc x86"
simd_align_16_if_any="altivec neon sse"

# system capabilities
symver_if_any="symver_asm_label symver_gnu_asm"
valgrind_backtrace_deps="!optimizations valgrind_valgrind_h"

# threading support
atomics_gcc_if_any="sync_val_compare_and_swap atomic_compare_exchange"
atomics_suncc_if="atomic_cas_ptr machine_rw_barrier"
atomics_win32_if="MemoryBarrier"
atomics_native_if_any="$ATOMICS_LIST"
w32threads_deps="atomics_native"
threads_if_any="$THREADS_LIST"

# subsystems
dct_select="rdft"
dirac_parse_select="golomb"
error_resilience_select="me_cmp"
faandct_deps="faan fdctdsp"
faanidct_deps="faan idctdsp"
h264dsp_select="startcode"
frame_thread_encoder_deps="encoders threads"
intrax8_select="blockdsp idctdsp"
mdct_select="fft"
me_cmp_select="fdctdsp idctdsp pixblockdsp"
mpeg_er_select="error_resilience"
mpegaudio_select="mpegaudiodsp"
mpegaudiodsp_select="dct"
mpegvideo_select="blockdsp h264chroma hpeldsp idctdsp me_cmp mpeg_er videodsp"
mpegvideoenc_select="me_cmp mpegvideo pixblockdsp qpeldsp"
vc1dsp_select="h264chroma qpeldsp startcode"
rdft_select="fft"

# decoders / encoders
aac_decoder_select="imdct15 mdct sinewin"
aac_fixed_decoder_select="mdct sinewin"
aac_encoder_select="audio_frame_queue iirfilter lpc mdct sinewin"
aac_latm_decoder_select="aac_decoder aac_latm_parser"
ac3_decoder_select="ac3_parser ac3dsp bswapdsp fmtconvert mdct"
ac3_fixed_decoder_select="ac3_parser ac3dsp bswapdsp mdct"
ac3_encoder_select="ac3dsp audiodsp mdct me_cmp"
ac3_fixed_encoder_select="ac3dsp audiodsp mdct me_cmp"
adpcm_g722_decoder_select="g722dsp"
adpcm_g722_encoder_select="g722dsp"
aic_decoder_select="golomb idctdsp"
alac_encoder_select="lpc"
als_decoder_select="bswapdsp"
amrnb_decoder_select="lsp"
amrwb_decoder_select="lsp"
amv_decoder_select="sp5x_decoder exif"
amv_encoder_select="aandcttables jpegtables mpegvideoenc"
ape_decoder_select="bswapdsp llauddsp"
apng_decoder_select="zlib"
apng_encoder_select="huffyuvencdsp zlib"
asv1_decoder_select="blockdsp bswapdsp idctdsp"
asv1_encoder_select="bswapdsp fdctdsp pixblockdsp"
asv2_decoder_select="blockdsp bswapdsp idctdsp"
asv2_encoder_select="bswapdsp fdctdsp pixblockdsp"
atrac1_decoder_select="mdct sinewin"
atrac3_decoder_select="mdct"
atrac3p_decoder_select="mdct sinewin"
avrn_decoder_select="exif jpegtables"
bink_decoder_select="blockdsp hpeldsp"
binkaudio_dct_decoder_select="mdct rdft dct sinewin wma_freqs"
binkaudio_rdft_decoder_select="mdct rdft sinewin wma_freqs"
cavs_decoder_select="blockdsp golomb h264chroma idctdsp qpeldsp videodsp"
cllc_decoder_select="bswapdsp"
comfortnoise_encoder_select="lpc"
cook_decoder_select="audiodsp mdct sinewin"
cscd_decoder_select="lzo"
cscd_decoder_suggest="zlib"
dca_decoder_select="mdct"
dds_decoder_select="texturedsp"
dirac_decoder_select="dirac_parse dwt golomb videodsp mpegvideoenc"
dnxhd_decoder_select="blockdsp idctdsp"
dnxhd_encoder_select="aandcttables blockdsp fdctdsp idctdsp mpegvideoenc pixblockdsp"
dvvideo_decoder_select="dvprofile idctdsp"
dvvideo_encoder_select="dvprofile fdctdsp me_cmp pixblockdsp"
dxa_decoder_select="zlib"
dxv_decoder_select="lzf texturedsp"
eac3_decoder_select="ac3_decoder"
eac3_encoder_select="ac3_encoder"
eamad_decoder_select="aandcttables blockdsp bswapdsp idctdsp mpegvideo"
eatgq_decoder_select="aandcttables"
eatqi_decoder_select="aandcttables blockdsp bswapdsp idctdsp"
exr_decoder_select="zlib"
ffv1_decoder_select="golomb rangecoder"
ffv1_encoder_select="rangecoder"
ffvhuff_decoder_select="huffyuv_decoder"
ffvhuff_encoder_select="huffyuv_encoder"
fic_decoder_select="golomb"
flac_decoder_select="flacdsp golomb"
flac_encoder_select="bswapdsp flacdsp golomb lpc"
flashsv2_decoder_select="zlib"
flashsv2_encoder_select="zlib"
flashsv_decoder_select="zlib"
flashsv_encoder_select="zlib"
flv_decoder_select="h263_decoder"
flv_encoder_select="h263_encoder"
fourxm_decoder_select="blockdsp bswapdsp"
fraps_decoder_select="bswapdsp huffman"
g2m_decoder_select="blockdsp idctdsp jpegtables zlib"
g729_decoder_select="audiodsp"
h261_decoder_select="mpegvideo"
h261_encoder_select="aandcttables mpegvideoenc"
h263_decoder_select="h263_parser h263dsp mpegvideo qpeldsp"
h263_encoder_select="aandcttables h263dsp mpegvideoenc"
h263i_decoder_select="h263_decoder"
h263p_decoder_select="h263_decoder"
h263p_encoder_select="h263_encoder"
h264_decoder_select="cabac golomb h264chroma h264dsp h264pred h264qpel videodsp"
h264_decoder_suggest="error_resilience"
hap_decoder_select="snappy texturedsp"
hap_encoder_deps="libsnappy"
hap_encoder_select="texturedspenc"
hevc_decoder_select="bswapdsp cabac golomb videodsp"
huffyuv_decoder_select="bswapdsp huffyuvdsp llviddsp"
huffyuv_encoder_select="bswapdsp huffman huffyuvencdsp llviddsp"
iac_decoder_select="imc_decoder"
imc_decoder_select="bswapdsp fft mdct sinewin"
indeo3_decoder_select="hpeldsp"
indeo4_decoder_select="ividsp"
indeo5_decoder_select="ividsp"
interplay_video_decoder_select="hpeldsp"
jpegls_decoder_select="golomb mjpeg_decoder"
jpegls_encoder_select="golomb"
jv_decoder_select="blockdsp"
lagarith_decoder_select="huffyuvdsp"
ljpeg_encoder_select="aandcttables idctdsp jpegtables"
loco_decoder_select="golomb"
magicyuv_decoder_select="huffyuvdsp"
mdec_decoder_select="blockdsp idctdsp mpegvideo"
metasound_decoder_select="lsp mdct sinewin"
mimic_decoder_select="blockdsp bswapdsp hpeldsp idctdsp"
mjpeg_decoder_select="blockdsp hpeldsp exif idctdsp jpegtables"
mjpeg_encoder_select="aandcttables jpegtables mpegvideoenc"
mjpegb_decoder_select="mjpeg_decoder"
mjpeg_vaapi_encoder_deps="VAEncPictureParameterBufferJPEG"
mjpeg_vaapi_encoder_select="vaapi_encode jpegtables"
mlp_decoder_select="mlp_parser"
motionpixels_decoder_select="bswapdsp"
mp1_decoder_select="mpegaudio"
mp1float_decoder_select="mpegaudio"
mp2_decoder_select="mpegaudio"
mp2float_decoder_select="mpegaudio"
mp3_decoder_select="mpegaudio"
mp3adu_decoder_select="mpegaudio"
mp3adufloat_decoder_select="mpegaudio"
mp3float_decoder_select="mpegaudio"
mp3on4_decoder_select="mpegaudio"
mp3on4float_decoder_select="mpegaudio"
mpc7_decoder_select="bswapdsp mpegaudiodsp"
mpc8_decoder_select="mpegaudiodsp"
mpeg_xvmc_decoder_deps="X11_extensions_XvMClib_h"
mpeg_xvmc_decoder_select="mpeg2video_decoder"
mpegvideo_decoder_select="mpegvideo"
mpeg1video_decoder_select="mpegvideo"
mpeg1video_encoder_select="aandcttables mpegvideoenc h263dsp"
mpeg2video_decoder_select="mpegvideo"
mpeg2video_encoder_select="aandcttables mpegvideoenc h263dsp"
mpeg4_decoder_select="h263_decoder mpeg4video_parser"
mpeg4_encoder_select="h263_encoder"
msa1_decoder_select="mss34dsp"
msmpeg4v1_decoder_select="h263_decoder"
msmpeg4v2_decoder_select="h263_decoder"
msmpeg4v2_encoder_select="h263_encoder"
msmpeg4v3_decoder_select="h263_decoder"
msmpeg4v3_encoder_select="h263_encoder"
mss2_decoder_select="vc1_decoder mpegvideo"
mts2_decoder_select="mss34dsp"
mxpeg_decoder_select="mjpeg_decoder"
nellymoser_decoder_select="mdct sinewin"
nellymoser_encoder_select="audio_frame_queue mdct sinewin"
nuv_decoder_select="idctdsp lzo"
on2avc_decoder_select="mdct"
opus_decoder_deps="swresample"
opus_decoder_select="imdct15"
png_decoder_select="zlib"
png_encoder_select="huffyuvencdsp zlib"
prores_decoder_select="blockdsp idctdsp"
prores_encoder_select="fdctdsp"
qcelp_decoder_select="lsp"
qdm2_decoder_select="mdct rdft mpegaudiodsp"
ra_144_decoder_select="audiodsp"
ra_144_encoder_select="audio_frame_queue lpc audiodsp"
ralf_decoder_select="golomb"
rawvideo_decoder_select="bswapdsp"
rscc_decoder_select="zlib"
rtjpeg_decoder_select="me_cmp"
rv10_decoder_select="h263_decoder"
rv10_encoder_select="h263_encoder"
rv20_decoder_select="h263_decoder"
rv20_encoder_select="h263_encoder"
rv30_decoder_select="golomb h264pred h264qpel mpegvideo rv34dsp"
rv40_decoder_select="golomb h264pred h264qpel mpegvideo rv34dsp"
screenpresso_decoder_select="zlib"
shorten_decoder_select="golomb"
sipr_decoder_select="lsp"
snow_decoder_select="dwt h264qpel hpeldsp me_cmp rangecoder videodsp"
snow_encoder_select="aandcttables dwt h264qpel hpeldsp me_cmp mpegvideoenc rangecoder"
sonic_decoder_select="golomb rangecoder"
sonic_encoder_select="golomb rangecoder"
sonic_ls_encoder_select="golomb rangecoder"
sp5x_decoder_select="mjpeg_decoder"
svq1_decoder_select="hpeldsp"
svq1_encoder_select="aandcttables hpeldsp me_cmp mpegvideoenc"
svq3_decoder_select="golomb h264dsp h264pred hpeldsp tpeldsp videodsp"
svq3_decoder_suggest="zlib"
tak_decoder_select="audiodsp"
tdsc_decoder_select="zlib mjpeg_decoder"
theora_decoder_select="vp3_decoder"
thp_decoder_select="mjpeg_decoder"
tiff_decoder_suggest="zlib lzma"
tiff_encoder_suggest="zlib"
truehd_decoder_select="mlp_parser"
truemotion2_decoder_select="bswapdsp"
truespeech_decoder_select="bswapdsp"
tscc_decoder_select="zlib"
twinvq_decoder_select="mdct lsp sinewin"
txd_decoder_select="texturedsp"
utvideo_decoder_select="bswapdsp"
utvideo_encoder_select="bswapdsp huffman huffyuvencdsp"
vble_decoder_select="huffyuvdsp"
vc1_decoder_select="blockdsp h263_decoder h264qpel intrax8 mpegvideo vc1dsp"
vc1_qsv_decoder_deps="libmfx"
vc1_qsv_decoder_select="qsvdec vc1_qsv_hwaccel"
vc1image_decoder_select="vc1_decoder"
vorbis_decoder_select="mdct"
vorbis_encoder_select="mdct"
vp3_decoder_select="hpeldsp vp3dsp videodsp"
vp5_decoder_select="h264chroma hpeldsp videodsp vp3dsp vp56dsp"
vp6_decoder_select="h264chroma hpeldsp huffman videodsp vp3dsp vp56dsp"
vp6a_decoder_select="vp6_decoder"
vp6f_decoder_select="vp6_decoder"
vp7_decoder_select="h264pred videodsp vp8dsp"
vp8_decoder_select="h264pred videodsp vp8dsp"
vp9_decoder_select="videodsp vp9_parser"
webp_decoder_select="vp8_decoder exif"
wmalossless_decoder_select="llauddsp"
wmapro_decoder_select="mdct sinewin wma_freqs"
wmav1_decoder_select="mdct sinewin wma_freqs"
wmav1_encoder_select="mdct sinewin wma_freqs"
wmav2_decoder_select="mdct sinewin wma_freqs"
wmav2_encoder_select="mdct sinewin wma_freqs"
wmavoice_decoder_select="lsp rdft dct mdct sinewin"
wmv1_decoder_select="h263_decoder"
wmv1_encoder_select="h263_encoder"
wmv2_decoder_select="blockdsp error_resilience h263_decoder idctdsp intrax8 videodsp wmv2dsp"
wmv2_encoder_select="h263_encoder wmv2dsp"
wmv3_decoder_select="vc1_decoder"
wmv3image_decoder_select="wmv3_decoder"
xma1_decoder_select="wmapro_decoder"
xma2_decoder_select="wmapro_decoder"
zerocodec_decoder_select="zlib"
zlib_decoder_select="zlib"
zlib_encoder_select="zlib"
zmbv_decoder_select="zlib"
zmbv_encoder_select="zlib"

# platform codecs
audiotoolbox_deps="AudioToolbox_AudioToolbox_h"
audiotoolbox_extralibs="-framework CoreFoundation -framework AudioToolbox -framework CoreMedia"

# hardware accelerators
crystalhd_deps="libcrystalhd_libcrystalhd_if_h"
cuvid_deps="cuda"
d3d11va_deps="d3d11_h dxva_h ID3D11VideoDecoder ID3D11VideoContext"
dxva2_deps="dxva2api_h DXVA2_ConfigPictureDecode"
vaapi_deps="va_va_h"
vda_framework_deps="VideoDecodeAcceleration_VDADecoder_h"
vda_framework_extralibs="-framework VideoDecodeAcceleration"
vda_deps="vda_framework pthreads"
vda_extralibs="-framework CoreFoundation -framework QuartzCore"
vdpau_deps="vdpau_vdpau_h vdpau_vdpau_x11_h"
videotoolbox_hwaccel_deps="videotoolbox pthreads"
videotoolbox_hwaccel_extralibs="-framework QuartzCore"
xvmc_deps="X11_extensions_XvMClib_h"

h263_vaapi_hwaccel_deps="vaapi"
h263_vaapi_hwaccel_select="h263_decoder"
h263_videotoolbox_hwaccel_deps="videotoolbox"
h263_videotoolbox_hwaccel_select="h263_decoder"
h264_crystalhd_decoder_select="crystalhd h264_mp4toannexb_bsf h264_parser"
h264_cuvid_hwaccel_deps="cuda cuvid CUVIDH264PICPARAMS"
h264_d3d11va_hwaccel_deps="d3d11va"
h264_d3d11va_hwaccel_select="h264_decoder"
h264_dxva2_hwaccel_deps="dxva2"
h264_dxva2_hwaccel_select="h264_decoder"
h264_mediacodec_decoder_deps="mediacodec"
h264_mediacodec_decoder_select="h264_mp4toannexb_bsf h264_parser"
h264_mmal_decoder_deps="mmal"
h264_mmal_decoder_select="mmal"
h264_mmal_hwaccel_deps="mmal"
h264_omx_encoder_deps="omx"
h264_qsv_hwaccel_deps="libmfx"
h264_vaapi_hwaccel_deps="vaapi"
h264_vaapi_hwaccel_select="h264_decoder"
h264_vda_decoder_deps="vda"
h264_vda_decoder_select="h264_decoder"
h264_vda_hwaccel_deps="vda"
h264_vda_hwaccel_select="h264_decoder"
h264_vda_old_hwaccel_deps="vda"
h264_vda_old_hwaccel_select="h264_decoder"
h264_vdpau_decoder_deps="vdpau"
h264_vdpau_decoder_select="h264_decoder"
h264_vdpau_hwaccel_deps="vdpau"
h264_vdpau_hwaccel_select="h264_decoder"
h264_videotoolbox_hwaccel_deps="videotoolbox"
h264_videotoolbox_hwaccel_select="h264_decoder"
hevc_cuvid_hwaccel_deps="cuda cuvid CUVIDHEVCPICPARAMS"
hevc_d3d11va_hwaccel_deps="d3d11va DXVA_PicParams_HEVC"
hevc_d3d11va_hwaccel_select="hevc_decoder"
hevc_dxva2_hwaccel_deps="dxva2 DXVA_PicParams_HEVC"
hevc_dxva2_hwaccel_select="hevc_decoder"
hevc_qsv_hwaccel_deps="libmfx"
hevc_vaapi_hwaccel_deps="vaapi VAPictureParameterBufferHEVC"
hevc_vaapi_hwaccel_select="hevc_decoder"
hevc_vdpau_hwaccel_deps="vdpau VdpPictureInfoHEVC"
hevc_vdpau_hwaccel_select="hevc_decoder"
mpeg_vdpau_decoder_deps="vdpau"
mpeg_vdpau_decoder_select="mpeg2video_decoder"
mpeg_xvmc_hwaccel_deps="xvmc"
mpeg_xvmc_hwaccel_select="mpeg2video_decoder"
mpeg1_vdpau_decoder_deps="vdpau"
mpeg1_vdpau_decoder_select="mpeg1video_decoder"
mpeg1_vdpau_hwaccel_deps="vdpau"
mpeg1_vdpau_hwaccel_select="mpeg1video_decoder"
mpeg1_videotoolbox_hwaccel_deps="videotoolbox"
mpeg1_videotoolbox_hwaccel_select="mpeg1video_decoder"
mpeg1_xvmc_hwaccel_deps="xvmc"
mpeg1_xvmc_hwaccel_select="mpeg1video_decoder"
mpeg2_crystalhd_decoder_select="crystalhd"
mpeg2_d3d11va_hwaccel_deps="d3d11va"
mpeg2_d3d11va_hwaccel_select="mpeg2video_decoder"
mpeg2_dxva2_hwaccel_deps="dxva2"
mpeg2_dxva2_hwaccel_select="mpeg2video_decoder"
mpeg2_mmal_decoder_deps="mmal"
mpeg2_mmal_decoder_select="mmal"
mpeg2_mmal_hwaccel_deps="mmal"
mpeg2_qsv_hwaccel_deps="libmfx"
mpeg2_qsv_hwaccel_select="qsvdec_mpeg2"
mpeg2_vaapi_hwaccel_deps="vaapi"
mpeg2_vaapi_hwaccel_select="mpeg2video_decoder"
mpeg2_vdpau_hwaccel_deps="vdpau"
mpeg2_vdpau_hwaccel_select="mpeg2video_decoder"
mpeg2_videotoolbox_hwaccel_deps="videotoolbox"
mpeg2_videotoolbox_hwaccel_select="mpeg2video_decoder"
mpeg2_xvmc_hwaccel_deps="xvmc"
mpeg2_xvmc_hwaccel_select="mpeg2video_decoder"
mpeg4_crystalhd_decoder_select="crystalhd"
mpeg4_mmal_decoder_deps="mmal"
mpeg4_mmal_decoder_select="mmal"
mpeg4_mmal_hwaccel_deps="mmal"
mpeg4_omx_encoder_deps="omx"
mpeg4_vaapi_hwaccel_deps="vaapi"
mpeg4_vaapi_hwaccel_select="mpeg4_decoder"
mpeg4_vdpau_decoder_deps="vdpau"
mpeg4_vdpau_decoder_select="mpeg4_decoder"
mpeg4_vdpau_hwaccel_deps="vdpau"
mpeg4_vdpau_hwaccel_select="mpeg4_decoder"
mpeg4_videotoolbox_hwaccel_deps="videotoolbox"
mpeg4_videotoolbox_hwaccel_select="mpeg4_decoder"
msmpeg4_crystalhd_decoder_select="crystalhd"
vc1_crystalhd_decoder_select="crystalhd"
vc1_cuvid_hwaccel_deps="cuda cuvid CUVIDVC1PICPARAMS"
vc1_d3d11va_hwaccel_deps="d3d11va"
vc1_d3d11va_hwaccel_select="vc1_decoder"
vc1_dxva2_hwaccel_deps="dxva2"
vc1_dxva2_hwaccel_select="vc1_decoder"
vc1_mmal_decoder_deps="mmal"
vc1_mmal_decoder_select="mmal"
vc1_mmal_hwaccel_deps="mmal"
vc1_qsv_hwaccel_deps="libmfx"
vc1_qsv_hwaccel_select="qsvdec_vc1"
vc1_vaapi_hwaccel_deps="vaapi"
vc1_vaapi_hwaccel_select="vc1_decoder"
vc1_vdpau_decoder_deps="vdpau"
vc1_vdpau_decoder_select="vc1_decoder"
vc1_vdpau_hwaccel_deps="vdpau"
vc1_vdpau_hwaccel_select="vc1_decoder"
vp8_cuvid_hwaccel_deps="cuda cuvid CUVIDVP9PICPARAMS"
vp9_cuvid_hwaccel_deps="cuda cuvid CUVIDVP9PICPARAMS"
vp9_d3d11va_hwaccel_deps="d3d11va DXVA_PicParams_VP9"
vp9_d3d11va_hwaccel_select="vp9_decoder"
vp9_dxva2_hwaccel_deps="dxva2 DXVA_PicParams_VP9"
vp9_dxva2_hwaccel_select="vp9_decoder"
vp9_vaapi_hwaccel_deps="vaapi VADecPictureParameterBufferVP9"
vp9_vaapi_hwaccel_select="vp9_decoder"
wmv3_crystalhd_decoder_select="crystalhd"
wmv3_d3d11va_hwaccel_select="vc1_d3d11va_hwaccel"
wmv3_dxva2_hwaccel_select="vc1_dxva2_hwaccel"
wmv3_vaapi_hwaccel_select="vc1_vaapi_hwaccel"
wmv3_vdpau_decoder_select="vc1_vdpau_decoder"
wmv3_vdpau_hwaccel_select="vc1_vdpau_hwaccel"

# hardware-accelerated codecs
omx_deps="dlopen pthreads"
omx_extralibs='$ldl'
qsvdec_select="qsv"
qsvenc_select="qsv"
vaapi_encode_deps="vaapi"

hwupload_cuda_filter_deps="cuda"
scale_npp_filter_deps="cuda libnpp"

nvenc_encoder_deps="nvenc"
h264_cuvid_decoder_deps="cuda cuvid CUVIDH264PICPARAMS"
h264_cuvid_decoder_select="h264_mp4toannexb_bsf h264_cuvid_hwaccel"
h264_qsv_decoder_deps="libmfx"
h264_qsv_decoder_select="h264_mp4toannexb_bsf h264_parser qsvdec h264_qsv_hwaccel"
h264_qsv_encoder_deps="libmfx"
h264_qsv_encoder_select="qsvenc"
h264_vaapi_encoder_deps="VAEncPictureParameterBufferH264"
h264_vaapi_encoder_select="vaapi_encode golomb"

hevc_cuvid_decoder_deps="cuda cuvid CUVIDHEVCPICPARAMS"
hevc_cuvid_decoder_select="hevc_mp4toannexb_bsf hevc_cuvid_hwaccel"
hevc_qsv_decoder_deps="libmfx"
hevc_qsv_decoder_select="hevc_mp4toannexb_bsf hevc_parser qsvdec hevc_qsv_hwaccel"
hevc_qsv_encoder_deps="libmfx"
hevc_qsv_encoder_select="qsvenc"
hevc_vaapi_encoder_deps="VAEncPictureParameterBufferHEVC"
hevc_vaapi_encoder_select="vaapi_encode golomb"
mpeg2_qsv_decoder_deps="libmfx"
mpeg2_qsv_decoder_select="qsvdec mpeg2_qsv_hwaccel"
mpeg2_qsv_encoder_deps="libmfx"
mpeg2_qsv_encoder_select="qsvenc"
nvenc_h264_encoder_deps="nvenc"
nvenc_hevc_encoder_deps="nvenc"

vc1_cuvid_decoder_deps="cuda cuvid CUVIDVC1PICPARAMS"
vc1_cuvid_decoder_select="vc1_cuvid_hwaccel"
vp8_cuvid_decoder_deps="cuda cuvid CUVIDVP9PICPARAMS"
vp8_cuvid_decoder_select="vp8_cuvid_hwaccel"
vp9_cuvid_decoder_deps="cuda cuvid CUVIDVP9PICPARAMS"
vp9_cuvid_decoder_select="vp9_cuvid_hwaccel"

# parsers
h264_parser_select="golomb h264dsp"
hevc_parser_select="golomb"
mpegvideo_parser_select="mpegvideo"
mpeg4video_parser_select="h263dsp mpegvideo qpeldsp"
vc1_parser_select="vc1dsp"

# bitstream_filters
mjpeg2jpeg_bsf_select="jpegtables"

# external libraries
aac_at_decoder_deps="audiotoolbox"
ac3_at_decoder_deps="audiotoolbox"
ac3_at_decoder_select="ac3_parser"
adpcm_ima_qt_at_decoder_deps="audiotoolbox"
alac_at_decoder_deps="audiotoolbox"
amr_nb_at_decoder_deps="audiotoolbox"
eac3_at_decoder_deps="audiotoolbox"
eac3_at_decoder_select="ac3_parser"
gsm_ms_at_decoder_deps="audiotoolbox"
ilbc_at_decoder_deps="audiotoolbox"
mp1_at_decoder_deps="audiotoolbox"
mp2_at_decoder_deps="audiotoolbox"
mp3_at_decoder_deps="audiotoolbox"
pcm_alaw_at_decoder_deps="audiotoolbox"
pcm_mulaw_at_decoder_deps="audiotoolbox"
qdmc_at_decoder_deps="audiotoolbox"
qdm2_at_decoder_deps="audiotoolbox"
aac_at_encoder_deps="audiotoolbox"
aac_at_encoder_select="audio_frame_queue"
alac_at_encoder_deps="audiotoolbox"
alac_at_encoder_select="audio_frame_queue"
ilbc_at_encoder_deps="audiotoolbox"
ilbc_at_encoder_select="audio_frame_queue"
pcm_alaw_at_encoder_deps="audiotoolbox"
pcm_alaw_at_encoder_select="audio_frame_queue"
pcm_mulaw_at_encoder_deps="audiotoolbox"
pcm_mulaw_at_encoder_select="audio_frame_queue"
chromaprint_muxer_deps="chromaprint"
h264_videotoolbox_encoder_deps="videotoolbox_encoder pthreads"
libcelt_decoder_deps="libcelt"
libfaac_encoder_deps="libfaac"
libfaac_encoder_select="audio_frame_queue"
libfdk_aac_decoder_deps="libfdk_aac"
libfdk_aac_encoder_deps="libfdk_aac"
libfdk_aac_encoder_select="audio_frame_queue"
libgme_demuxer_deps="libgme"
libgsm_decoder_deps="libgsm"
libgsm_encoder_deps="libgsm"
libgsm_ms_decoder_deps="libgsm"
libgsm_ms_encoder_deps="libgsm"
libilbc_decoder_deps="libilbc"
libilbc_encoder_deps="libilbc"
libkvazaar_encoder_deps="libkvazaar"
libmodplug_demuxer_deps="libmodplug"
libmp3lame_encoder_deps="libmp3lame"
libmp3lame_encoder_select="audio_frame_queue"
libopencore_amrnb_decoder_deps="libopencore_amrnb"
libopencore_amrnb_encoder_deps="libopencore_amrnb"
libopencore_amrnb_encoder_select="audio_frame_queue"
libopencore_amrwb_decoder_deps="libopencore_amrwb"
libopenh264_encoder_deps="libopenh264"
libopenjpeg_decoder_deps="libopenjpeg"
libopenjpeg_encoder_deps="libopenjpeg"
libopus_decoder_deps="libopus"
libopus_encoder_deps="libopus"
libopus_encoder_select="audio_frame_queue"
libschroedinger_decoder_deps="libschroedinger"
libschroedinger_encoder_deps="libschroedinger"
libshine_encoder_deps="libshine"
libshine_encoder_select="audio_frame_queue"
libspeex_decoder_deps="libspeex"
libspeex_encoder_deps="libspeex"
libspeex_encoder_select="audio_frame_queue"
libtheora_encoder_deps="libtheora"
libtwolame_encoder_deps="libtwolame"
libvo_amrwbenc_encoder_deps="libvo_amrwbenc"
libvorbis_decoder_deps="libvorbis"
libvorbis_encoder_deps="libvorbis"
libvorbis_encoder_select="audio_frame_queue"
libvpx_vp8_decoder_deps="libvpx"
libvpx_vp8_encoder_deps="libvpx"
libvpx_vp9_decoder_deps="libvpx"
libvpx_vp9_encoder_deps="libvpx"
libwavpack_encoder_deps="libwavpack"
libwebp_encoder_deps="libwebp"
libwebp_anim_encoder_deps="libwebp"
libx262_encoder_deps="libx262"
libx264_encoder_deps="libx264"
libx264rgb_encoder_deps="libx264 x264_csp_bgr"
libx264rgb_encoder_select="libx264_encoder"
libx265_encoder_deps="libx265"
libxavs_encoder_deps="libxavs"
libxvid_encoder_deps="libxvid"
libzvbi_teletext_decoder_deps="libzvbi"
videotoolbox_deps="VideoToolbox_VideoToolbox_h"
videotoolbox_extralibs="-framework CoreFoundation -framework VideoToolbox -framework CoreMedia -framework CoreVideo"
videotoolbox_encoder_deps="videotoolbox VTCompressionSessionPrepareToEncodeFrames"
videotoolbox_encoder_suggest="vda_framework vt_bt2020"
vt_bt2020_deps="kCVImageBufferColorPrimaries_ITU_R_2020"

# demuxers / muxers
ac3_demuxer_select="ac3_parser"
asf_demuxer_select="riffdec"
asf_o_demuxer_select="riffdec"
asf_muxer_select="riffenc"
asf_stream_muxer_select="asf_muxer"
avi_demuxer_select="iso_media riffdec exif"
avi_muxer_select="riffenc"
avisynth_demuxer_deps="avisynth"
avisynth_demuxer_select="riffdec"
caf_demuxer_select="iso_media riffdec"
dash_muxer_select="mp4_muxer"
dirac_demuxer_select="dirac_parser"
dts_demuxer_select="dca_parser"
dtshd_demuxer_select="dca_parser"
dv_demuxer_select="dvprofile"
dv_muxer_select="dvprofile"
dxa_demuxer_select="riffdec"
eac3_demuxer_select="ac3_parser"
f4v_muxer_select="mov_muxer"
flac_demuxer_select="flac_parser"
hds_muxer_select="flv_muxer"
hls_muxer_select="mpegts_muxer"
image2_alias_pix_demuxer_select="image2_demuxer"
image2_brender_pix_demuxer_select="image2_demuxer"
ipod_muxer_select="mov_muxer"
ismv_muxer_select="mov_muxer"
libnut_demuxer_deps="libnut"
libnut_muxer_deps="libnut"
matroska_audio_muxer_select="matroska_muxer"
matroska_demuxer_select="iso_media riffdec"
matroska_demuxer_suggest="bzlib lzo zlib"
matroska_muxer_select="iso_media riffenc"
mmf_muxer_select="riffenc"
mov_demuxer_select="iso_media riffdec"
mov_demuxer_suggest="zlib"
mov_muxer_select="iso_media riffenc rtpenc_chain"
mp3_demuxer_select="mpegaudio_parser"
mp4_muxer_select="mov_muxer"
mpegts_demuxer_select="iso_media"
mpegts_muxer_select="adts_muxer latm_muxer"
mpegtsraw_demuxer_select="mpegts_demuxer"
mxf_d10_muxer_select="mxf_muxer"
mxf_opatom_muxer_select="mxf_muxer"
nut_muxer_select="riffenc"
nuv_demuxer_select="riffdec"
oga_muxer_select="ogg_muxer"
ogg_demuxer_select="dirac_parse"
opus_muxer_select="ogg_muxer"
psp_muxer_select="mov_muxer"
rtp_demuxer_select="sdp_demuxer"
rtpdec_select="asf_demuxer jpegtables mov_demuxer mpegts_demuxer rm_demuxer rtp_protocol srtp"
rtsp_demuxer_select="http_protocol rtpdec"
rtsp_muxer_select="rtp_muxer http_protocol rtp_protocol rtpenc_chain"
sap_demuxer_select="sdp_demuxer"
sap_muxer_select="rtp_muxer rtp_protocol rtpenc_chain"
sdp_demuxer_select="rtpdec"
smoothstreaming_muxer_select="ismv_muxer"
spdif_muxer_select="aac_parser"
spx_muxer_select="ogg_muxer"
swf_demuxer_suggest="zlib"
tak_demuxer_select="tak_parser"
tg2_muxer_select="mov_muxer"
tgp_muxer_select="mov_muxer"
vobsub_demuxer_select="mpegps_demuxer"
w64_demuxer_select="wav_demuxer"
w64_muxer_select="wav_muxer"
wav_demuxer_select="riffdec"
wav_muxer_select="riffenc"
webm_muxer_select="iso_media riffenc"
webm_dash_manifest_demuxer_select="matroska_demuxer"
wtv_demuxer_select="mpegts_demuxer riffdec"
wtv_muxer_select="mpegts_muxer riffenc"
xmv_demuxer_select="riffdec"
xwma_demuxer_select="riffdec"

# indevs / outdevs
alsa_indev_deps="alsa_asoundlib_h snd_pcm_htimestamp"
alsa_outdev_deps="alsa_asoundlib_h"
avfoundation_indev_extralibs="-framework CoreVideo -framework Foundation -framework AVFoundation -framework CoreMedia"
avfoundation_indev_select="avfoundation"
bktr_indev_deps_any="dev_bktr_ioctl_bt848_h machine_ioctl_bt848_h dev_video_bktr_ioctl_bt848_h dev_ic_bt8xx_h"
caca_outdev_deps="libcaca"
decklink_indev_deps="decklink pthreads"
decklink_indev_extralibs="-lstdc++"
decklink_outdev_deps="decklink pthreads"
decklink_outdev_extralibs="-lstdc++"
dshow_indev_deps="IBaseFilter"
dshow_indev_extralibs="-lpsapi -lole32 -lstrmiids -luuid -loleaut32 -lshlwapi"
dv1394_indev_deps="dv1394"
dv1394_indev_select="dv_demuxer"
fbdev_indev_deps="linux_fb_h"
fbdev_outdev_deps="linux_fb_h"
gdigrab_indev_deps="CreateDIBSection"
gdigrab_indev_extralibs="-lgdi32"
gdigrab_indev_select="bmp_decoder"
iec61883_indev_deps="libiec61883"
jack_indev_deps="jack_jack_h"
jack_indev_deps_any="sem_timedwait dispatch_dispatch_h"
lavfi_indev_deps="avfilter"
libcdio_indev_deps="libcdio"
libdc1394_indev_deps="libdc1394"
libv4l2_indev_deps="libv4l2"
openal_indev_deps="openal"
opengl_outdev_deps="opengl"
oss_indev_deps_any="soundcard_h sys_soundcard_h"
oss_outdev_deps_any="soundcard_h sys_soundcard_h"
pulse_indev_deps="libpulse"
pulse_outdev_deps="libpulse"
qtkit_indev_extralibs="-framework QTKit -framework Foundation -framework QuartzCore"
qtkit_indev_select="qtkit"
sdl_outdev_deps="sdl"
sndio_indev_deps="sndio_h"
sndio_outdev_deps="sndio_h"
v4l_indev_deps="linux_videodev_h"
v4l2_indev_deps_any="linux_videodev2_h sys_videoio_h"
v4l2_outdev_deps_any="linux_videodev2_h sys_videoio_h"
vfwcap_indev_deps="capCreateCaptureWindow vfwcap_defines"
vfwcap_indev_extralibs="-lavicap32"
x11grab_indev_deps="x11grab"
x11grab_xcb_indev_deps="libxcb"
xv_outdev_deps="X11_extensions_Xvlib_h XvGetPortAttribute"
xv_outdev_extralibs="-lXv -lX11 -lXext"

# protocols
async_protocol_deps="threads"
bluray_protocol_deps="libbluray"
ffrtmpcrypt_protocol_deps="!librtmp_protocol"
ffrtmpcrypt_protocol_deps_any="gcrypt gmp openssl"
ffrtmpcrypt_protocol_select="tcp_protocol"
ffrtmphttp_protocol_deps="!librtmp_protocol"
ffrtmphttp_protocol_select="http_protocol"
ftp_protocol_select="tcp_protocol"
gopher_protocol_select="network"
http_protocol_select="tcp_protocol"
httpproxy_protocol_select="tcp_protocol"
https_protocol_select="tls_protocol"
icecast_protocol_select="http_protocol"
librtmp_protocol_deps="librtmp"
librtmpe_protocol_deps="librtmp"
librtmps_protocol_deps="librtmp"
librtmpt_protocol_deps="librtmp"
librtmpte_protocol_deps="librtmp"
libsmbclient_protocol_deps="libsmbclient gplv3"
libssh_protocol_deps="libssh"
mmsh_protocol_select="http_protocol"
mmst_protocol_select="network"
rtmp_protocol_deps="!librtmp_protocol"
rtmp_protocol_select="tcp_protocol"
rtmpe_protocol_select="ffrtmpcrypt_protocol"
rtmps_protocol_deps="!librtmp_protocol"
rtmps_protocol_select="tls_protocol"
rtmpt_protocol_select="ffrtmphttp_protocol"
rtmpte_protocol_select="ffrtmpcrypt_protocol ffrtmphttp_protocol"
rtmpts_protocol_select="ffrtmphttp_protocol https_protocol"
rtp_protocol_select="udp_protocol"
sctp_protocol_deps="struct_sctp_event_subscribe struct_msghdr_msg_flags"
sctp_protocol_select="network"
srtp_protocol_select="rtp_protocol srtp"
tcp_protocol_select="network"
tls_gnutls_protocol_deps="gnutls !tls_schannel_protocol !tls_securetransport_protocol"
tls_gnutls_protocol_select="tcp_protocol"
tls_openssl_protocol_deps="openssl !tls_schannel_protocol !tls_securetransport_protocol !tls_gnutls_protocol"
tls_openssl_protocol_select="tcp_protocol"
tls_schannel_protocol_deps="schannel"
tls_schannel_protocol_select="tcp_protocol"
tls_securetransport_protocol_deps="securetransport"
tls_securetransport_protocol_select="tcp_protocol"
tls_protocol_deps_any="tls_schannel_protocol tls_securetransport_protocol tls_gnutls_protocol tls_openssl_protocol"
udp_protocol_select="network"
udplite_protocol_select="network"
unix_protocol_deps="sys_un_h"
unix_protocol_select="network"

# filters
afftfilt_filter_deps="avcodec"
afftfilt_filter_select="fft"
amovie_filter_deps="avcodec avformat"
aresample_filter_deps="swresample"
ass_filter_deps="libass"
asyncts_filter_deps="avresample"
atempo_filter_deps="avcodec"
atempo_filter_select="rdft"
azmq_filter_deps="libzmq"
blackframe_filter_deps="gpl"
boxblur_filter_deps="gpl"
bs2b_filter_deps="libbs2b"
colormatrix_filter_deps="gpl"
cover_rect_filter_deps="avcodec avformat gpl"
cropdetect_filter_deps="gpl"
delogo_filter_deps="gpl"
deshake_filter_select="pixelutils"
drawtext_filter_deps="libfreetype"
ebur128_filter_deps="gpl"
eq_filter_deps="gpl"
fftfilt_filter_deps="avcodec"
fftfilt_filter_select="rdft"
find_rect_filter_deps="avcodec avformat gpl"
firequalizer_filter_deps="avcodec"
firequalizer_filter_select="rdft"
flite_filter_deps="libflite"
framerate_filter_select="pixelutils"
frei0r_filter_deps="frei0r dlopen"
frei0r_src_filter_deps="frei0r dlopen"
fspp_filter_deps="gpl"
geq_filter_deps="gpl"
histeq_filter_deps="gpl"
hqdn3d_filter_deps="gpl"
interlace_filter_deps="gpl"
kerndeint_filter_deps="gpl"
ladspa_filter_deps="ladspa dlopen"
loudnorm_filter_deps="libebur128"
mcdeint_filter_deps="avcodec gpl"
movie_filter_deps="avcodec avformat"
mpdecimate_filter_deps="gpl"
mpdecimate_filter_select="pixelutils"
mptestsrc_filter_deps="gpl"
negate_filter_deps="lut_filter"
nnedi_filter_deps="gpl"
ocr_filter_deps="libtesseract"
ocv_filter_deps="libopencv"
owdenoise_filter_deps="gpl"
pan_filter_deps="swresample"
perspective_filter_deps="gpl"
phase_filter_deps="gpl"
pp7_filter_deps="gpl"
pp_filter_deps="gpl postproc"
pullup_filter_deps="gpl"
removelogo_filter_deps="avcodec avformat swscale"
repeatfields_filter_deps="gpl"
resample_filter_deps="avresample"
rubberband_filter_deps="librubberband"
sab_filter_deps="gpl swscale"
scale2ref_filter_deps="swscale"
scale_filter_deps="swscale"
select_filter_select="pixelutils"
showcqt_filter_deps="avcodec avformat swscale"
showcqt_filter_select="fft"
showfreqs_filter_deps="avcodec"
showfreqs_filter_select="fft"
showspectrum_filter_deps="avcodec"
showspectrum_filter_select="fft"
showspectrumpic_filter_deps="avcodec"
showspectrumpic_filter_select="fft"
smartblur_filter_deps="gpl swscale"
sofalizer_filter_deps="netcdf avcodec"
sofalizer_filter_select="fft"
spectrumsynth_filter_deps="avcodec"
spectrumsynth_filter_select="fft"
spp_filter_deps="gpl avcodec"
spp_filter_select="fft idctdsp fdctdsp me_cmp pixblockdsp"
stereo3d_filter_deps="gpl"
subtitles_filter_deps="avformat avcodec libass"
super2xsai_filter_deps="gpl"
pixfmts_super2xsai_test_deps="super2xsai_filter"
tinterlace_filter_deps="gpl"
tinterlace_merge_test_deps="tinterlace_filter"
tinterlace_pad_test_deps="tinterlace_filter"
uspp_filter_deps="gpl avcodec"
vidstabdetect_filter_deps="libvidstab"
vidstabtransform_filter_deps="libvidstab"
zmq_filter_deps="libzmq"
zoompan_filter_deps="swscale"
zscale_filter_deps="libzimg"
scale_vaapi_filter_deps="vaapi VAProcPipelineParameterBuffer"

# examples
avcodec_example_deps="avcodec avutil"
avio_dir_cmd="avformat avutil"
avio_reading="avformat avcodec avutil"
decoding_encoding_example_deps="avcodec avformat avutil"
demuxing_decoding_example_deps="avcodec avformat avutil"
extract_mvs_example_deps="avcodec avformat avutil"
filter_audio_example_deps="avfilter avutil"
filtering_audio_example_deps="avfilter avcodec avformat avutil"
filtering_video_example_deps="avfilter avcodec avformat avutil"
metadata_example_deps="avformat avutil"
muxing_example_deps="avcodec avformat avutil swscale"
qsvdec_example_deps="avcodec avutil libmfx h264_qsv_decoder vaapi_x11"
remuxing_example_deps="avcodec avformat avutil"
resampling_audio_example_deps="avutil swresample"
scaling_video_example_deps="avutil swscale"
transcode_aac_example_deps="avcodec avformat swresample"
transcoding_example_deps="avfilter avcodec avformat avutil"

# libraries, in linking order
avcodec_deps="avutil"
avdevice_deps="avformat avcodec avutil"
avfilter_deps="avutil"
avformat_deps="avcodec avutil"
avresample_deps="avutil"
postproc_deps="avutil gpl"
swresample_deps="avutil"
swscale_deps="avutil"

# programs
ffmpeg_deps="avcodec avfilter avformat swresample"
ffmpeg_select="aformat_filter anull_filter atrim_filter format_filter
               null_filter
               setpts_filter trim_filter"
ffplay_deps="avcodec avformat swscale swresample sdl"
ffplay_libs='$sdl_libs'
ffplay_select="rdft crop_filter transpose_filter hflip_filter vflip_filter rotate_filter"
ffprobe_deps="avcodec avformat"
ffserver_deps="avformat fork sarestart"
ffserver_select="ffm_muxer rtp_protocol rtsp_demuxer"

# documentation
podpages_deps="perl"
manpages_deps="perl pod2man"
htmlpages_deps="perl"
htmlpages_deps_any="makeinfo_html texi2html"
txtpages_deps="perl makeinfo"
doc_deps_any="manpages htmlpages podpages txtpages"

# default parameters

logfile="config.log"

# installation paths
prefix_default="/usr/local"
bindir_default='${prefix}/bin'
datadir_default='${prefix}/share/ffmpeg'
docdir_default='${prefix}/share/doc/ffmpeg'
incdir_default='${prefix}/include'
libdir_default='${prefix}/lib'
mandir_default='${prefix}/share/man'

# toolchain
ar_default="ar"
cc_default="gcc"
cxx_default="g++"
host_cc_default="gcc"
cp_f="cp -f"
doxygen_default="doxygen"
install="install"
ln_s_default="ln -s -f"
nm_default="nm -g"
objformat="elf"
pkg_config_default=pkg-config
ranlib_default="ranlib"
strip_default="strip"
yasmexe_default="yasm"
windres_default="windres"

# OS
target_os_default=$(tolower $(uname -s))
host_os=$target_os_default

# machine
if test "$target_os_default" = aix; then
    arch_default=$(uname -p)
    strip_default="strip -X32_64"
else
    arch_default=$(uname -m)
fi
cpu="generic"
intrinsics="none"

# configurable options
enable $PROGRAM_LIST
enable $DOCUMENT_LIST
enable $EXAMPLE_LIST
enable $(filter_out avresample $LIBRARY_LIST)
enable stripping

enable asm
enable debug
enable doc
enable faan faandct faanidct
enable optimizations
enable runtime_cpudetect
enable safe_bitstream_reader
enable static
enable swscale_alpha
enable valgrind_backtrace

sws_max_filter_size_default=256
set_default sws_max_filter_size

# Enable platform codecs by default.
enable audiotoolbox

# Enable hwaccels by default.
enable d3d11va dxva2 vaapi vda vdpau videotoolbox_hwaccel xvmc
enable xlib

enable vda_framework videotoolbox videotoolbox_encoder

# build settings
SHFLAGS='-shared -Wl,-soname,$$(@F)'
LIBPREF="lib"
LIBSUF=".a"
FULLNAME='$(NAME)$(BUILDSUF)'
LIBNAME='$(LIBPREF)$(FULLNAME)$(LIBSUF)'
SLIBPREF="lib"
SLIBSUF=".so"
SLIBNAME='$(SLIBPREF)$(FULLNAME)$(SLIBSUF)'
SLIBNAME_WITH_VERSION='$(SLIBNAME).$(LIBVERSION)'
SLIBNAME_WITH_MAJOR='$(SLIBNAME).$(LIBMAJOR)'
LIB_INSTALL_EXTRA_CMD='$$(RANLIB) "$(LIBDIR)/$(LIBNAME)"'
SLIB_INSTALL_NAME='$(SLIBNAME_WITH_VERSION)'
SLIB_INSTALL_LINKS='$(SLIBNAME_WITH_MAJOR) $(SLIBNAME)'

asflags_filter=echo
cflags_filter=echo
ldflags_filter=echo

AS_C='-c'
AS_O='-o $@'
CC_C='-c'
CC_E='-E -o $@'
CC_O='-o $@'
CXX_C='-c'
CXX_O='-o $@'
OBJCC_C='-c'
OBJCC_E='-E -o $@'
OBJCC_O='-o $@'
LD_O='-o $@'
LD_LIB='-l%'
LD_PATH='-L'
HOSTCC_C='-c'
HOSTCC_E='-E -o $@'
HOSTCC_O='-o $@'
HOSTLD_O='-o $@'

host_libs='-lm'
host_cflags_filter=echo
host_ldflags_filter=echo

target_path='$(CURDIR)'

# since the object filename is not given with the -MM flag, the compiler
# is only able to print the basename, and we must add the path ourselves
DEPCMD='$(DEP$(1)) $(DEP$(1)FLAGS) $($(1)DEP_FLAGS) $< 2>/dev/null | sed -e "/^\#.*/d" -e "s,^[[:space:]]*$(@F),$(@D)/$(@F)," > $(@:.o=.d)'
DEPFLAGS='-MM'

# find source path
if test -f configure; then
    source_path=.
else
    source_path=$(cd $(dirname "$0"); pwd)
    case "$source_path" in
        *[[:blank:]]*) die "Out of tree builds are impossible with whitespace in source path." ;;
    esac
    test -e "$source_path/config.h" &&
        die "Out of tree builds are impossible with config.h in source dir."
fi

for v in "$@"; do
    r=${v#*=}
    l=${v%"$r"}
    r=$(sh_quote "$r")
    FFMPEG_CONFIGURATION="${FFMPEG_CONFIGURATION# } ${l}${r}"
done

find_things(){
    thing=$1
    pattern=$2
    file=$source_path/$3
    sed -n "s/^[^#]*$pattern.*([^,]*, *\([^,]*\)\(,.*\)*).*/\1_$thing/p" "$file"
}

ENCODER_LIST=$(find_things  encoder  ENC      libavcodec/allcodecs.c)
DECODER_LIST=$(find_things  decoder  DEC      libavcodec/allcodecs.c)
HWACCEL_LIST=$(find_things  hwaccel  HWACCEL  libavcodec/allcodecs.c)
PARSER_LIST=$(find_things   parser   PARSER   libavcodec/allcodecs.c)
MUXER_LIST=$(find_things    muxer    _MUX     libavformat/allformats.c)
DEMUXER_LIST=$(find_things  demuxer  DEMUX    libavformat/allformats.c)
OUTDEV_LIST=$(find_things   outdev   OUTDEV   libavdevice/alldevices.c)
INDEV_LIST=$(find_things    indev    _IN      libavdevice/alldevices.c)
FILTER_LIST=$(find_things   filter   FILTER   libavfilter/allfilters.c)

find_things_extern(){
    thing=$1
    pattern=$2
    file=$source_path/$3
    sed -n "s/^[^#]*extern.*$pattern *ff_\([^ ]*\)_$thing;/\1_$thing/p" "$file"
}

BSF_LIST=$(find_things_extern bsf AVBitStreamFilter libavcodec/bitstream_filters.c)
PROTOCOL_LIST=$(find_things_extern protocol URLProtocol libavformat/protocols.c)

ALL_COMPONENTS="
    $BSF_LIST
    $DECODER_LIST
    $DEMUXER_LIST
    $ENCODER_LIST
    $FILTER_LIST
    $HWACCEL_LIST
    $INDEV_LIST
    $MUXER_LIST
    $OUTDEV_LIST
    $PARSER_LIST
    $PROTOCOL_LIST
"

for n in $COMPONENT_LIST; do
    v=$(toupper ${n%s})_LIST
    eval enable \$$v
    eval ${n}_if_any="\$$v"
done

enable $ARCH_EXT_LIST

die_unknown(){
    echo "Unknown option \"$1\"."
    echo "See $0 --help for available options."
    exit 1
}

print_in_columns() {
    cols=$(expr $ncols / 24)
    cat | tr ' ' '\n' | sort | pr -r "-$cols" -w $ncols -t
}

show_list() {
    suffix=_$1
    shift
    echo $* | sed s/$suffix//g | print_in_columns
    exit 0
}

rand_list(){
    IFS=', '
    set -- $*
    unset IFS
    for thing; do
        comp=${thing%:*}
        prob=${thing#$comp}
        prob=${prob#:}
        is_in ${comp} $COMPONENT_LIST && eval comp=\$$(toupper ${comp%s})_LIST
        echo "prob ${prob:-0.5}"
        printf '%s\n' $comp
    done
}

do_random(){
    action=$1
    shift
    random_seed=$(awk "BEGIN { srand($random_seed); print srand() }")
    $action $(rand_list "$@" | awk "BEGIN { srand($random_seed) } \$1 == \"prob\" { prob = \$2; next } rand() < prob { print }")
}

for opt do
    optval="${opt#*=}"
    case "$opt" in
        --extra-ldflags=*)
            add_ldflags $optval
        ;;
        --extra-ldexeflags=*)
            add_ldexeflags $optval
        ;;
        --extra-ldlibflags=*)
            add_ldlibflags $optval
        ;;
        --extra-libs=*)
            add_extralibs $optval
        ;;
        --disable-devices)
            disable $INDEV_LIST $OUTDEV_LIST
        ;;
        --enable-debug=*)
            debuglevel="$optval"
        ;;
        --disable-programs)
            disable $PROGRAM_LIST
        ;;
        --disable-everything)
            map 'eval unset \${$(toupper ${v%s})_LIST}' $COMPONENT_LIST
        ;;
        --disable-all)
            map 'eval unset \${$(toupper ${v%s})_LIST}' $COMPONENT_LIST
            disable $LIBRARY_LIST $PROGRAM_LIST doc
            enable avutil
        ;;
        --enable-random|--disable-random)
            action=${opt%%-random}
            do_random ${action#--} $COMPONENT_LIST
        ;;
        --enable-random=*|--disable-random=*)
            action=${opt%%-random=*}
            do_random ${action#--} $optval
        ;;
        --enable-*=*|--disable-*=*)
            eval $(echo "${opt%%=*}" | sed 's/--/action=/;s/-/ thing=/')
            is_in "${thing}s" $COMPONENT_LIST || die_unknown "$opt"
            eval list=\$$(toupper $thing)_LIST
            name=$(echo "${optval}" | sed "s/,/_${thing}|/g")_${thing}
            list=$(filter "$name" $list)
            [ "$list" = "" ] && warn "Option $opt did not match anything"
            $action $list
        ;;
        --enable-?*|--disable-?*)
            eval $(echo "$opt" | sed 's/--/action=/;s/-/ option=/;s/-/_/g')
            if is_in $option $COMPONENT_LIST; then
                test $action = disable && action=unset
                eval $action \$$(toupper ${option%s})_LIST
            elif is_in $option $CMDLINE_SELECT; then
                $action $option
            else
                die_unknown $opt
            fi
        ;;
        --list-*)
            NAME="${opt#--list-}"
            is_in $NAME $COMPONENT_LIST || die_unknown $opt
            NAME=${NAME%s}
            eval show_list $NAME \$$(toupper $NAME)_LIST
        ;;
        --help|-h) show_help
        ;;
        --fatal-warnings) enable fatal_warnings
        ;;
        *)
            optname="${opt%%=*}"
            optname="${optname#--}"
            optname=$(echo "$optname" | sed 's/-/_/g')
            if is_in $optname $CMDLINE_SET; then
                eval $optname='$optval'
            elif is_in $optname $CMDLINE_APPEND; then
                append $optname "$optval"
            else
                die_unknown $opt
            fi
        ;;
    esac
done

for e in $env; do
    eval "export $e"
done

disabled logging && logfile=/dev/null

# Disable all the library-specific components if the library itself
# is disabled, see AVCODEC_LIST and following _LIST variables.

disable_components(){
    disabled ${1} && disable $(
        eval components="\$$(toupper ${1})_COMPONENTS"
        map 'eval echo \${$(toupper ${v%s})_LIST}' $components
    )
}

map 'disable_components $v' $LIBRARY_LIST

echo "# $0 $FFMPEG_CONFIGURATION" > $logfile
set >> $logfile

test -n "$valgrind" && toolchain="valgrind-memcheck"

case "$toolchain" in
    *-asan)
        cc_default="${toolchain%-asan}"
        add_cflags  -fsanitize=address
        add_ldflags -fsanitize=address
    ;;
    *-msan)
        cc_default="${toolchain%-msan}"
        add_cflags  -fsanitize=memory -fsanitize-memory-track-origins
        add_ldflags -fsanitize=memory
    ;;
    *-tsan)
        cc_default="${toolchain%-tsan}"
        add_cflags  -fsanitize=thread -pie
        add_ldflags -fsanitize=thread -pie
        case "$toolchain" in
            gcc-tsan)
                add_cflags  -fPIC
                add_ldflags -fPIC
                ;;
        esac
    ;;
    *-usan)
        cc_default="${toolchain%-usan}"
        add_cflags  -fsanitize=undefined
        add_ldflags -fsanitize=undefined
    ;;
    valgrind-*)
        target_exec_default="valgrind"
        case "$toolchain" in
            valgrind-massif)
                target_exec_args="--tool=massif --alloc-fn=av_malloc --alloc-fn=av_mallocz --alloc-fn=av_calloc --alloc-fn=av_fast_padded_malloc --alloc-fn=av_fast_malloc --alloc-fn=av_realloc_f --alloc-fn=av_fast_realloc --alloc-fn=av_realloc"
                ;;
            valgrind-memcheck)
                target_exec_args="--error-exitcode=1 --malloc-fill=0x2a --track-origins=yes --leak-check=full --gen-suppressions=all --suppressions=$source_path/tests/fate-valgrind.supp"
                ;;
        esac
    ;;
    msvc)
        # Check whether the current MSVC version needs the C99 converter.
        # From MSVC 2013 (compiler major version 18) onwards, it does actually
        # support enough of C99 to build ffmpeg. Default to the new
        # behaviour if the regexp was unable to match anything, since this
        # successfully parses the version number of existing supported
        # versions that require the converter (MSVC 2010 and 2012).
        cl_major_ver=$(cl 2>&1 | sed -n 's/.*Version \([[:digit:]]\{1,\}\)\..*/\1/p')
        if [ -z "$cl_major_ver" ] || [ $cl_major_ver -ge 18 ]; then
            cc_default="cl"
        else
            cc_default="c99wrap cl"
        fi
        ld_default="$source_path/compat/windows/mslink"
        nm_default="dumpbin -symbols"
        ar_default="lib"
        case "$arch" in
        arm*)
            as_default="armasm"
            ;;
        esac
        target_os_default="win32"
        # Use a relative path for TMPDIR. This makes sure all the
        # ffconf temp files are written with a relative path, avoiding
        # issues with msys/win32 path conversion for MSVC parameters
        # such as -Fo<file> or -out:<file>.
        TMPDIR=.
    ;;
    icl)
        cc_default="icl"
        ld_default="xilink"
        nm_default="dumpbin -symbols"
        ar_default="xilib"
        target_os_default="win32"
        TMPDIR=.
    ;;
    gcov)
        add_cflags  -fprofile-arcs -ftest-coverage
        add_ldflags -fprofile-arcs -ftest-coverage
    ;;
    llvm-cov)
        add_cflags -fprofile-arcs -ftest-coverage
        add_ldflags --coverage
    ;;
    hardened)
        add_cppflags -U_FORTIFY_SOURCE -D_FORTIFY_SOURCE=2
        add_cflags   -fno-strict-overflow -fstack-protector-all
        add_ldflags  -Wl,-z,relro -Wl,-z,now
    ;;
    ?*)
        die "Unknown toolchain $toolchain"
    ;;
esac

test -n "$cross_prefix" && enable cross_compile

if enabled cross_compile; then
    test -n "$arch" && test -n "$target_os" ||
        die "Must specify target arch and OS when cross-compiling"
fi

ar_default="${cross_prefix}${ar_default}"
cc_default="${cross_prefix}${cc_default}"
cxx_default="${cross_prefix}${cxx_default}"
nm_default="${cross_prefix}${nm_default}"
pkg_config_default="${cross_prefix}${pkg_config_default}"
if ${cross_prefix}${ranlib_default} 2>&1 | grep -q "\-D "; then
    ranlib_default="${cross_prefix}${ranlib_default} -D"
else
    ranlib_default="${cross_prefix}${ranlib_default}"
fi
strip_default="${cross_prefix}${strip_default}"
windres_default="${cross_prefix}${windres_default}"

sysinclude_default="${sysroot}/usr/include"

set_default arch cc cxx doxygen pkg_config ranlib strip sysinclude \
    target_exec target_os yasmexe
enabled cross_compile || host_cc_default=$cc
set_default host_cc

pkg_config_fail_message=""
if ! $pkg_config --version >/dev/null 2>&1; then
    warn "$pkg_config not found, library detection may fail."
    pkg_config=false
elif is_in -static $cc $LDFLAGS && ! is_in --static $pkg_config $pkg_config_flags; then
    pkg_config_fail_message="
Note: When building a static binary, add --pkg-config-flags=\"--static\"."
fi

if test $doxygen != $doxygen_default && \
  ! $doxygen --version >/dev/null 2>&1; then
    warn "Specified doxygen \"$doxygen\" not found, API documentation will fail to build."
fi

exesuf() {
    case $1 in
        mingw32*|mingw64*|win32|win64|cygwin*|*-dos|freedos|opendos|os/2*|symbian) echo .exe ;;
    esac
}

EXESUF=$(exesuf $target_os)
HOSTEXESUF=$(exesuf $host_os)

# set temporary file name
: ${TMPDIR:=$TEMPDIR}
: ${TMPDIR:=$TMP}
: ${TMPDIR:=/tmp}

if [ -n "$tempprefix" ] ; then
    mktemp(){
        echo $tempprefix.${HOSTNAME}.${UID}
    }
elif ! check_cmd mktemp -u XXXXXX; then
    # simple replacement for missing mktemp
    # NOT SAFE FOR GENERAL USE
    mktemp(){
        echo "${2%%XXX*}.${HOSTNAME}.${UID}.$$"
    }
fi

tmpfile(){
    tmp=$(mktemp -u "${TMPDIR}/ffconf.XXXXXXXX")$2 &&
        (set -C; exec > $tmp) 2>/dev/null ||
        die "Unable to create temporary file in $TMPDIR."
    append TMPFILES $tmp
    eval $1=$tmp
}

trap 'rm -f -- $TMPFILES' EXIT

tmpfile TMPASM .asm
tmpfile TMPC   .c
tmpfile TMPCPP .cpp
tmpfile TMPE   $EXESUF
tmpfile TMPH   .h
tmpfile TMPM   .m
tmpfile TMPO   .o
tmpfile TMPS   .S
tmpfile TMPSH  .sh
tmpfile TMPV   .ver

unset -f mktemp

chmod +x $TMPE

# make sure we can execute files in $TMPDIR
cat > $TMPSH 2>> $logfile <<EOF
#! /bin/sh
EOF
chmod +x $TMPSH >> $logfile 2>&1
if ! $TMPSH >> $logfile 2>&1; then
    cat <<EOF
Unable to create and execute files in $TMPDIR.  Set the TMPDIR environment
variable to another directory and make sure that it is not mounted noexec.
EOF
    die "Sanity test failed."
fi

armasm_flags(){
    for flag; do
        case $flag in
            # Filter out MSVC cl.exe options from cflags that shouldn't
            # be passed to gas-preprocessor
            -M[TD]*)                                            ;;
            *)                  echo $flag                      ;;
        esac
   done
}

ccc_flags(){
    for flag; do
        case $flag in
            -std=c99)           echo -c99                       ;;
            -mcpu=*)            echo -arch ${flag#*=}           ;;
            -mieee)             echo -ieee                      ;;
            -O*|-fast)          echo $flag                      ;;
            -fno-math-errno)    echo -assume nomath_errno       ;;
            -g)                 echo -g3                        ;;
            -Wall)              echo -msg_enable level2         ;;
            -Wno-pointer-sign)  echo -msg_disable ptrmismatch1  ;;
            -Wl,*)              echo $flag                      ;;
            -f*|-W*)                                            ;;
            *)                  echo $flag                      ;;
        esac
   done
}

cparser_flags(){
    for flag; do
        case $flag in
            -Wno-switch)             echo -Wno-switch-enum ;;
            -Wno-format-zero-length) ;;
            -Wdisabled-optimization) ;;
            -Wno-pointer-sign)       echo -Wno-other ;;
            *)                       echo $flag ;;
        esac
    done
}

msvc_common_flags(){
    for flag; do
        case $flag in
            # In addition to specifying certain flags under the compiler
            # specific filters, they must be specified here as well or else the
            # generic catch all at the bottom will print the original flag.
            -Wall)                ;;
            -std=c99)             ;;
            # Common flags
            -fomit-frame-pointer) ;;
            -g)                   echo -Z7 ;;
            -fno-math-errno)      ;;
            -fno-common)          ;;
            -fno-signed-zeros)    ;;
            -fPIC)                ;;
            -mthumb)              ;;
            -march=*)             ;;
            -lz)                  echo zlib.lib ;;
            -lavifil32)           echo vfw32.lib ;;
            -lavicap32)           echo vfw32.lib user32.lib ;;
            -lx264)               echo libx264.lib ;;
            -l*)                  echo ${flag#-l}.lib ;;
            -LARGEADDRESSAWARE)   echo $flag ;;
            -L*)                  echo -libpath:${flag#-L} ;;
            *)                    echo $flag ;;
        esac
    done
}

msvc_flags(){
    msvc_common_flags "$@"
    for flag; do
        case $flag in
            -Wall)                echo -W4 -wd4244 -wd4127 -wd4018 -wd4389     \
                                       -wd4146 -wd4057 -wd4204 -wd4706 -wd4305 \
                                       -wd4152 -wd4324 -we4013 -wd4100 -wd4214 \
                                       -wd4307 \
                                       -wd4273 -wd4554 -wd4701 ;;
        esac
    done
}

icl_flags(){
    msvc_common_flags "$@"
    for flag; do
        case $flag in
            # Despite what Intel's documentation says -Wall, which is supported
            # on Windows, does enable remarks so disable them here.
            -Wall)                echo $flag -Qdiag-disable:remark ;;
            -std=c99)             echo -Qstd=c99 ;;
            -flto)                echo -ipo ;;
        esac
    done
}

icc_flags(){
    for flag; do
        case $flag in
            -flto)                echo -ipo ;;
            *)                    echo $flag ;;
        esac
    done
}

pgi_flags(){
    for flag; do
        case $flag in
            -flto)                echo -Mipa=fast,libopt,libinline,vestigial ;;
            -fomit-frame-pointer) echo -Mnoframe ;;
            -g)                   echo -gopt ;;
            *)                    echo $flag ;;
        esac
    done
}

suncc_flags(){
    for flag; do
        case $flag in
            -march=*|-mcpu=*)
                case "${flag#*=}" in
                    native)                   echo -xtarget=native       ;;
                    v9|niagara)               echo -xarch=sparc          ;;
                    ultrasparc)               echo -xarch=sparcvis       ;;
                    ultrasparc3|niagara2)     echo -xarch=sparcvis2      ;;
                    i586|pentium)             echo -xchip=pentium        ;;
                    i686|pentiumpro|pentium2) echo -xtarget=pentium_pro  ;;
                    pentium3*|c3-2)           echo -xtarget=pentium3     ;;
                    pentium-m)          echo -xarch=sse2 -xchip=pentium3 ;;
                    pentium4*)          echo -xtarget=pentium4           ;;
                    prescott|nocona)    echo -xarch=sse3 -xchip=pentium4 ;;
                    *-sse3)             echo -xarch=sse3                 ;;
                    core2)              echo -xarch=ssse3 -xchip=core2   ;;
                    bonnell)                   echo -xarch=ssse3         ;;
                    corei7|nehalem)            echo -xtarget=nehalem     ;;
                    westmere)                  echo -xtarget=westmere    ;;
                    silvermont)                echo -xarch=sse4_2        ;;
                    corei7-avx|sandybridge)    echo -xtarget=sandybridge ;;
                    core-avx*|ivybridge|haswell|broadwell)
                                               echo -xarch=avx           ;;
                    amdfam10|barcelona)        echo -xtarget=barcelona   ;;
                    btver1)                    echo -xarch=amdsse4a      ;;
                    btver2|bdver*)             echo -xarch=avx           ;;
                    athlon-4|athlon-[mx]p)     echo -xarch=ssea          ;;
                    k8|opteron|athlon64|athlon-fx)
                                               echo -xarch=sse2a         ;;
                    athlon*)                   echo -xarch=pentium_proa  ;;
                esac
                ;;
            -std=c99)             echo -xc99              ;;
            -fomit-frame-pointer) echo -xregs=frameptr    ;;
            -fPIC)                echo -KPIC -xcode=pic32 ;;
            -W*,*)                echo $flag              ;;
            -f*-*|-W*|-mimpure-text)                      ;;
            -shared)              echo -G                 ;;
            *)                    echo $flag              ;;
        esac
    done
}

tms470_flags(){
    for flag; do
        case $flag in
            -march=*|-mcpu=*)
                case "${flag#*=}" in
                    armv7-a|cortex-a*)      echo -mv=7a8 ;;
                    armv7-r|cortex-r*)      echo -mv=7r4 ;;
                    armv7-m|cortex-m*)      echo -mv=7m3 ;;
                    armv6*|arm11*)          echo -mv=6   ;;
                    armv5*e|arm[79]*e*|arm9[24]6*|arm96*|arm102[26])
                                            echo -mv=5e  ;;
                    armv4*|arm7*|arm9[24]*) echo -mv=4   ;;
                esac
                ;;
            -mfpu=neon)     echo --float_support=vfpv3 --neon ;;
            -mfpu=vfp)      echo --float_support=vfpv2        ;;
            -mfpu=vfpv3)    echo --float_support=vfpv3        ;;
            -mfpu=vfpv3-d16) echo --float_support=vfpv3d16    ;;
            -msoft-float)   echo --float_support=vfplib       ;;
            -O[0-3]|-mf=*)  echo $flag                        ;;
            -g)             echo -g -mn                       ;;
            -pds=*)         echo $flag                        ;;
            -D*|-I*)        echo $flag                        ;;
            --gcc|--abi=*)  echo $flag                        ;;
            -me)            echo $flag                        ;;
        esac
    done
}

probe_cc(){
    pfx=$1
    _cc=$2
    first=$3

    unset _type _ident _cc_c _cc_e _cc_o _flags _cflags
    unset _ld_o _ldflags _ld_lib _ld_path
    unset _depflags _DEPCMD _DEPFLAGS
    _flags_filter=echo

    if $_cc --version 2>&1 | grep -q '^GNU assembler'; then
        true # no-op to avoid reading stdin in following checks
    elif $_cc -v 2>&1 | grep -q '^gcc.*LLVM'; then
        _type=llvm_gcc
        gcc_extra_ver=$(expr "$($_cc --version 2>/dev/null | head -n1)" : '.*\((.*)\)')
        _ident="llvm-gcc $($_cc -dumpversion 2>/dev/null) $gcc_extra_ver"
        _depflags='-MMD -MF $(@:.o=.d) -MT $@'
        _cflags_speed='-O3'
        _cflags_size='-Os'
    elif $_cc -v 2>&1 | grep -qi ^gcc; then
        _type=gcc
        gcc_version=$($_cc --version | head -n1)
        gcc_basever=$($_cc -dumpversion)
        gcc_pkg_ver=$(expr "$gcc_version" : '[^ ]* \(([^)]*)\)')
        gcc_ext_ver=$(expr "$gcc_version" : ".*$gcc_pkg_ver $gcc_basever \\(.*\\)")
        _ident=$(cleanws "gcc $gcc_basever $gcc_pkg_ver $gcc_ext_ver")
        case $gcc_basever in
            2) ;;
            2.*) ;;
            *) _depflags='-MMD -MF $(@:.o=.d) -MT $@' ;;
        esac
        if [ "$first" = true ]; then
            case $gcc_basever in
                4.2*)
                warn "gcc 4.2 is outdated and may miscompile FFmpeg. Please use a newer compiler." ;;
            esac
        fi
        _cflags_speed='-O3'
        _cflags_size='-Os'
    elif $_cc --version 2>/dev/null | grep -q ^icc; then
        _type=icc
        _ident=$($_cc --version | head -n1)
        _depflags='-MMD'
        _cflags_speed='-O3'
        _cflags_size='-Os'
        _cflags_noopt='-O1'
        _flags_filter=icc_flags
    elif $_cc -v 2>&1 | grep -q xlc; then
        _type=xlc
        _ident=$($_cc -qversion 2>/dev/null | head -n1)
        _cflags_speed='-O5'
        _cflags_size='-O5 -qcompact'
    elif $_cc -V 2>/dev/null | grep -q Compaq; then
        _type=ccc
        _ident=$($_cc -V | head -n1 | cut -d' ' -f1-3)
        _DEPFLAGS='-M'
        _cflags_speed='-fast'
        _cflags_size='-O1'
        _flags_filter=ccc_flags
    elif $_cc --vsn 2>/dev/null | grep -Eq "ARM (C/C\+\+ )?Compiler"; then
        test -d "$sysroot" || die "No valid sysroot specified."
        _type=armcc
        _ident=$($_cc --vsn | grep -i build | head -n1 | sed 's/.*: //')
        armcc_conf="$PWD/armcc.conf"
        $_cc --arm_linux_configure                 \
             --arm_linux_config_file="$armcc_conf" \
             --configure_sysroot="$sysroot"        \
             --configure_cpp_headers="$sysinclude" >>$logfile 2>&1 ||
             die "Error creating armcc configuration file."
        $_cc --vsn | grep -q RVCT && armcc_opt=rvct || armcc_opt=armcc
        _flags="--arm_linux_config_file=$armcc_conf --translate_gcc"
        as_default="${cross_prefix}gcc"
        _depflags='-MMD'
        _cflags_speed='-O3'
        _cflags_size='-Os'
    elif $_cc -version 2>/dev/null | grep -Eq 'TMS470|TI ARM'; then
        _type=tms470
        _ident=$($_cc -version | head -n1 | tr -s ' ')
        _flags='--gcc --abi=eabi -me'
        _cc_e='-ppl -fe=$@'
        _cc_o='-fe=$@'
        _depflags='-ppa -ppd=$(@:.o=.d)'
        _cflags_speed='-O3 -mf=5'
        _cflags_size='-O3 -mf=2'
        _flags_filter=tms470_flags
    elif $_cc -v 2>&1 | grep -q clang; then
        _type=clang
        _ident=$($_cc --version 2>/dev/null | head -n1)
        _depflags='-MMD -MF $(@:.o=.d) -MT $@'
        _cflags_speed='-O3'
        _cflags_size='-Os'
    elif $_cc -V 2>&1 | grep -q Sun; then
        _type=suncc
        _ident=$($_cc -V 2>&1 | head -n1 | cut -d' ' -f 2-)
        _DEPCMD='$(DEP$(1)) $(DEP$(1)FLAGS) $($(1)DEP_FLAGS) $< | sed -e "1s,^.*: ,$@: ," -e "\$$!s,\$$, \\\," -e "1!s,^.*: , ," > $(@:.o=.d)'
        _DEPFLAGS='-xM1 -xc99'
        _ldflags='-std=c99'
        _cflags_speed='-O5'
        _cflags_size='-O5 -xspace'
        _flags_filter=suncc_flags
    elif $_cc -v 2>&1 | grep -q 'PathScale\|Path64'; then
        _type=pathscale
        _ident=$($_cc -v 2>&1 | head -n1 | tr -d :)
        _depflags='-MMD -MF $(@:.o=.d) -MT $@'
        _cflags_speed='-O2'
        _cflags_size='-Os'
        _flags_filter='filter_out -Wdisabled-optimization'
    elif $_cc -v 2>&1 | grep -q Open64; then
        _type=open64
        _ident=$($_cc -v 2>&1 | head -n1 | tr -d :)
        _depflags='-MMD -MF $(@:.o=.d) -MT $@'
        _cflags_speed='-O2'
        _cflags_size='-Os'
        _flags_filter='filter_out -Wdisabled-optimization|-Wtype-limits|-fno-signed-zeros'
    elif $_cc -V 2>&1 | grep -q Portland; then
        _type=pgi
        _ident="PGI $($_cc -V 2>&1 | awk '/^pgcc/ { print $2; exit }')"
        opt_common='-alias=ansi -Mdse -Mlre -Mpre'
        _cflags_speed="-O3 -Mautoinline -Munroll=c:4 $opt_common"
        _cflags_size="-O2 -Munroll=c:1 $opt_common"
        _cflags_noopt="-O"
        _flags_filter=pgi_flags
    elif $_cc 2>&1 | grep -q 'Microsoft.*ARM.*Assembler'; then
        _type=armasm
        _ident=$($_cc | head -n1)
        # 4509: "This form of conditional instruction is deprecated"
        _flags="-nologo -ignore 4509"
        _flags_filter=armasm_flags
    elif $_cc 2>&1 | grep -q Intel; then
        _type=icl
        _ident=$($_cc 2>&1 | head -n1)
        _depflags='-QMMD -QMF$(@:.o=.d) -QMT$@'
        # Not only is O3 broken on 13.x+ but it is slower on all previous
        # versions (tested) as well.
        _cflags_speed="-O2"
        _cflags_size="-O1 -Oi" # -O1 without -Oi miscompiles stuff
        if $_cc 2>&1 | grep -q Linker; then
            _ld_o='-out:$@'
        else
            _ld_o='-Fe$@'
        fi
        _cc_o='-Fo$@'
        _cc_e='-P'
        _flags_filter=icl_flags
        _ld_lib='lib%.a'
        _ld_path='-libpath:'
        # -Qdiag-error to make icl error when seeing certain unknown arguments
        _flags='-nologo -Qdiag-error:4044,10157'
        # -Qvec- -Qsimd- to prevent miscompilation, -GS, fp:precise for consistency
        # with MSVC which enables it by default.
        _cflags='-D_USE_MATH_DEFINES -Qms0 -Qvec- -Qsimd- -GS -fp:precise'
        disable stripping
    elif $_cc -nologo- 2>&1 | grep -q Microsoft; then
        _type=msvc
        _ident=$($_cc 2>&1 | head -n1)
        _DEPCMD='$(DEP$(1)) $(DEP$(1)FLAGS) $($(1)DEP_FLAGS) $< 2>&1 | awk '\''/including/ { sub(/^.*file: */, ""); gsub(/\\/, "/"); if (!match($$0, / /)) print "$@:", $$0 }'\'' > $(@:.o=.d)'
        _DEPFLAGS='$(CPPFLAGS) $(CFLAGS) -showIncludes -Zs'
        _cflags_speed="-O2"
        _cflags_size="-O1"
        if $_cc -nologo- 2>&1 | grep -q Linker; then
            _ld_o='-out:$@'
        else
            _ld_o='-Fe$@'
        fi
        _cc_o='-Fo$@'
        _cc_e='-P -Fi$@'
        _flags_filter=msvc_flags
        _ld_lib='lib%.a'
        _ld_path='-libpath:'
        _flags='-nologo'
        _cflags='-D_USE_MATH_DEFINES -D_CRT_SECURE_NO_WARNINGS -D_CRT_NONSTDC_NO_WARNINGS'
        disable stripping
    elif $_cc --version 2>/dev/null | grep -q ^cparser; then
        _type=cparser
        _ident=$($_cc --version | head -n1)
        _depflags='-MMD'
        _cflags_speed='-O4'
        _cflags_size='-O2'
        _flags_filter=cparser_flags
    fi

    eval ${pfx}_type=\$_type
    eval ${pfx}_ident=\$_ident
}

set_ccvars(){
    eval ${1}_C=\${_cc_c-\${${1}_C}}
    eval ${1}_E=\${_cc_e-\${${1}_E}}
    eval ${1}_O=\${_cc_o-\${${1}_O}}

    if [ -n "$_depflags" ]; then
        eval ${1}_DEPFLAGS=\$_depflags
    else
        eval ${1}DEP=\${_DEPCMD:-\$DEPCMD}
        eval ${1}DEP_FLAGS=\${_DEPFLAGS:-\$DEPFLAGS}
        eval DEP${1}FLAGS=\$_flags
    fi
}

probe_cc cc "$cc" "true"
cflags_filter=$_flags_filter
cflags_speed=$_cflags_speed
cflags_size=$_cflags_size
cflags_noopt=$_cflags_noopt
add_cflags $_flags $_cflags
cc_ldflags=$_ldflags
set_ccvars CC

probe_cc hostcc "$host_cc"
host_cflags_filter=$_flags_filter
add_host_cflags  $_flags $_cflags
set_ccvars HOSTCC

test -n "$cc_type" && enable $cc_type ||
    warn "Unknown C compiler $cc, unable to select optimal CFLAGS"

: ${as_default:=$cc}
: ${objcc_default:=$cc}
: ${dep_cc_default:=$cc}
: ${ld_default:=$cc}
: ${host_ld_default:=$host_cc}
set_default ar as objcc dep_cc ld ln_s host_ld windres

probe_cc as "$as"
asflags_filter=$_flags_filter
add_asflags $_flags $_cflags
set_ccvars AS

probe_cc objcc "$objcc"
objcflags_filter=$_flags_filter
add_objcflags $_flags $_cflags
set_ccvars OBJC

probe_cc ld "$ld"
ldflags_filter=$_flags_filter
add_ldflags $_flags $_ldflags
test "$cc_type" != "$ld_type" && add_ldflags $cc_ldflags
LD_O=${_ld_o-$LD_O}
LD_LIB=${_ld_lib-$LD_LIB}
LD_PATH=${_ld_path-$LD_PATH}

probe_cc hostld "$host_ld"
host_ldflags_filter=$_flags_filter
add_host_ldflags $_flags $_ldflags
HOSTLD_O=${_ld_o-$HOSTLD_O}

if [ -z "$CC_DEPFLAGS" ] && [ "$dep_cc" != "$cc" ]; then
    probe_cc depcc "$dep_cc"
    CCDEP=${_DEPCMD:-$DEPCMD}
    CCDEP_FLAGS=${_DEPFLAGS:=$DEPFLAGS}
    DEPCCFLAGS=$_flags
fi

if $ar 2>&1 | grep -q Microsoft; then
    arflags="-nologo"
    ar_o='-out:$@'
elif $ar 2>&1 | grep -q 'Texas Instruments'; then
    arflags="rq"
    ar_o='$@'
elif $ar 2>&1 | grep -q 'Usage: ar.*-X.*any'; then
    arflags='-Xany -r -c'
    ar_o='$@'
elif $ar 2>&1 | grep -q "\[D\] "; then
    arflags="rcD"
    ar_o='$@'
else
    arflags="rc"
    ar_o='$@'
fi

add_cflags $extra_cflags
add_cxxflags $extra_cxxflags
add_objcflags $extra_objcflags
add_asflags $extra_cflags

if test -n "$sysroot"; then
    case "$cc_type" in
        gcc|llvm_gcc|clang)
            add_cppflags --sysroot="$sysroot"
            add_ldflags --sysroot="$sysroot"
# On Darwin --sysroot may be ignored, -isysroot always affects headers and linking
            add_cppflags -isysroot "$sysroot"
            add_ldflags -isysroot "$sysroot"
        ;;
        tms470)
            add_cppflags -I"$sysinclude"
            add_ldflags  --sysroot="$sysroot"
        ;;
    esac
fi

if test "$cpu" = host; then
    enabled cross_compile &&
        die "--cpu=host makes no sense when cross-compiling."

    case "$cc_type" in
        gcc|llvm_gcc)
            check_native(){
                $cc $1=native -v -c -o $TMPO $TMPC >$TMPE 2>&1 || return
                sed -n "/cc1.*$1=/{
                            s/.*$1=\\([^ ]*\\).*/\\1/
                            p
                            q
                        }" $TMPE
            }
            cpu=$(check_native -march || check_native -mcpu)
        ;;
        clang)
            check_native(){
                $cc $1=native -v -c -o $TMPO $TMPC >$TMPE 2>&1 || return
                sed -n "/cc1.*-target-cpu /{
                            s/.*-target-cpu \\([^ ]*\\).*/\\1/
                            p
                            q
                        }" $TMPE
            }
            cpu=$(check_native -march)
        ;;
    esac

    test "${cpu:-host}" = host &&
        die "--cpu=host not supported with compiler $cc"
fi

# Deal with common $arch aliases
case "$arch" in
    aarch64|arm64)
        arch="aarch64"
    ;;
    arm*|iPad*|iPhone*)
        arch="arm"
    ;;
    mips*|IP*)
        case "$arch" in
        *el)
            add_cppflags -EL
            add_ldflags -EL
        ;;
        *eb)
            add_cppflags -EB
            add_ldflags -EB
        ;;
        esac
        arch="mips"
    ;;
    parisc*|hppa*)
        arch="parisc"
    ;;
    "Power Macintosh"|ppc*|powerpc*)
        arch="ppc"
    ;;
    s390|s390x)
        arch="s390"
    ;;
    sh4|sh)
        arch="sh4"
    ;;
    sun4u|sparc*)
        arch="sparc"
    ;;
    tilegx|tile-gx)
        arch="tilegx"
    ;;
    i[3-6]86*|i86pc|BePC|x86pc|x86_64|x86_32|amd64)
        arch="x86"
    ;;
esac

is_in $arch $ARCH_LIST || warn "unknown architecture $arch"
enable $arch

# Add processor-specific flags
if enabled aarch64; then

    case $cpu in
        armv*)
            cpuflags="-march=$cpu"
        ;;
        *)
            cpuflags="-mcpu=$cpu"
        ;;
    esac

elif enabled alpha; then

    cpuflags="-mcpu=$cpu"

elif enabled arm; then

    check_arm_arch() {
        check_cpp_condition stddef.h \
            "defined __ARM_ARCH_${1}__ || defined __TARGET_ARCH_${2:-$1}" \
            $cpuflags
    }

    probe_arm_arch() {
        if   check_arm_arch 4;        then echo armv4
        elif check_arm_arch 4T;       then echo armv4t
        elif check_arm_arch 5;        then echo armv5
        elif check_arm_arch 5E;       then echo armv5e
        elif check_arm_arch 5T;       then echo armv5t
        elif check_arm_arch 5TE;      then echo armv5te
        elif check_arm_arch 5TEJ;     then echo armv5te
        elif check_arm_arch 6;        then echo armv6
        elif check_arm_arch 6J;       then echo armv6j
        elif check_arm_arch 6K;       then echo armv6k
        elif check_arm_arch 6Z;       then echo armv6z
        elif check_arm_arch 6ZK;      then echo armv6zk
        elif check_arm_arch 6T2;      then echo armv6t2
        elif check_arm_arch 7;        then echo armv7
        elif check_arm_arch 7A  7_A;  then echo armv7-a
        elif check_arm_arch 7S;       then echo armv7-a
        elif check_arm_arch 7R  7_R;  then echo armv7-r
        elif check_arm_arch 7M  7_M;  then echo armv7-m
        elif check_arm_arch 7EM 7E_M; then echo armv7-m
        elif check_arm_arch 8A  8_A;  then echo armv8-a
        fi
    }

    [ "$cpu" = generic ] && cpu=$(probe_arm_arch)

    case $cpu in
        armv*)
            cpuflags="-march=$cpu"
            subarch=$(echo $cpu | sed 's/[^a-z0-9]//g')
        ;;
        *)
            cpuflags="-mcpu=$cpu"
            case $cpu in
                cortex-a*)                               subarch=armv7a  ;;
                cortex-r*)                               subarch=armv7r  ;;
                cortex-m*)                 enable thumb; subarch=armv7m  ;;
                arm11*)                                  subarch=armv6   ;;
                arm[79]*e*|arm9[24]6*|arm96*|arm102[26]) subarch=armv5te ;;
                armv4*|arm7*|arm9[24]*)                  subarch=armv4   ;;
                *)                             subarch=$(probe_arm_arch) ;;
            esac
        ;;
    esac

    case "$subarch" in
        armv5t*)    enable fast_clz                ;;
        armv[6-8]*)
            enable fast_clz
            disabled fast_unaligned || enable fast_unaligned
            ;;
    esac

elif enabled avr32; then

    case $cpu in
        ap7[02]0[0-2])
            subarch="avr32_ap"
            cpuflags="-mpart=$cpu"
        ;;
        ap)
            subarch="avr32_ap"
            cpuflags="-march=$cpu"
        ;;
        uc3[ab]*)
            subarch="avr32_uc"
            cpuflags="-mcpu=$cpu"
        ;;
        uc)
            subarch="avr32_uc"
            cpuflags="-march=$cpu"
        ;;
    esac

elif enabled bfin; then

    cpuflags="-mcpu=$cpu"

elif enabled mips; then

    cpuflags="-march=$cpu"

    if [ "$cpu" != "generic" ]; then
        disable mips32r2
        disable mips32r5
        disable mips64r2
        disable mips32r6
        disable mips64r6
        disable loongson2
        disable loongson3

        case $cpu in
            24kc|24kf*|24kec|34kc|1004kc|24kef*|34kf*|1004kf*|74kc|74kf)
                enable mips32r2
                disable msa
            ;;
            p5600|i6400)
                disable mipsdsp
                disable mipsdspr2
            ;;
            loongson*)
                enable loongson2
                enable loongson3
                enable local_aligned_8 local_aligned_16 local_aligned_32
                enable simd_align_16
                enable fast_64bit
                enable fast_clz
                enable fast_cmov
                enable fast_unaligned
                disable aligned_stack
                case $cpu in
                    loongson3*)
                        cpuflags="-march=loongson3a -mhard-float -fno-expensive-optimizations"
                    ;;
                    loongson2e)
                        cpuflags="-march=loongson2e -mhard-float -fno-expensive-optimizations"
                    ;;
                    loongson2f)
                        cpuflags="-march=loongson2f -mhard-float -fno-expensive-optimizations"
                    ;;
                esac
            ;;
            *)
                # Unknown CPU. Disable everything.
                warn "unknown CPU. Disabling all MIPS optimizations."
                disable mipsfpu
                disable mipsdsp
                disable mipsdspr2
                disable msa
                disable mmi
            ;;
        esac

        case $cpu in
            24kc)
                disable mipsfpu
                disable mipsdsp
                disable mipsdspr2
            ;;
            24kf*)
                disable mipsdsp
                disable mipsdspr2
            ;;
            24kec|34kc|1004kc)
                disable mipsfpu
                disable mipsdspr2
            ;;
            24kef*|34kf*|1004kf*)
                disable mipsdspr2
            ;;
            74kc)
                disable mipsfpu
            ;;
            p5600)
                enable mips32r5
                check_cflags "-mtune=p5600" && check_cflags "-msched-weight -mload-store-pairs -funroll-loops"
            ;;
            i6400)
                enable mips64r6
                check_cflags "-mtune=i6400 -mabi=64" && check_cflags "-msched-weight -mload-store-pairs -funroll-loops" && check_ldflags "-mabi=64"
            ;;
        esac
    else
        # We do not disable anything. Is up to the user to disable the unwanted features.
        warn 'generic cpu selected'
    fi

elif enabled ppc; then

    disable ldbrx

    case $(tolower $cpu) in
        601|ppc601|powerpc601)
            cpuflags="-mcpu=601"
            disable altivec
        ;;
        603*|ppc603*|powerpc603*)
            cpuflags="-mcpu=603"
            disable altivec
        ;;
        604*|ppc604*|powerpc604*)
            cpuflags="-mcpu=604"
            disable altivec
        ;;
        g3|75*|ppc75*|powerpc75*)
            cpuflags="-mcpu=750"
            disable altivec
        ;;
        g4|745*|ppc745*|powerpc745*)
            cpuflags="-mcpu=7450"
            disable vsx
        ;;
        74*|ppc74*|powerpc74*)
            cpuflags="-mcpu=7400"
            disable vsx
        ;;
        g5|970|ppc970|powerpc970)
            cpuflags="-mcpu=970"
            disable vsx
        ;;
        power[3-6]*)
            cpuflags="-mcpu=$cpu"
            disable vsx
        ;;
        power[7-8]*)
            cpuflags="-mcpu=$cpu"
        ;;
        cell)
            cpuflags="-mcpu=cell"
            enable ldbrx
            disable vsx
        ;;
        e500mc)
            cpuflags="-mcpu=e500mc"
            disable altivec
        ;;
        e500v2)
            cpuflags="-mcpu=8548 -mhard-float -mfloat-gprs=double"
            disable altivec
            disable dcbzl
        ;;
        e500)
            cpuflags="-mcpu=8540 -mhard-float"
            disable altivec
            disable dcbzl
        ;;
    esac

elif enabled sparc; then

    case $cpu in
        cypress|f93[04]|tsc701|sparcl*|supersparc|hypersparc|niagara|v[789])
            cpuflags="-mcpu=$cpu"
        ;;
        ultrasparc*|niagara[234])
            cpuflags="-mcpu=$cpu"
        ;;
    esac

elif enabled x86; then

    case $cpu in
        i[345]86|pentium)
            cpuflags="-march=$cpu"
            disable i686
            disable mmx
        ;;
        # targets that do NOT support nopl and conditional mov (cmov)
        pentium-mmx|k6|k6-[23]|winchip-c6|winchip2|c3)
            cpuflags="-march=$cpu"
            disable i686
        ;;
        # targets that do support nopl and conditional mov (cmov)
        i686|pentiumpro|pentium[23]|pentium-m|athlon|athlon-tbird|athlon-4|athlon-[mx]p|athlon64*|k8*|opteron*|athlon-fx\
        |core*|atom|bonnell|nehalem|westmere|silvermont|sandybridge|ivybridge|haswell|broadwell|amdfam10|barcelona|b[dt]ver*)
            cpuflags="-march=$cpu"
            enable i686
            enable fast_cmov
        ;;
        # targets that do support conditional mov but on which it's slow
        pentium4|pentium4m|prescott|nocona)
            cpuflags="-march=$cpu"
            enable i686
            disable fast_cmov
        ;;
    esac

fi

if [ "$cpu" != generic ]; then
    add_cflags  $cpuflags
    add_asflags $cpuflags
    test "$cc_type" = "$ld_type" && add_ldflags $cpuflags
fi

# compiler sanity check
check_exec <<EOF
int main(void){ return 0; }
EOF
if test "$?" != 0; then
    echo "$cc is unable to create an executable file."
    if test -z "$cross_prefix" && ! enabled cross_compile ; then
        echo "If $cc is a cross-compiler, use the --enable-cross-compile option."
        echo "Only do this if you know what cross compiling means."
    fi
    die "C compiler test failed."
fi

add_cppflags -D_ISOC99_SOURCE
add_cxxflags -D__STDC_CONSTANT_MACROS
add_cxxflags -std=c++11
check_cflags -std=c99
check_cc -D_FILE_OFFSET_BITS=64 <<EOF && add_cppflags -D_FILE_OFFSET_BITS=64
#include <stdlib.h>
EOF
check_cc -D_LARGEFILE_SOURCE <<EOF && add_cppflags -D_LARGEFILE_SOURCE
#include <stdlib.h>
EOF

add_host_cppflags -D_ISOC99_SOURCE
check_host_cflags -std=c99
check_host_cflags -Wall
check_host_cflags -O3

check_64bit(){
    arch32=$1
    arch64=$2
    expr=$3
    check_code cc "" "int test[2*($expr) - 1]" &&
        subarch=$arch64 || subarch=$arch32
}

case "$arch" in
    aarch64|alpha|ia64)
        spic=$shared
    ;;
    mips)
        check_64bit mips mips64 '_MIPS_SIM > 1'
        spic=$shared
    ;;
    parisc)
        check_64bit parisc parisc64 'sizeof(void *) > 4'
        spic=$shared
    ;;
    ppc)
        check_64bit ppc ppc64 'sizeof(void *) > 4'
        spic=$shared
    ;;
    s390)
        check_64bit s390 s390x 'sizeof(void *) > 4'
        spic=$shared
    ;;
    sparc)
        check_64bit sparc sparc64 'sizeof(void *) > 4'
        spic=$shared
    ;;
    x86)
        check_64bit x86_32 x86_64 'sizeof(void *) > 4'
        # Treat x32 as x64 for now. Note it also needs spic=$shared
        test "$subarch" = "x86_32" && check_cpp_condition stddef.h 'defined(__x86_64__)' &&
            subarch=x86_64
        if test "$subarch" = "x86_64"; then
            spic=$shared
        fi
    ;;
    ppc)
        check_cc <<EOF && subarch="ppc64"
        int test[(int)sizeof(char*) - 7];
EOF
    ;;
esac

enable $subarch
enabled spic && enable_weak pic

# OS specific
case $target_os in
    aix)
        SHFLAGS=-shared
        add_cppflags '-I\$(SRC_PATH)/compat/aix'
        enabled shared && add_ldflags -Wl,-brtl
        ;;
    android)
        disable symver
        enable section_data_rel_ro
        SLIB_INSTALL_NAME='$(SLIBNAME)'
        SLIB_INSTALL_LINKS=
        SHFLAGS='-shared -Wl,-soname,$(SLIBNAME)'
        ;;
    haiku)
        prefix_default="/boot/common"
        network_extralibs="-lnetwork"
        host_libs=
        ;;
    sunos)
        SHFLAGS='-shared -Wl,-h,$$(@F)'
        enabled x86 && SHFLAGS="-mimpure-text $SHFLAGS"
        network_extralibs="-lsocket -lnsl"
        add_cppflags -D__EXTENSIONS__
        # When using suncc to build, the Solaris linker will mark
        # an executable with each instruction set encountered by
        # the Solaris assembler.  As our libraries contain their own
        # guards for processor-specific code, instead suppress
        # generation of the HWCAPS ELF section on Solaris x86 only.
        enabled_all suncc x86 &&
            echo "hwcap_1 = OVERRIDE;" > mapfile &&
            add_ldflags -Wl,-M,mapfile
        nm_default='nm -P -g'
        SLIB_CREATE_DEF_CMD='$(Q)perl $(SRC_PATH)/compat/solaris/make_sunver.pl $$(filter %.ver,$$^) $(OBJS) | grep -v @ > $(SUBDIR)lib$(NAME).ver-sol2'
        ;;
    netbsd)
        disable symver
        oss_indev_extralibs="-lossaudio"
        oss_outdev_extralibs="-lossaudio"
        enabled gcc || check_ldflags -Wl,-zmuldefs
        ;;
    openbsd|bitrig)
        disable symver
        SHFLAGS='-shared'
        SLIB_INSTALL_NAME='$(SLIBNAME).$(LIBMAJOR).$(LIBMINOR)'
        SLIB_INSTALL_LINKS=
        oss_indev_extralibs="-lossaudio"
        oss_outdev_extralibs="-lossaudio"
        ;;
    dragonfly)
        disable symver
        ;;
    freebsd)
        ;;
    bsd/os)
        add_extralibs -lpoll -lgnugetopt
        strip="strip -d"
        ;;
    darwin)
        enabled ppc && add_asflags -force_cpusubtype_ALL
        install_name_dir_default='$(SHLIBDIR)'
        SHFLAGS='-dynamiclib -Wl,-single_module -Wl,-install_name,$(INSTALL_NAME_DIR)/$(SLIBNAME_WITH_MAJOR),-current_version,$(LIBVERSION),-compatibility_version,$(LIBMAJOR)'
        enabled x86_32 && append SHFLAGS -Wl,-read_only_relocs,suppress
        strip="${strip} -x"
        add_ldflags -Wl,-dynamic,-search_paths_first
        SLIBSUF=".dylib"
        SLIBNAME_WITH_VERSION='$(SLIBPREF)$(FULLNAME).$(LIBVERSION)$(SLIBSUF)'
        SLIBNAME_WITH_MAJOR='$(SLIBPREF)$(FULLNAME).$(LIBMAJOR)$(SLIBSUF)'
        objformat="macho"
        enabled x86_64 && objformat="macho64"
        enabled_any pic shared x86_64 ||
            { check_cflags -mdynamic-no-pic && add_asflags -mdynamic-no-pic; }
        check_header dispatch/dispatch.h &&
            add_cppflags '-I\$(SRC_PATH)/compat/dispatch_semaphore'
        ;;
    msys*)
        die "Native MSYS builds are discouraged, please use the MINGW environment."
        ;;
    mingw32*|mingw64*)
        if test $target_os = "mingw32ce"; then
            disable network
        else
            target_os=mingw32
        fi
        decklink_outdev_extralibs="$decklink_outdev_extralibs -lole32 -loleaut32"
        decklink_indev_extralibs="$decklink_indev_extralibs -lole32 -loleaut32"
        LIBTARGET=i386
        if enabled x86_64; then
            LIBTARGET="i386:x86-64"
        elif enabled arm; then
            LIBTARGET=arm-wince
        fi
        enabled shared && ! enabled small && check_cmd $windres --version && enable gnu_windres
        enabled x86_32 && check_ldflags -Wl,--large-address-aware
        shlibdir_default="$bindir_default"
        SLIBPREF=""
        SLIBSUF=".dll"
        SLIBNAME_WITH_VERSION='$(SLIBPREF)$(FULLNAME)-$(LIBVERSION)$(SLIBSUF)'
        SLIBNAME_WITH_MAJOR='$(SLIBPREF)$(FULLNAME)-$(LIBMAJOR)$(SLIBSUF)'
        dlltool="${cross_prefix}dlltool"
        if check_cmd lib.exe -list; then
            SLIB_EXTRA_CMD=-'sed -e "s/ @[^ ]*//" $$(@:$(SLIBSUF)=.orig.def) > $$(@:$(SLIBSUF)=.def); lib.exe /machine:$(LIBTARGET) /def:$$(@:$(SLIBSUF)=.def) /out:$(SUBDIR)$(SLIBNAME:$(SLIBSUF)=.lib)'
            if enabled x86_64; then
                LIBTARGET=x64
            fi
        elif check_cmd $dlltool --version; then
            SLIB_EXTRA_CMD=-'sed -e "s/ @[^ ]*//" $$(@:$(SLIBSUF)=.orig.def) > $$(@:$(SLIBSUF)=.def); $(DLLTOOL) -m $(LIBTARGET) -d $$(@:$(SLIBSUF)=.def) -l $(SUBDIR)$(SLIBNAME:$(SLIBSUF)=.lib) -D $(SLIBNAME_WITH_MAJOR)'
        fi
        SLIB_INSTALL_NAME='$(SLIBNAME_WITH_MAJOR)'
        SLIB_INSTALL_LINKS=
        SLIB_INSTALL_EXTRA_SHLIB='$(SLIBNAME:$(SLIBSUF)=.lib)'
        SLIB_INSTALL_EXTRA_LIB='lib$(SLIBNAME:$(SLIBSUF)=.dll.a) $(SLIBNAME_WITH_MAJOR:$(SLIBSUF)=.def)'
        SHFLAGS='-shared -Wl,--output-def,$$(@:$(SLIBSUF)=.orig.def) -Wl,--out-implib,$(SUBDIR)lib$(SLIBNAME:$(SLIBSUF)=.dll.a) -Wl,--enable-runtime-pseudo-reloc -Wl,--disable-auto-image-base'
        objformat="win32"
        ranlib=:
        enable dos_paths
        check_ldflags -Wl,--nxcompat,--dynamicbase
        # Lets work around some stupidity in binutils.
        # ld will strip relocations from executables even though we need them
        # for dynamicbase (ASLR).  Using -pie does retain the reloc section
        # however ld then forgets what the entry point should be (oops) so we
        # have to manually (re)set it.
        if enabled x86_32; then
            disabled debug && add_ldexeflags -Wl,--pic-executable,-e,_mainCRTStartup
        elif enabled x86_64; then
            disabled debug && add_ldexeflags -Wl,--pic-executable,-e,mainCRTStartup
            check_ldflags -Wl,--high-entropy-va # binutils 2.25
            # Set image base >4GB for extra entropy with HEASLR
            add_ldexeflags -Wl,--image-base,0x140000000
            append SHFLAGS -Wl,--image-base,0x180000000
        fi
        ;;
    win32|win64)
        disable symver
        if enabled shared; then
            # Link to the import library instead of the normal static library
            # for shared libs.
            LD_LIB='%.lib'
            # Cannot build both shared and static libs with MSVC or icl.
            disable static
        fi
        enabled x86_32 && check_ldflags -LARGEADDRESSAWARE
        shlibdir_default="$bindir_default"
        SLIBPREF=""
        SLIBSUF=".dll"
        SLIBNAME_WITH_VERSION='$(SLIBPREF)$(FULLNAME)-$(LIBVERSION)$(SLIBSUF)'
        SLIBNAME_WITH_MAJOR='$(SLIBPREF)$(FULLNAME)-$(LIBMAJOR)$(SLIBSUF)'
        SLIB_CREATE_DEF_CMD='$(SRC_PATH)/compat/windows/makedef $(SUBDIR)lib$(NAME).ver $(OBJS) > $$(@:$(SLIBSUF)=.def)'
        SLIB_INSTALL_NAME='$(SLIBNAME_WITH_MAJOR)'
        SLIB_INSTALL_LINKS=
        SLIB_INSTALL_EXTRA_SHLIB='$(SLIBNAME:$(SLIBSUF)=.lib)'
        SLIB_INSTALL_EXTRA_LIB='$(SLIBNAME_WITH_MAJOR:$(SLIBSUF)=.def)'
        SHFLAGS='-dll -def:$$(@:$(SLIBSUF)=.def) -implib:$(SUBDIR)$(SLIBNAME:$(SLIBSUF)=.lib)'
        objformat="win32"
        ranlib=:
        enable dos_paths
        ;;
    cygwin*)
        target_os=cygwin
        shlibdir_default="$bindir_default"
        SLIBPREF="cyg"
        SLIBSUF=".dll"
        SLIBNAME_WITH_VERSION='$(SLIBPREF)$(FULLNAME)-$(LIBVERSION)$(SLIBSUF)'
        SLIBNAME_WITH_MAJOR='$(SLIBPREF)$(FULLNAME)-$(LIBMAJOR)$(SLIBSUF)'
        SLIB_INSTALL_NAME='$(SLIBNAME_WITH_MAJOR)'
        SLIB_INSTALL_LINKS=
        SLIB_INSTALL_EXTRA_LIB='lib$(FULLNAME).dll.a'
        SHFLAGS='-shared -Wl,--out-implib,$(SUBDIR)lib$(FULLNAME).dll.a'
        objformat="win32"
        enable dos_paths
        enabled shared && ! enabled small && check_cmd $windres --version && enable gnu_windres
        ;;
    *-dos|freedos|opendos)
        network_extralibs="-lsocket"
        objformat="coff"
        enable dos_paths
        add_cppflags -U__STRICT_ANSI__
        ;;
    linux)
        enable dv1394
        enable section_data_rel_ro
        ;;
    irix*)
        target_os=irix
        ranlib="echo ignoring ranlib"
        ;;
    os/2*)
        strip="lxlite -CS"
        objformat="aout"
        add_cppflags -D_GNU_SOURCE
        add_ldflags -Zomf -Zbin-files -Zargs-wild -Zmap
        SHFLAGS='$(SUBDIR)$(NAME).def -Zdll -Zomf'
        LIBSUF="_s.a"
        SLIBPREF=""
        SLIBSUF=".dll"
        SLIBNAME_WITH_VERSION='$(SLIBPREF)$(FULLNAME)-$(LIBVERSION)$(SLIBSUF)'
        SLIBNAME_WITH_MAJOR='$(SLIBPREF)$(shell echo $(FULLNAME) | cut -c1-6)$(LIBMAJOR)$(SLIBSUF)'
        SLIB_CREATE_DEF_CMD='echo LIBRARY $(SLIBNAME_WITH_MAJOR:$(SLIBSUF)=) INITINSTANCE TERMINSTANCE > $(SUBDIR)$(FULLNAME).def; \
            echo CODE PRELOAD MOVEABLE DISCARDABLE >> $(SUBDIR)$(FULLNAME).def; \
            echo DATA PRELOAD MOVEABLE MULTIPLE NONSHARED >> $(SUBDIR)$(FULLNAME).def; \
            echo EXPORTS >> $(SUBDIR)$(FULLNAME).def; \
            emxexp $(OBJS) >> $(SUBDIR)$(FULLNAME).def'
        SLIB_EXTRA_CMD='emximp -o $(SUBDIR)$(LIBPREF)$(FULLNAME)_dll.a $(SUBDIR)$(FULLNAME).def; \
            emximp -o $(SUBDIR)$(LIBPREF)$(FULLNAME)_dll.lib $(SUBDIR)$(FULLNAME).def;'
        SLIB_INSTALL_NAME='$(SLIBNAME_WITH_MAJOR)'
        SLIB_INSTALL_LINKS=
        SLIB_INSTALL_EXTRA_LIB='$(LIBPREF)$(FULLNAME)_dll.a $(LIBPREF)$(FULLNAME)_dll.lib'
        enable dos_paths
        enable_weak os2threads
        ;;
    gnu/kfreebsd)
        add_cppflags -D_BSD_SOURCE
        ;;
    gnu)
        ;;
    qnx)
        add_cppflags -D_QNX_SOURCE
        network_extralibs="-lsocket"
        ;;
    symbian)
        SLIBSUF=".dll"
        enable dos_paths
        add_cflags --include=$sysinclude/gcce/gcce.h -fvisibility=default
        add_cppflags -D__GCCE__ -D__SYMBIAN32__ -DSYMBIAN_OE_POSIX_SIGNALS
        add_ldflags -Wl,--target1-abs,--no-undefined \
                    -Wl,-Ttext,0x80000,-Tdata,0x1000000 -shared \
                    -Wl,--entry=_E32Startup -Wl,-u,_E32Startup
        add_extralibs -l:eexe.lib -l:usrt2_2.lib -l:dfpaeabi.dso \
                      -l:drtaeabi.dso -l:scppnwdl.dso -lsupc++ -lgcc \
                      -l:libc.dso -l:libm.dso -l:euser.dso -l:libcrt0.lib
        ;;
    osf1)
        add_cppflags -D_OSF_SOURCE -D_POSIX_PII -D_REENTRANT
        ;;
    minix)
        ;;
    plan9)
        add_cppflags -D_C99_SNPRINTF_EXTENSION  \
                     -D_REENTRANT_SOURCE        \
                     -D_RESEARCH_SOURCE         \
                     -DFD_SETSIZE=96            \
                     -DHAVE_SOCK_OPTS
        add_compat strtod.o strtod=avpriv_strtod
        network_extralibs='-lbsd'
        exeobjs=compat/plan9/main.o
        disable ffserver
        cp_f='cp'
        ;;
    none)
        ;;
    *)
        die "Unknown OS '$target_os'."
        ;;
esac

# test if creating links works
link_dest=$(mktemp -u $TMPDIR/dest_XXXXXXXX)
link_name=$(mktemp -u $TMPDIR/name_XXXXXXXX)
mkdir "$link_dest"
$ln_s "$link_dest" "$link_name"
touch "$link_dest/test_file"
if [ "$source_path" != "." ] && ([ ! -d src ] || [ -L src ]) && [ -e "$link_name/test_file" ]; then
    # create link to source path
    [ -e src ] && rm src
    $ln_s "$source_path" src
    source_link=src
else
    # creating directory links doesn't work
    # fall back to using the full source path
    source_link="$source_path"
fi
# cleanup
rm -r "$link_dest"
rm -r "$link_name"

# determine libc flavour

probe_libc(){
    pfx=$1
    pfx_no_=${pfx%_}
    # uclibc defines __GLIBC__, so it needs to be checked before glibc.
    if check_${pfx}cpp_condition features.h "defined __UCLIBC__"; then
        eval ${pfx}libc_type=uclibc
        add_${pfx}cppflags -D_POSIX_C_SOURCE=200112 -D_XOPEN_SOURCE=600
    elif check_${pfx}cpp_condition features.h "defined __GLIBC__"; then
        eval ${pfx}libc_type=glibc
        add_${pfx}cppflags -D_POSIX_C_SOURCE=200112 -D_XOPEN_SOURCE=600
    # MinGW headers can be installed on Cygwin, so check for newlib first.
    elif check_${pfx}cpp_condition newlib.h "defined _NEWLIB_VERSION"; then
        eval ${pfx}libc_type=newlib
        add_${pfx}cppflags -U__STRICT_ANSI__
    # MinGW64 is backwards compatible with MinGW32, so check for it first.
    elif check_${pfx}cpp_condition _mingw.h "defined __MINGW64_VERSION_MAJOR"; then
        eval ${pfx}libc_type=mingw64
        if check_${pfx}cpp_condition _mingw.h "__MINGW64_VERSION_MAJOR < 3"; then
            add_compat msvcrt/snprintf.o
            add_cflags "-include $source_path/compat/msvcrt/snprintf.h"
        fi
        add_${pfx}cppflags -U__STRICT_ANSI__ -D__USE_MINGW_ANSI_STDIO=1
        eval test \$${pfx_no_}cc_type = "gcc" &&
            add_${pfx}cppflags -D__printf__=__gnu_printf__
    elif check_${pfx}cpp_condition _mingw.h "defined __MINGW_VERSION"  ||
         check_${pfx}cpp_condition _mingw.h "defined __MINGW32_VERSION"; then
        eval ${pfx}libc_type=mingw32
        check_${pfx}cpp_condition _mingw.h "__MINGW32_MAJOR_VERSION > 3 || \
            (__MINGW32_MAJOR_VERSION == 3 && __MINGW32_MINOR_VERSION >= 15)" ||
            die "ERROR: MinGW32 runtime version must be >= 3.15."
        add_${pfx}cppflags -U__STRICT_ANSI__ -D__USE_MINGW_ANSI_STDIO=1
        eval test \$${pfx_no_}cc_type = "gcc" &&
            add_${pfx}cppflags -D__printf__=__gnu_printf__
    elif check_${pfx}cpp_condition crtversion.h "defined _VC_CRT_MAJOR_VERSION"; then
        eval ${pfx}libc_type=msvcrt
        if check_${pfx}cpp_condition crtversion.h "_VC_CRT_MAJOR_VERSION < 14"; then
            if [ "$pfx" = host_ ]; then
                add_host_cppflags -Dsnprintf=_snprintf
            else
                add_compat strtod.o strtod=avpriv_strtod
                add_compat msvcrt/snprintf.o snprintf=avpriv_snprintf   \
                                             _snprintf=avpriv_snprintf  \
                                             vsnprintf=avpriv_vsnprintf
            fi
        fi
        # The MSVC 2010 headers (Win 7.0 SDK) set _WIN32_WINNT to
        # 0x601 by default unless something else is set by the user.
        # This can easily lead to us detecting functions only present
        # in such new versions and producing binaries requiring windows 7.0.
        # Therefore explicitly set the default to XP unless the user has
        # set something else on the command line.
        # Don't do this if WINAPI_FAMILY is set and is set to a non-desktop
        # family. For these cases, configure is free to use any functions
        # found in the SDK headers by default. (Alternatively, we could force
        # _WIN32_WINNT to 0x0602 in that case.)
        check_${pfx}cpp_condition stdlib.h "defined(_WIN32_WINNT)" ||
            { check_${pfx}cpp <<EOF && add_${pfx}cppflags -D_WIN32_WINNT=0x0502; }
#ifdef WINAPI_FAMILY
#include <winapifamily.h>
#if !WINAPI_FAMILY_PARTITION(WINAPI_PARTITION_DESKTOP)
#error not desktop
#endif
#endif
EOF
    elif check_${pfx}cpp_condition stddef.h "defined __KLIBC__"; then
        eval ${pfx}libc_type=klibc
    elif check_${pfx}cpp_condition sys/cdefs.h "defined __BIONIC__"; then
        eval ${pfx}libc_type=bionic
    elif check_${pfx}cpp_condition sys/brand.h "defined LABELED_BRAND_NAME"; then
        eval ${pfx}libc_type=solaris
        add_${pfx}cppflags -D__EXTENSIONS__ -D_XOPEN_SOURCE=600
    fi
    check_${pfx}cc <<EOF
#include <time.h>
void *v = localtime_r;
EOF
test "$?" != 0 && check_${pfx}cc -D_POSIX_C_SOURCE=200112 -D_XOPEN_SOURCE=600 <<EOF && add_${pfx}cppflags -D_POSIX_C_SOURCE=200112 -D_XOPEN_SOURCE=600
#include <time.h>
void *v = localtime_r;
EOF

}

probe_libc
test -n "$libc_type" && enable libc_$libc_type
probe_libc host_
test -n "$host_libc_type" && enable host_libc_$host_libc_type

case $libc_type in
    bionic)
        add_compat strtod.o strtod=avpriv_strtod
        ;;
esac

# hacks for compiler/libc/os combinations

if enabled_all tms470 libc_glibc; then
    CPPFLAGS="-I${source_path}/compat/tms470 ${CPPFLAGS}"
    add_cppflags -D__USER_LABEL_PREFIX__=
    add_cppflags -D__builtin_memset=memset
    add_cppflags -D__gnuc_va_list=va_list -D_VA_LIST_DEFINED
    add_cflags   -pds=48    # incompatible redefinition of macro
fi

if enabled_all ccc libc_glibc; then
    add_ldflags -Wl,-z,now  # calls to libots crash without this
fi

check_compile_assert flt_lim "float.h limits.h" "DBL_MAX == (double)DBL_MAX" ||
    add_cppflags '-I\$(SRC_PATH)/compat/float'

esc(){
    echo "$*" | sed 's/%/%25/g;s/:/%3a/g'
}

echo "config:$arch:$subarch:$cpu:$target_os:$(esc $cc_ident):$(esc $FFMPEG_CONFIGURATION)" >config.fate

check_cpp_condition stdlib.h "defined(__PIC__) || defined(__pic__) || defined(PIC)" && enable_weak pic

set_default libdir
: ${shlibdir_default:="$libdir"}
: ${pkgconfigdir_default:="$libdir/pkgconfig"}

set_default $PATHS_LIST
set_default nm

# we need to build at least one lib type
if ! enabled_any static shared; then
    cat <<EOF
At least one library type must be built.
Specify --enable-static to build the static libraries or --enable-shared to
build the shared libraries as well. To only build the shared libraries specify
--disable-static in addition to --enable-shared.
EOF
    exit 1
fi

die_license_disabled() {
    enabled $1 || { enabled $2 && die "$2 is $1 and --enable-$1 is not specified."; }
}

die_license_disabled_gpl() {
    enabled $1 || { enabled $2 && die "$2 is incompatible with the gpl and --enable-$1 is not specified."; }
}

die_license_disabled gpl frei0r
die_license_disabled gpl libcdio
die_license_disabled gpl librubberband
die_license_disabled gpl libsmbclient
die_license_disabled gpl libvidstab
die_license_disabled gpl libx264
die_license_disabled gpl libx265
die_license_disabled gpl libxavs
die_license_disabled gpl libxvid
die_license_disabled gpl x11grab

die_license_disabled nonfree cuda
die_license_disabled nonfree cuvid
die_license_disabled nonfree libfaac
die_license_disabled nonfree libnpp
enabled gpl && die_license_disabled_gpl nonfree libfdk_aac
enabled gpl && die_license_disabled_gpl nonfree openssl

die_license_disabled version3 gmp
die_license_disabled version3 libopencore_amrnb
die_license_disabled version3 libopencore_amrwb
die_license_disabled version3 libsmbclient
die_license_disabled version3 libvo_amrwbenc

enabled version3 && { enabled gpl && enable gplv3 || enable lgplv3; }

disabled optimizations || check_cflags -fomit-frame-pointer

enable_weak_pic() {
    disabled pic && return
    enable pic
    add_cppflags -DPIC
    case "$target_os" in
    mingw*|cygwin*)
        ;;
    *)
        add_cflags -fPIC
        ;;
    esac
    add_asflags  -fPIC
}

enabled pic && enable_weak_pic

check_cc <<EOF || die "Symbol mangling check failed."
int ff_extern;
EOF
sym=$($nm $TMPO | awk '/ff_extern/{ print substr($0, match($0, /[^ \t]*ff_extern/)) }')
extern_prefix=${sym%%ff_extern*}

check_cc <<EOF && enable_weak inline_asm
void foo(void) { __asm__ volatile ("" ::); }
EOF

_restrict=
for restrict_keyword in restrict __restrict__ __restrict; do
    check_cc <<EOF && _restrict=$restrict_keyword && break
void foo(char * $restrict_keyword p);
EOF
done

check_cc <<EOF && enable pragma_deprecated
void foo(void) { _Pragma("GCC diagnostic ignored \"-Wdeprecated-declarations\"") }
EOF

check_cc <<EOF && enable attribute_packed
struct { int x; } __attribute__((packed)) x;
EOF

check_cc <<EOF && enable attribute_may_alias
union { int x; } __attribute__((may_alias)) x;
EOF

check_cc <<EOF || die "endian test failed"
unsigned int endian = 'B' << 24 | 'I' << 16 | 'G' << 8 | 'E';
EOF
od -t x1 $TMPO | grep -q '42 *49 *47 *45' && enable bigendian

if ! enabled ppc64 || enabled bigendian; then
    disable vsx
fi

check_gas() {
    log "check_gas using '$as' as AS"
    # :vararg is used on aarch64, arm and ppc altivec
    check_as <<EOF || return 1
.macro m n, y:vararg=0
\n: .int \y
.endm
m x
EOF
    # .altmacro is only used in arm asm
    ! enabled arm || check_as <<EOF || return 1
.altmacro
EOF
    enable gnu_as
    return 0
}

if enabled_any arm aarch64 || enabled_all ppc altivec && enabled asm; then
    nogas=:
    enabled_any arm aarch64 && nogas=die
    enabled_all ppc altivec && [ $target_os_default != aix ] && nogas=warn
    as_noop=-v

    case $as_type in
        arm*) gaspp_as_type=armasm; as_noop=-h ;;
        gcc)  gaspp_as_type=gas ;;
        *)    gaspp_as_type=$as_type ;;
    esac

    [ $target_os = "darwin" ] && gaspp_as_type="apple-$gaspp_as_type"

    test "${as#*gas-preprocessor.pl}" != "$as" ||
    check_cmd gas-preprocessor.pl -arch $arch -as-type $gaspp_as_type -- ${as:=$cc} $as_noop &&
        gas="${gas:=gas-preprocessor.pl} -arch $arch -as-type $gaspp_as_type -- ${as:=$cc}"

    if ! check_gas ; then
        as=${gas:=$as}
        check_gas || \
            $nogas "GNU assembler not found, install/update gas-preprocessor"
    fi

    check_as <<EOF && enable as_func
.func test
.endfunc
EOF
fi

check_inline_asm inline_asm_labels '"1:\n"'

check_inline_asm inline_asm_nonlocal_labels '"Label:\n"'

if enabled aarch64; then
    enabled armv8 && check_insn armv8 'prfm   pldl1strm, [x0]'
    # internal assembler in clang 3.3 does not support this instruction
    enabled neon && check_insn neon 'ext   v0.8B, v0.8B, v1.8B, #1'
    enabled vfp  && check_insn vfp  'fmadd d0,    d0,    d1,    d2'

    map 'enabled_any ${v}_external ${v}_inline || disable $v' $ARCH_EXT_LIST_ARM

elif enabled alpha; then

    check_cflags -mieee

elif enabled arm; then

    enabled msvc && check_cpp_condition stddef.h "defined _M_ARMT" && enable thumb

    check_cpp_condition stddef.h "defined __thumb__" && check_cc <<EOF && enable_weak thumb
float func(float a, float b){ return a+b; }
EOF

    enabled thumb && check_cflags -mthumb || check_cflags -marm

    if     check_cpp_condition stddef.h "defined __ARM_PCS_VFP"; then
        enable vfp_args
    elif check_cpp_condition stddef.h "defined _M_ARM_FP && _M_ARM_FP >= 30"; then
        enable vfp_args
    elif ! check_cpp_condition stddef.h "defined __ARM_PCS || defined __SOFTFP__" && [ $target_os != darwin ]; then
        case "${cross_prefix:-$cc}" in
            *hardfloat*)         enable vfp_args;   fpabi=vfp ;;
            *) check_ld "cc" <<EOF && enable vfp_args && fpabi=vfp || fpabi=soft ;;
__asm__ (".eabi_attribute 28, 1");
int main(void) { return 0; }
EOF
        esac
        warn "Compiler does not indicate floating-point ABI, guessing $fpabi."
    fi

    enabled armv5te && check_insn armv5te 'qadd r0, r0, r0'
    enabled armv6   && check_insn armv6   'sadd16 r0, r0, r0'
    enabled armv6t2 && check_insn armv6t2 'movt r0, #0'
    enabled neon    && check_insn neon    'vadd.i16 q0, q0, q0'
    enabled vfp     && check_insn vfp     'fadds s0, s0, s0'
    enabled vfpv3   && check_insn vfpv3   'vmov.f32 s0, #1.0'
    enabled setend  && check_insn setend  'setend be'

    [ $target_os = linux ] || [ $target_os = android ] ||
        map 'enabled_any ${v}_external ${v}_inline || disable $v' \
            $ARCH_EXT_LIST_ARM

    check_inline_asm asm_mod_q '"add r0, %Q0, %R0" :: "r"((long long)0)'

    check_as <<EOF && enable as_dn_directive
ra .dn d0.i16
.unreq ra
EOF

    # llvm's integrated assembler supports .object_arch from llvm 3.5
    [ "$objformat" = elf ] && check_as <<EOF && enable as_object_arch
.object_arch armv4
EOF

    [ $target_os != win32 ] && enabled_all armv6t2 shared !pic && enable_weak_pic

elif enabled mips; then

    enabled loongson2 && check_inline_asm loongson2 '"dmult.g $8, $9, $10"'
    enabled loongson3 && check_inline_asm loongson3 '"gsldxc1 $f0, 0($2, $3)"'
    enabled mmi && check_inline_asm mmi '"punpcklhw $f0, $f0, $f0"'

    # Enable minimum ISA based on selected options
    if enabled mips64; then
        enabled mips64r6 && check_inline_asm_flags mips64r6 '"dlsa $0, $0, $0, 1"' '-mips64r6'
        enabled mips64r2 && check_inline_asm_flags mips64r2 '"dext $0, $0, 0, 1"' '-mips64r2'
        disabled mips64r6 && disabled mips64r2 && check_inline_asm_flags mips64r1 '"daddi $0, $0, 0"' '-mips64'
    else
        enabled mips32r6 && check_inline_asm_flags mips32r6 '"aui $0, $0, 0"' '-mips32r6'
        enabled mips32r5 && check_inline_asm_flags mips32r5 '"eretnc"' '-mips32r5'
        enabled mips32r2 && check_inline_asm_flags mips32r2 '"ext $0, $0, 0, 1"' '-mips32r2'
        disabled mips32r6 && disabled mips32r5 && disabled mips32r2 && check_inline_asm_flags mips32r1 '"addi $0, $0, 0"' '-mips32'
    fi

    enabled mipsfpu && check_inline_asm_flags mipsfpu '"cvt.d.l $f0, $f2"' '-mhard-float'
    enabled mipsfpu && (enabled mips32r5 || enabled mips32r6 || enabled mips64r6) && check_inline_asm_flags mipsfpu '"cvt.d.l $f0, $f1"' '-mfp64'
    enabled mipsfpu && enabled msa && check_inline_asm_flags msa '"addvi.b $w0, $w1, 1"' '-mmsa' && check_header msa.h || disable msa
    enabled mipsdsp && check_inline_asm_flags mipsdsp '"addu.qb $t0, $t1, $t2"' '-mdsp'
    enabled mipsdspr2 && check_inline_asm_flags mipsdspr2 '"absq_s.qb $t0, $t1"' '-mdspr2'

elif enabled parisc; then

    if enabled gcc; then
        case $($cc -dumpversion) in
            4.[3-9].*) check_cflags -fno-optimize-sibling-calls ;;
        esac
    fi

elif enabled ppc; then

    enable local_aligned_8 local_aligned_16 local_aligned_32

    check_inline_asm dcbzl     '"dcbzl 0, %0" :: "r"(0)'
    check_inline_asm ibm_asm   '"add 0, 0, 0"'
    check_inline_asm ppc4xx    '"maclhw r10, r11, r12"'
    check_inline_asm xform_asm '"lwzx %1, %y0" :: "Z"(*(int*)0), "r"(0)'

    # AltiVec flags: The FSF version of GCC differs from the Apple version
    if enabled altivec; then
        check_cflags -maltivec -mabi=altivec &&
        { check_header altivec.h && inc_altivec_h="#include <altivec.h>" ; } ||
        check_cflags -faltivec

        # check if our compiler supports Motorola AltiVec C API
        check_cc <<EOF || disable altivec
$inc_altivec_h
int main(void) {
    vector signed int v1 = (vector signed int) { 0 };
    vector signed int v2 = (vector signed int) { 1 };
    v1 = vec_add(v1, v2);
    return 0;
}
EOF

        enabled altivec || warn "Altivec disabled, possibly missing --cpu flag"
    fi

    if enabled vsx; then
        check_cflags -mvsx &&
        check_builtin vec_vsx_ld "altivec.h" "__builtin_vec_vsx_ld" || disable vsx
    fi

    if enabled power8; then
        check_cpp_condition "altivec.h" "defined(_ARCH_PWR8)" || disable power8
    fi

elif enabled x86; then

    check_builtin rdtsc    intrin.h   "__rdtsc()"
    check_builtin mm_empty mmintrin.h "_mm_empty()"

    enable local_aligned_8 local_aligned_16 local_aligned_32

    # check whether EBP is available on x86
    # As 'i' is stored on the stack, this program will crash
    # if the base pointer is used to access it because the
    # base pointer is cleared in the inline assembly code.
    check_exec_crash <<EOF && enable ebp_available
volatile int i=0;
__asm__ volatile ("xorl %%ebp, %%ebp" ::: "%ebp");
return i;
EOF

    # check whether EBX is available on x86
    check_inline_asm ebx_available '""::"b"(0)' &&
        check_inline_asm ebx_available '"":::"%ebx"'

    # check whether xmm clobbers are supported
    check_inline_asm xmm_clobbers '"":::"%xmm0"'

    check_inline_asm inline_asm_direct_symbol_refs '"movl '$extern_prefix'test, %eax"' ||
        check_inline_asm inline_asm_direct_symbol_refs '"movl '$extern_prefix'test(%rip), %eax"'

    # check whether binutils is new enough to compile SSSE3/MMXEXT
    enabled ssse3  && check_inline_asm ssse3_inline  '"pabsw %xmm0, %xmm0"'
    enabled mmxext && check_inline_asm mmxext_inline '"pmaxub %mm0, %mm1"'

    if ! disabled_any asm mmx yasm; then
        if check_cmd $yasmexe --version; then
            enabled x86_64 && yasm_extra="-m amd64"
            yasm_debug="-g dwarf2"
        elif check_cmd nasm -v; then
            yasmexe=nasm
            yasm_debug="-g -F dwarf"
            if enabled x86_64; then
                case "$objformat" in
                    elf)   objformat=elf64 ;;
                    win32) objformat=win64 ;;
                esac
            fi
        fi

        YASMFLAGS="-f $objformat $yasm_extra"
        enabled pic               && append YASMFLAGS "-DPIC"
        test -n "$extern_prefix"  && append YASMFLAGS "-DPREFIX"
        case "$objformat" in
            elf*) enabled debug && append YASMFLAGS $yasm_debug ;;
        esac

        check_yasm "movbe ecx, [5]" && enable yasm ||
            die "yasm/nasm not found or too old. Use --disable-yasm for a crippled build."
        check_yasm "vextracti128 xmm0, ymm0, 0"      || disable avx2_external
        check_yasm "vpmacsdd xmm0, xmm1, xmm2, xmm3" || disable xop_external
        check_yasm "vfmaddps ymm0, ymm1, ymm2, ymm3" || disable fma4_external
        check_yasm "CPU amdnop" || disable cpunop
    fi

    case "$cpu" in
        athlon*|opteron*|k8*|pentium|pentium-mmx|prescott|nocona|atom|geode)
            disable fast_clz
        ;;
    esac

fi

check_code cc arm_neon.h "int16x8_t test = vdupq_n_s16(0)" && enable intrinsics_neon

check_ldflags -Wl,--as-needed
check_ldflags -Wl,-z,noexecstack

if check_func dlopen; then
    ldl=
elif check_func dlopen -ldl; then
    ldl=-ldl
fi

decklink_outdev_extralibs="$decklink_outdev_extralibs $ldl"
decklink_indev_extralibs="$decklink_indev_extralibs $ldl"
frei0r_filter_extralibs='$ldl'
frei0r_src_filter_extralibs='$ldl'
ladspa_filter_extralibs='$ldl'
nvenc_encoder_extralibs='$ldl'
coreimage_filter_extralibs="-framework QuartzCore -framework AppKit -framework OpenGL"
coreimagesrc_filter_extralibs="-framework QuartzCore -framework AppKit -framework OpenGL"

if ! disabled network; then
    check_func getaddrinfo $network_extralibs
    check_func inet_aton $network_extralibs

    check_type netdb.h "struct addrinfo"
    check_type netinet/in.h "struct group_source_req" -D_BSD_SOURCE
    check_type netinet/in.h "struct ip_mreq_source" -D_BSD_SOURCE
    check_type netinet/in.h "struct ipv6_mreq" -D_DARWIN_C_SOURCE
    check_type poll.h "struct pollfd"
    check_type netinet/sctp.h "struct sctp_event_subscribe"
    check_struct "sys/socket.h" "struct msghdr" msg_flags
    check_struct "sys/types.h sys/socket.h" "struct sockaddr" sa_len
    check_type netinet/in.h "struct sockaddr_in6"
    check_type "sys/types.h sys/socket.h" "struct sockaddr_storage"
    check_type "sys/types.h sys/socket.h" socklen_t

    # Prefer arpa/inet.h over winsock2
    if check_header arpa/inet.h ; then
        check_func closesocket
    elif check_header winsock2.h ; then
        check_func_headers winsock2.h closesocket -lws2 &&
            network_extralibs="-lws2" ||
        { check_func_headers winsock2.h closesocket -lws2_32 &&
            network_extralibs="-lws2_32"; } || disable winsock2_h network
        check_func_headers ws2tcpip.h getaddrinfo $network_extralibs

        check_type ws2tcpip.h socklen_t
        check_type ws2tcpip.h "struct addrinfo"
        check_type ws2tcpip.h "struct group_source_req"
        check_type ws2tcpip.h "struct ip_mreq_source"
        check_type ws2tcpip.h "struct ipv6_mreq"
        check_type winsock2.h "struct pollfd"
        check_struct winsock2.h "struct sockaddr" sa_len
        check_type ws2tcpip.h "struct sockaddr_in6"
        check_type ws2tcpip.h "struct sockaddr_storage"
    else
        disable network
    fi
fi

check_builtin atomic_cas_ptr atomic.h "void **ptr; void *oldval, *newval; atomic_cas_ptr(ptr, oldval, newval)"
check_builtin atomic_compare_exchange "" "int *ptr, *oldval; int newval; __atomic_compare_exchange_n(ptr, oldval, newval, 0, __ATOMIC_SEQ_CST, __ATOMIC_SEQ_CST)"
check_builtin machine_rw_barrier mbarrier.h "__machine_rw_barrier()"
check_builtin MemoryBarrier windows.h "MemoryBarrier()"
check_builtin sarestart signal.h "SA_RESTART"
check_builtin sem_timedwait semaphore.h "sem_t *s; sem_init(s,0,0); sem_timedwait(s,0); sem_destroy(s)" -lpthread
check_builtin sync_val_compare_and_swap "" "int *ptr; int oldval, newval; __sync_val_compare_and_swap(ptr, oldval, newval)"
check_builtin gmtime_r time.h "time_t *time; struct tm *tm; gmtime_r(time, tm)"
check_builtin localtime_r time.h "time_t *time; struct tm *tm; localtime_r(time, tm)"
check_builtin x264_csp_bgr "stdint.h x264.h" "X264_CSP_BGR"

case "$custom_allocator" in
    jemalloc)
        # jemalloc by default does not use a prefix
        require libjemalloc jemalloc/jemalloc.h malloc -ljemalloc
    ;;
    tcmalloc)
        require_pkg_config libtcmalloc gperftools/tcmalloc.h tc_malloc
        malloc_prefix=tc_
    ;;
esac

check_func_headers malloc.h _aligned_malloc     && enable aligned_malloc
check_func  ${malloc_prefix}memalign            && enable memalign
check_func  ${malloc_prefix}posix_memalign      && enable posix_memalign

check_func  access
check_func  arc4random
check_func_headers time.h clock_gettime || { check_func_headers time.h clock_gettime -lrt && add_extralibs -lrt && LIBRT="-lrt"; }
check_func  fcntl
check_func  fork
check_func  gethrtime
check_func  getopt
check_func  getrusage
check_func  gettimeofday
check_func  isatty
check_func  mach_absolute_time
check_func  mkstemp
check_func  mmap
check_func  mprotect
# Solaris has nanosleep in -lrt, OpenSolaris no longer needs that
check_func_headers time.h nanosleep || { check_func_headers time.h nanosleep -lrt && add_extralibs -lrt && LIBRT="-lrt"; }
check_func  sched_getaffinity
check_func  setrlimit
check_struct "sys/stat.h" "struct stat" st_mtim.tv_nsec -D_BSD_SOURCE
check_func  strerror_r
check_func  sysconf
check_func  sysctl
check_func  usleep

check_func_headers conio.h kbhit
check_func_headers io.h setmode
check_func_headers lzo/lzo1x.h lzo1x_999_compress
check_func_headers stdlib.h getenv
check_func_headers sys/stat.h lstat

check_func_headers windows.h CoTaskMemFree -lole32
check_func_headers windows.h GetProcessAffinityMask
check_func_headers windows.h GetProcessTimes
check_func_headers windows.h GetSystemTimeAsFileTime
check_func_headers windows.h MapViewOfFile
check_func_headers windows.h PeekNamedPipe
check_func_headers windows.h SetConsoleTextAttribute
check_func_headers windows.h SetConsoleCtrlHandler
check_func_headers windows.h Sleep
check_func_headers windows.h VirtualAlloc
check_struct windows.h "CONDITION_VARIABLE" Ptr
check_func_headers glob.h glob
enabled xlib &&
    check_func_headers "X11/Xlib.h X11/extensions/Xvlib.h" XvGetPortAttribute -lXv -lX11 -lXext

check_header AudioToolbox/AudioToolbox.h
check_header direct.h
check_header dirent.h
check_header dlfcn.h
check_header d3d11.h
check_header dxva.h
check_header dxva2api.h -D_WIN32_WINNT=0x0600
check_header io.h
check_header libcrystalhd/libcrystalhd_if.h
check_header mach/mach_time.h
check_header malloc.h
check_header net/udplite.h
check_header poll.h
check_header sys/mman.h
check_header sys/param.h
check_header sys/resource.h
check_header sys/select.h
check_header sys/time.h
check_header sys/un.h
check_header termios.h
check_header unistd.h
check_header valgrind/valgrind.h
check_header vdpau/vdpau.h
check_header vdpau/vdpau_x11.h
check_header VideoDecodeAcceleration/VDADecoder.h
check_header VideoToolbox/VideoToolbox.h
check_func_headers VideoToolbox/VTCompressionSession.h VTCompressionSessionPrepareToEncodeFrames -framework VideoToolbox
enabled videotoolbox && check_func_headers CoreVideo/CVImageBuffer.h kCVImageBufferColorPrimaries_ITU_R_2020 -framework CoreVideo
check_header windows.h
check_header X11/extensions/XvMClib.h
check_header asm/types.h

check_lib2 "windows.h shellapi.h" CommandLineToArgvW -lshell32
check_lib2 "windows.h wincrypt.h" CryptGenRandom -ladvapi32
check_lib2 "windows.h psapi.h" GetProcessMemoryInfo -lpsapi
check_lib "CoreServices/CoreServices.h" UTGetOSTypeFromString "-framework CoreServices"

check_struct "sys/time.h sys/resource.h" "struct rusage" ru_maxrss

check_type "windows.h dxva.h" "DXVA_PicParams_HEVC" -DWINAPI_FAMILY=WINAPI_FAMILY_DESKTOP_APP -D_CRT_BUILD_DESKTOP_APP=0
check_type "windows.h dxva.h" "DXVA_PicParams_VP9" -DWINAPI_FAMILY=WINAPI_FAMILY_DESKTOP_APP -D_CRT_BUILD_DESKTOP_APP=0
check_type "windows.h d3d11.h" "ID3D11VideoDecoder"
check_type "windows.h d3d11.h" "ID3D11VideoContext"
check_type "d3d9.h dxva2api.h" DXVA2_ConfigPictureDecode -D_WIN32_WINNT=0x0602

check_type "va/va.h" "VAPictureParameterBufferHEVC"
check_type "va/va.h" "VADecPictureParameterBufferVP9"
check_type "va/va.h va/va_vpp.h" "VAProcPipelineParameterBuffer"
check_type "va/va.h va/va_enc_h264.h" "VAEncPictureParameterBufferH264"
check_type "va/va.h va/va_enc_hevc.h" "VAEncPictureParameterBufferHEVC"
check_type "va/va.h va/va_enc_jpeg.h" "VAEncPictureParameterBufferJPEG"

check_type "vdpau/vdpau.h" "VdpPictureInfoHEVC"

check_type "cuviddec.h" "CUVIDH264PICPARAMS"
check_type "cuviddec.h" "CUVIDHEVCPICPARAMS"
check_type "cuviddec.h" "CUVIDVC1PICPARAMS"
check_type "cuviddec.h" "CUVIDVP9PICPARAMS"

check_cpp_condition windows.h "!WINAPI_FAMILY_PARTITION(WINAPI_PARTITION_DESKTOP)" && enable winrt || disable winrt

if ! disabled w32threads && ! enabled pthreads; then
    check_func_headers "windows.h process.h" _beginthreadex &&
        enable w32threads || disable w32threads
    if ! enabled w32threads && enabled winrt; then
        check_func_headers "windows.h" CreateThread &&
            enable w32threads || disable w32threads
    fi
fi

# check for some common methods of building with pthread support
# do this before the optional library checks as some of them require pthreads
if ! disabled pthreads && ! enabled w32threads && ! enabled os2threads; then
    enable pthreads
    if check_func pthread_join -pthread && check_func pthread_create -pthread; then
        add_cflags -pthread
        add_extralibs -pthread
    elif check_func pthread_join -pthreads && check_func pthread_create -pthreads; then
        add_cflags -pthreads
        add_extralibs -pthreads
    elif check_func pthread_join -ldl -pthread && check_func pthread_create -ldl -pthread; then
        add_cflags -ldl -pthread
        add_extralibs -ldl -pthread
    elif check_func pthread_join -lpthreadGC2 && check_func pthread_create -lpthreadGC2; then
        add_extralibs -lpthreadGC2
    elif check_lib pthread.h pthread_join -lpthread && check_lib pthread.h pthread_create -lpthread; then
        :
    elif ! check_func pthread_join && ! check_func pthread_create; then
        disable pthreads
    fi
    check_code cc "pthread.h" "static pthread_mutex_t atomic_lock = PTHREAD_MUTEX_INITIALIZER" || disable pthreads
fi


if enabled pthreads; then
  check_func pthread_cancel
fi

enabled pthreads &&
    check_builtin sem_timedwait semaphore.h "sem_t *s; sem_init(s,0,0); sem_timedwait(s,0); sem_destroy(s)"

disabled  zlib || check_lib   zlib.h      zlibVersion -lz   || disable  zlib
disabled bzlib || check_lib2 bzlib.h BZ2_bzlibVersion -lbz2 || disable bzlib
disabled  lzma || check_lib2  lzma.h lzma_version_number -llzma || disable lzma

check_lib math.h sin -lm && LIBM="-lm"
disabled crystalhd || check_lib libcrystalhd/libcrystalhd_if.h DtsCrystalHDVersion -lcrystalhd || disable crystalhd

atan2f_args=2
copysign_args=2
hypot_args=2
ldexpf_args=2
powf_args=2

for func in $MATH_FUNCS; do
    eval check_mathfunc $func \${${func}_args:-1}
done

for func in $COMPLEX_FUNCS; do
    eval check_complexfunc $func \${${func}_args:-1}
done

# Enable CUVID by default if CUDA is enabled
if enabled cuda && ! disabled cuvid; then
    enable cuvid
fi

# these are off by default, so fail if requested and not available
enabled avfoundation_indev && { check_header_objcc AVFoundation/AVFoundation.h || disable avfoundation_indev; }
enabled avfoundation_indev && { check_lib2 CoreGraphics/CoreGraphics.h CGGetActiveDisplayList -framework CoreGraphics ||
                                check_lib2 ApplicationServices/ApplicationServices.h CGGetActiveDisplayList -framework ApplicationServices; }
enabled avisynth          && { { check_lib2 "windows.h" LoadLibrary; } ||
                               { check_lib2 "dlfcn.h" dlopen -ldl; } ||
                               die "ERROR: LoadLibrary/dlopen not found for avisynth"; }
enabled cuda              && { check_lib cuda.h cuInit -lcuda ||
                               die "ERROR: CUDA not found"; }
enabled cuvid             && { check_lib cuviddec.h cuvidCreateDecoder -lnvcuvid ||
                               die "ERROR: CUVID not found"; } &&
                             { enabled cuda ||
                               die "ERROR: CUVID requires CUDA"; }
enabled chromaprint       && require chromaprint chromaprint.h chromaprint_get_version -lchromaprint
enabled coreimage_filter  && { check_header_objcc QuartzCore/CoreImage.h || disable coreimage_filter; }
enabled coreimagesrc_filter && { check_header_objcc QuartzCore/CoreImage.h || disable coreimagesrc_filter; }
enabled decklink          && { check_header DeckLinkAPI.h || die "ERROR: DeckLinkAPI.h header not found"; }
enabled frei0r            && { check_header frei0r.h || die "ERROR: frei0r.h header not found"; }
enabled gmp               && require2 gmp gmp.h mpz_export -lgmp
enabled gnutls            && require_pkg_config gnutls gnutls/gnutls.h gnutls_global_init
enabled jni               && { [ $target_os = "android" ] && check_header jni.h && enabled pthreads &&
                               check_lib2 "dlfcn.h" dlopen -ldl; }
enabled ladspa            && { check_header ladspa.h || die "ERROR: ladspa.h header not found"; }
enabled libiec61883       && require libiec61883 libiec61883/iec61883.h iec61883_cmp_connect -lraw1394 -lavc1394 -lrom1394 -liec61883
enabled libass            && require_pkg_config libass ass/ass.h ass_library_init
enabled libbluray         && require_pkg_config libbluray libbluray/bluray.h bd_open
enabled libbs2b           && require_pkg_config libbs2b bs2b.h bs2b_open
enabled libcelt           && require libcelt celt/celt.h celt_decode -lcelt0 &&
                             { check_lib celt/celt.h celt_decoder_create_custom -lcelt0 ||
                               die "ERROR: libcelt must be installed and version must be >= 0.11.0."; }
enabled libcaca           && require_pkg_config caca caca.h caca_create_canvas
enabled libebur128        && require ebur128 ebur128.h ebur128_relative_threshold -lebur128
enabled libfaac           && require2 libfaac "stdint.h faac.h" faacEncGetVersion -lfaac
enabled libfdk_aac        && { use_pkg_config fdk-aac "fdk-aac/aacenc_lib.h" aacEncOpen ||
                               { require libfdk_aac fdk-aac/aacenc_lib.h aacEncOpen -lfdk-aac &&
                                 warn "using libfdk without pkg-config"; } }
flite_libs="-lflite_cmu_time_awb -lflite_cmu_us_awb -lflite_cmu_us_kal -lflite_cmu_us_kal16 -lflite_cmu_us_rms -lflite_cmu_us_slt -lflite_usenglish -lflite_cmulex -lflite"
enabled libflite          && require2 libflite "flite/flite.h" flite_init $flite_libs
enabled fontconfig        && enable libfontconfig
enabled libfontconfig     && require_pkg_config fontconfig "fontconfig/fontconfig.h" FcInit
enabled libfreetype       && require_libfreetype
enabled libfribidi        && require_pkg_config fribidi fribidi.h fribidi_version_info
enabled libgme            && require  libgme gme/gme.h gme_new_emu -lgme -lstdc++
enabled libgsm            && { for gsm_hdr in "gsm.h" "gsm/gsm.h"; do
                                   check_lib "${gsm_hdr}" gsm_create -lgsm && break;
                               done || die "ERROR: libgsm not found"; }
enabled libilbc           && require libilbc ilbc.h WebRtcIlbcfix_InitDecode -lilbc
enabled libkvazaar        && require_pkg_config "kvazaar >= 0.8.1" kvazaar.h kvz_api_get
enabled libmfx            && require_pkg_config libmfx "mfx/mfxvideo.h" MFXInit
enabled libmodplug        && require_pkg_config libmodplug libmodplug/modplug.h ModPlug_Load
enabled libmp3lame        && require "libmp3lame >= 3.98.3" lame/lame.h lame_set_VBR_quality -lmp3lame
enabled libnut            && require libnut libnut.h nut_demuxer_init -lnut
enabled libnpp            && require libnpp npp.h nppGetLibVersion -lnppi -lnppc
enabled libopencore_amrnb && require libopencore_amrnb opencore-amrnb/interf_dec.h Decoder_Interface_init -lopencore-amrnb
enabled libopencore_amrwb && require libopencore_amrwb opencore-amrwb/dec_if.h D_IF_init -lopencore-amrwb
enabled libopencv         && { check_header opencv2/core/core_c.h &&
                               { use_pkg_config opencv opencv2/core/core_c.h cvCreateImageHeader ||
                                 require opencv opencv2/core/core_c.h cvCreateImageHeader -lopencv_core -lopencv_imgproc; } ||
                               require_pkg_config opencv opencv/cxcore.h cvCreateImageHeader; }
enabled libopenh264       && require_pkg_config openh264 wels/codec_api.h WelsGetCodecVersion
enabled libopenjpeg       && { check_lib openjpeg-2.1/openjpeg.h opj_version -lopenjp2 -DOPJ_STATIC ||
                               check_lib openjpeg-2.0/openjpeg.h opj_version -lopenjp2 -DOPJ_STATIC ||
                               check_lib openjpeg-1.5/openjpeg.h opj_version -lopenjpeg -DOPJ_STATIC ||
                               check_lib openjpeg.h opj_version -lopenjpeg -DOPJ_STATIC ||
                               die "ERROR: libopenjpeg not found"; }
enabled libopus           && require_pkg_config opus opus_multistream.h opus_multistream_decoder_create
enabled libpulse          && require_pkg_config libpulse pulse/pulseaudio.h pa_context_new
enabled librtmp           && require_pkg_config librtmp librtmp/rtmp.h RTMP_Socket
enabled librubberband     && require_pkg_config "rubberband >= 1.8.1" rubberband/rubberband-c.h rubberband_new
enabled libschroedinger   && require_pkg_config schroedinger-1.0 schroedinger/schro.h schro_init
enabled libshine          && require_pkg_config shine shine/layer3.h shine_encode_buffer
enabled libsmbclient      && { use_pkg_config smbclient libsmbclient.h smbc_init ||
                               require smbclient libsmbclient.h smbc_init -lsmbclient; }
enabled libsnappy         && require snappy snappy-c.h snappy_compress -lsnappy
enabled libsoxr           && require libsoxr soxr.h soxr_create -lsoxr && LIBSOXR="-lsoxr"
enabled libssh            && require_pkg_config libssh libssh/sftp.h sftp_init
enabled libspeex          && require_pkg_config speex speex/speex.h speex_decoder_init -lspeex
enabled libtesseract      && require_pkg_config tesseract tesseract/capi.h TessBaseAPICreate
enabled libtheora         && require libtheora theora/theoraenc.h th_info_init -ltheoraenc -ltheoradec -logg
enabled libtwolame        && require libtwolame twolame.h twolame_init -ltwolame &&
                             { check_lib twolame.h twolame_encode_buffer_float32_interleaved -ltwolame ||
                               die "ERROR: libtwolame must be installed and version must be >= 0.3.10"; }
enabled libv4l2           && require_pkg_config libv4l2 libv4l2.h v4l2_ioctl
enabled libvidstab        && require_pkg_config "vidstab >= 0.98" vid.stab/libvidstab.h vsMotionDetectInit
enabled libvo_amrwbenc    && require libvo_amrwbenc vo-amrwbenc/enc_if.h E_IF_init -lvo-amrwbenc
enabled libvorbis         && require libvorbis vorbis/vorbisenc.h vorbis_info_init -lvorbisenc -lvorbis -logg

enabled libvpx            && {
    enabled libvpx_vp8_decoder && {
        use_pkg_config "vpx >= 0.9.1" "vpx/vpx_decoder.h vpx/vp8dx.h" vpx_codec_vp8_dx ||
            check_lib2 "vpx/vpx_decoder.h vpx/vp8dx.h" vpx_codec_dec_init_ver -lvpx ||
                die "ERROR: libvpx decoder version must be >=0.9.1";
    }
    enabled libvpx_vp8_encoder && {
        use_pkg_config "vpx >= 0.9.7" "vpx/vpx_encoder.h vpx/vp8cx.h" vpx_codec_vp8_cx ||
            check_lib2 "vpx/vpx_encoder.h vpx/vp8cx.h" "vpx_codec_enc_init_ver VP8E_SET_MAX_INTRA_BITRATE_PCT" -lvpx ||
                die "ERROR: libvpx encoder version must be >=0.9.7";
    }
    enabled libvpx_vp9_decoder && {
        use_pkg_config "vpx >= 1.3.0" "vpx/vpx_decoder.h vpx/vp8dx.h" vpx_codec_vp9_dx ||
            check_lib2 "vpx/vpx_decoder.h vpx/vp8dx.h" "vpx_codec_vp9_dx" -lvpx ||
                disable libvpx_vp9_decoder;
    }
    enabled libvpx_vp9_encoder && {
        use_pkg_config "vpx >= 1.3.0" "vpx/vpx_encoder.h vpx/vp8cx.h" vpx_codec_vp9_cx ||
            check_lib2 "vpx/vpx_encoder.h vpx/vp8cx.h" "vpx_codec_vp9_cx VP9E_SET_AQ_MODE" -lvpx ||
                disable libvpx_vp9_encoder;
    }
    if disabled_all libvpx_vp8_decoder libvpx_vp9_decoder libvpx_vp8_encoder libvpx_vp9_encoder; then
        die "libvpx enabled but no supported decoders found"
    fi
}

enabled libwavpack        && require libwavpack wavpack/wavpack.h WavpackOpenFileOutput  -lwavpack
enabled libwebp           && {
    enabled libwebp_encoder      && require_pkg_config "libwebp >= 0.2.0" webp/encode.h WebPGetEncoderVersion
    enabled libwebp_anim_encoder && { use_pkg_config "libwebpmux >= 0.4.0" webp/mux.h WebPAnimEncoderOptionsInit || disable libwebp_anim_encoder; } }
enabled libx264           && { use_pkg_config x264 "stdint.h x264.h" x264_encoder_encode ||
                               { require libx264 x264.h x264_encoder_encode -lx264 &&
                                 warn "using libx264 without pkg-config"; } } &&
                             { check_cpp_condition x264.h "X264_BUILD >= 118" ||
                               die "ERROR: libx264 must be installed and version must be >= 0.118."; } &&
                             { check_cpp_condition x264.h "X264_MPEG2" &&
                               enable libx262; }
enabled libx265           && require_pkg_config x265 x265.h x265_api_get &&
                             { check_cpp_condition x265.h "X265_BUILD >= 68" ||
                               die "ERROR: libx265 version must be >= 68."; }
enabled libxavs           && require libxavs xavs.h xavs_encoder_encode -lxavs
enabled libxvid           && require libxvid xvid.h xvid_global -lxvidcore
enabled libzimg           && require_pkg_config zimg zimg.h zimg_get_api_version
enabled libzmq            && require_pkg_config libzmq zmq.h zmq_ctx_new
enabled libzvbi           && require libzvbi libzvbi.h vbi_decoder_new -lzvbi &&
                             { check_cpp_condition libzvbi.h "VBI_VERSION_MAJOR > 0 || VBI_VERSION_MINOR > 2 || VBI_VERSION_MINOR == 2 && VBI_VERSION_MICRO >= 28" ||
                               enabled gpl || die "ERROR: libzvbi requires version 0.2.28 or --enable-gpl."; }
enabled mediacodec        && { enabled jni || die "ERROR: mediacodec requires --enable-jni"; }
enabled mmal              && { check_lib interface/mmal/mmal.h mmal_port_connect -lmmal_core -lmmal_util -lmmal_vc_client -lbcm_host ||
                                { ! enabled cross_compile && {
                                    add_cflags -isystem/opt/vc/include/ -isystem/opt/vc/include/interface/vmcs_host/linux -isystem/opt/vc/include/interface/vcos/pthreads -fgnu89-inline ;
                                    add_extralibs -L/opt/vc/lib/ -lmmal_core -lmmal_util -lmmal_vc_client -lbcm_host ;
                                    check_lib interface/mmal/mmal.h mmal_port_connect ; }
                                check_lib interface/mmal/mmal.h mmal_port_connect ; } ||
                               die "ERROR: mmal not found"; }
enabled mmal && check_func_headers interface/mmal/mmal.h "MMAL_PARAMETER_VIDEO_MAX_NUM_CALLBACKS"

enabled netcdf            && require_pkg_config netcdf netcdf.h nc_inq_libvers
enabled nvenc             && { check_header nvEncodeAPI.h || die "ERROR: nvEncodeAPI.h not found."; } &&
                             { check_cpp_condition nvEncodeAPI.h "NVENCAPI_MAJOR_VERSION >= 6" ||
                               die "ERROR: NVENC API version 5 or older is not supported"; } &&
                             { [ $target_os != cygwin ] || die "ERROR: NVENC is not supported on Cygwin currently."; }
enabled openal            && { { for al_libs in "${OPENAL_LIBS}" "-lopenal" "-lOpenAL32"; do
                               check_lib 'AL/al.h' alGetError "${al_libs}" && break; done } ||
                               die "ERROR: openal not found"; } &&
                             { check_cpp_condition "AL/al.h" "defined(AL_VERSION_1_1)" ||
                               die "ERROR: openal must be installed and version must be 1.1 or compatible"; }
enabled opencl            && { check_lib2 OpenCL/cl.h clEnqueueNDRangeKernel -Wl,-framework,OpenCL ||
                               check_lib2 CL/cl.h clEnqueueNDRangeKernel -lOpenCL ||
                               die "ERROR: opencl not found"; } &&
                             { check_cpp_condition "OpenCL/cl.h" "defined(CL_VERSION_1_2)" ||
                               check_cpp_condition "CL/cl.h" "defined(CL_VERSION_1_2)" ||
                               die "ERROR: opencl must be installed and version must be 1.2 or compatible"; }
enabled opengl            && { check_lib GL/glx.h glXGetProcAddress "-lGL" ||
                               check_lib2 windows.h wglGetProcAddress "-lopengl32 -lgdi32" ||
                               check_lib2 OpenGL/gl3.h glGetError "-Wl,-framework,OpenGL" ||
                               check_lib2 ES2/gl.h glGetError "-isysroot=${sysroot} -Wl,-framework,OpenGLES" ||
                               die "ERROR: opengl not found."
                             }
enabled omx_rpi && enable omx
enabled omx               && { check_header OMX_Core.h ||
                                { ! enabled cross_compile && enabled omx_rpi && {
                                    add_cflags -isystem/opt/vc/include/IL ; }
                                check_header OMX_Core.h ; } ||
                               die "ERROR: OpenMAX IL headers not found"; }
enabled openssl           && { use_pkg_config openssl openssl/ssl.h SSL_library_init ||
                               check_lib openssl/ssl.h SSL_library_init -lssl -lcrypto ||
                               check_lib openssl/ssl.h SSL_library_init -lssl32 -leay32 ||
                               check_lib openssl/ssl.h SSL_library_init -lssl -lcrypto -lws2_32 -lgdi32 ||
                               die "ERROR: openssl not found"; }
enabled qtkit_indev      && { check_header_objcc QTKit/QTKit.h || disable qtkit_indev; }

# libdc1394 check
if enabled libdc1394; then
    { require_pkg_config libdc1394-2 dc1394/dc1394.h dc1394_new &&
        enable libdc1394_2; } ||
    { check_lib libdc1394/dc1394_control.h dc1394_create_handle -ldc1394_control -lraw1394 &&
        enable libdc1394_1; } ||
    die "ERROR: No version of libdc1394 found "
fi

if enabled gcrypt; then
    GCRYPT_CONFIG="${cross_prefix}libgcrypt-config"
    if "${GCRYPT_CONFIG}" --version > /dev/null 2>&1; then
        gcrypt_cflags=$("${GCRYPT_CONFIG}" --cflags)
        gcrypt_libs=$("${GCRYPT_CONFIG}" --libs)
        check_func_headers gcrypt.h gcry_mpi_new $gcrypt_cflags $gcrypt_libs ||
            die "ERROR: gcrypt not found"
        add_cflags $gcrypt_cflags && add_extralibs $gcrypt_libs
    else
        require2 gcrypt gcrypt.h gcry_mpi_new -lgcrypt
    fi
fi

if ! disabled sdl; then
    SDL_CONFIG="${cross_prefix}sdl-config"
    if check_pkg_config sdl SDL_events.h SDL_PollEvent; then
        check_cpp_condition SDL.h "(SDL_MAJOR_VERSION<<16 | SDL_MINOR_VERSION<<8 | SDL_PATCHLEVEL) >= 0x010201" $sdl_cflags &&
        check_cpp_condition SDL.h "(SDL_MAJOR_VERSION<<16 | SDL_MINOR_VERSION<<8 | SDL_PATCHLEVEL) < 0x010300" $sdl_cflags &&
        enable sdl
    else
        if "${SDL_CONFIG}" --version > /dev/null 2>&1; then
            sdl_cflags=$("${SDL_CONFIG}" --cflags)
            sdl_libs=$("${SDL_CONFIG}" --libs)
            check_func_headers SDL_version.h SDL_Linked_Version $sdl_cflags $sdl_libs &&
            check_cpp_condition SDL.h "(SDL_MAJOR_VERSION<<16 | SDL_MINOR_VERSION<<8 | SDL_PATCHLEVEL) >= 0x010201" $sdl_cflags &&
            check_cpp_condition SDL.h "(SDL_MAJOR_VERSION<<16 | SDL_MINOR_VERSION<<8 | SDL_PATCHLEVEL) < 0x010300" $sdl_cflags &&
            enable sdl
        elif enabled sdl ; then
            die "ERROR: SDL not found"
        else
            disable sdl
        fi
    fi
    if test $target_os = "mingw32"; then
        sdl_libs="$sdl_libs -mconsole"
    fi
fi
enabled sdl && add_cflags $sdl_cflags && add_extralibs $sdl_libs

disabled securetransport || { check_func SecIdentityCreate "-Wl,-framework,CoreFoundation -Wl,-framework,Security" &&
    check_lib2 "Security/SecureTransport.h Security/Security.h" "SSLCreateContext SecItemImport" "-Wl,-framework,CoreFoundation -Wl,-framework,Security" &&
    enable securetransport; }

disabled schannel || { check_func_headers "windows.h security.h" InitializeSecurityContext -DSECURITY_WIN32 -lsecur32 &&
                       check_cpp_condition winerror.h "defined(SEC_I_CONTEXT_EXPIRED)" && enable schannel && add_extralibs -lsecur32; }

makeinfo --version > /dev/null 2>&1 && enable makeinfo  || disable makeinfo
enabled makeinfo \
    && [ 0$(makeinfo --version | grep "texinfo" | sed 's/.*texinfo[^0-9]*\([0-9]*\)\..*/\1/') -ge 5 ] \
    && enable makeinfo_html || disable makeinfo_html
disabled makeinfo_html && texi2html --help 2> /dev/null | grep -q 'init-file' && enable texi2html || disable texi2html
perl -v            > /dev/null 2>&1 && enable perl      || disable perl
pod2man --help     > /dev/null 2>&1 && enable pod2man   || disable pod2man
rsync --help 2> /dev/null | grep -q 'contimeout' && enable rsync_contimeout || disable rsync_contimeout

check_header linux/fb.h
check_header linux/videodev.h
check_header linux/videodev2.h
check_code cc linux/videodev2.h "struct v4l2_frmsizeenum vfse; vfse.discrete.width = 0;" && enable_safe struct_v4l2_frmivalenum_discrete

check_header sys/videoio.h
check_code cc sys/videoio.h "struct v4l2_frmsizeenum vfse; vfse.discrete.width = 0;" && enable_safe struct_v4l2_frmivalenum_discrete

check_func_headers "windows.h vfw.h" capCreateCaptureWindow "$vfwcap_indev_extralibs"
# check that WM_CAP_DRIVER_CONNECT is defined to the proper value
# w32api 3.12 had it defined wrong
check_cpp_condition vfw.h "WM_CAP_DRIVER_CONNECT > WM_USER" && enable vfwcap_defines

check_type "dshow.h" IBaseFilter

# check for ioctl_meteor.h, ioctl_bt848.h and alternatives
{ check_header dev/bktr/ioctl_meteor.h &&
  check_header dev/bktr/ioctl_bt848.h; } ||
{ check_header machine/ioctl_meteor.h &&
  check_header machine/ioctl_bt848.h; } ||
{ check_header dev/video/meteor/ioctl_meteor.h &&
  check_header dev/video/bktr/ioctl_bt848.h; } ||
check_header dev/ic/bt8xx.h

check_header sndio.h
if check_struct sys/soundcard.h audio_buf_info bytes; then
    enable_safe sys/soundcard.h
else
    check_cc -D__BSD_VISIBLE -D__XSI_VISIBLE <<EOF && add_cppflags -D__BSD_VISIBLE -D__XSI_VISIBLE && enable_safe sys/soundcard.h
    #include <sys/soundcard.h>
    audio_buf_info abc;
EOF
fi
check_header soundcard.h

enabled_any alsa_indev alsa_outdev &&
    check_lib2 alsa/asoundlib.h snd_pcm_htimestamp -lasound

enabled jack_indev && check_lib2 jack/jack.h jack_client_open -ljack &&
    check_func jack_port_get_latency_range -ljack

enabled_any sndio_indev sndio_outdev && check_lib2 sndio.h sio_open -lsndio

if enabled libcdio; then
    check_lib2 "cdio/cdda.h cdio/paranoia.h" cdio_cddap_open -lcdio_paranoia -lcdio_cdda -lcdio ||
    check_lib2 "cdio/paranoia/cdda.h cdio/paranoia/paranoia.h" cdio_cddap_open -lcdio_paranoia -lcdio_cdda -lcdio ||
    die "ERROR: No usable libcdio/cdparanoia found"
fi

enabled xlib &&
    check_lib X11/Xlib.h XOpenDisplay -lX11 || disable xlib

if ! disabled libxcb; then
    check_pkg_config "xcb >= 1.4" xcb/xcb.h xcb_connect || {
        enabled libxcb && die "ERROR: libxcb >= 1.4 not found";
    } && disable x11grab && enable libxcb

if enabled libxcb; then
    disabled libxcb_shm || {
        check_pkg_config xcb-shm xcb/shm.h xcb_shm_attach || {
            enabled libxcb_shm && die "ERROR: libxcb_shm not found";
        } && check_header sys/shm.h && enable libxcb_shm; }

    disabled libxcb_xfixes || {
        check_pkg_config xcb-xfixes xcb/xfixes.h xcb_xfixes_get_cursor_image || {
            enabled libxcb_xfixes && die "ERROR: libxcb_xfixes not found";
        } && enable libxcb_xfixes; }

    disabled libxcb_shape || {
        check_pkg_config xcb-shape xcb/shape.h xcb_shape_get_rectangles || {
            enabled libxcb_shape && die "ERROR: libxcb_shape not found";
        } && enable libxcb_shape; }

    add_cflags $xcb_cflags $xcb_shm_cflags $xcb_xfixes_cflags $xcb_shape_cflags
    add_extralibs $xcb_libs $xcb_shm_libs $xcb_xfixes_libs $xcb_shape_libs
fi
fi

if enabled x11grab; then
    enabled xlib || die "ERROR: Xlib not found"
    require Xext X11/extensions/XShm.h XShmCreateImage -lXext
    require Xfixes X11/extensions/Xfixes.h XFixesGetCursorImage -lXfixes
fi

check_func_headers "windows.h" CreateDIBSection "$gdigrab_indev_extralibs"

enabled dxva2api_h &&
    check_cc <<EOF && enable dxva2api_cobj
#define _WIN32_WINNT 0x0600
#define COBJMACROS
#include <windows.h>
#include <d3d9.h>
#include <dxva2api.h>
int main(void) { IDirectXVideoDecoder *o = NULL; IDirectXVideoDecoder_Release(o); return 0; }
EOF

enabled vaapi &&
    check_lib va/va.h vaInitialize -lva ||
    disable vaapi

enabled vaapi &&
    check_code cc "va/va.h" "vaCreateSurfaces(0, 0, 0, 0, 0, 0, 0, 0)" ||
    disable vaapi

if enabled vaapi ; then
    enabled xlib &&
    check_lib2 "va/va.h va/va_x11.h" vaGetDisplay -lva -lva-x11 &&
    enable vaapi_x11

    check_lib2 "va/va.h va/va_drm.h" vaGetDisplayDRM -lva -lva-drm &&
    enable vaapi_drm
fi

enabled vdpau &&
    check_cpp_condition vdpau/vdpau.h "defined VDP_DECODER_PROFILE_MPEG4_PART2_ASP" ||
    disable vdpau

enabled vdpau && enabled xlib &&
    check_func_headers "vdpau/vdpau.h vdpau/vdpau_x11.h" vdp_device_create_x11 -lvdpau &&
    prepend ffmpeg_libs $($ldflags_filter "-lvdpau") &&
    enable vdpau_x11

# Funny iconv installations are not unusual, so check it after all flags have been set
disabled iconv || check_func_headers iconv.h iconv || check_lib2 iconv.h iconv -liconv || disable iconv

enabled debug && add_cflags -g"$debuglevel" && add_asflags -g"$debuglevel"

# add some useful compiler flags if supported
check_cflags -Wdeclaration-after-statement
check_cflags -Wall
check_cflags -Wdisabled-optimization
check_cflags -Wpointer-arith
check_cflags -Wredundant-decls
check_cflags -Wwrite-strings
check_cflags -Wtype-limits
check_cflags -Wundef
check_cflags -Wmissing-prototypes
check_cflags -Wno-pointer-to-int-cast
check_cflags -Wstrict-prototypes
check_cflags -Wempty-body
enabled extra_warnings && check_cflags -Winline
enabled extra_warnings && check_cflags -Wcast-qual

check_disable_warning(){
    warning_flag=-W${1#-Wno-}
    test_cflags $warning_flag && add_cflags $1
}

check_disable_warning -Wno-parentheses
check_disable_warning -Wno-switch
check_disable_warning -Wno-format-zero-length
check_disable_warning -Wno-pointer-sign
check_disable_warning -Wno-unused-const-variable

# add some linker flags
check_ldflags -Wl,--warn-common
check_ldflags -Wl,-rpath-link=libpostproc:libswresample:libswscale:libavfilter:libavdevice:libavformat:libavcodec:libavutil:libavresample
enabled rpath && add_ldexeflags -Wl,-rpath,$libdir
enabled rpath && add_ldlibflags -Wl,-rpath,$libdir
test_ldflags -Wl,-Bsymbolic && append SHFLAGS -Wl,-Bsymbolic

# add some strip flags
# -wN '..@*' is more selective than -x, but not available everywhere.
check_stripflags -wN \'..@*\' || check_stripflags -x

enabled neon_clobber_test &&
    check_ldflags -Wl,--wrap,avcodec_open2              \
                  -Wl,--wrap,avcodec_decode_audio4      \
                  -Wl,--wrap,avcodec_decode_video2      \
                  -Wl,--wrap,avcodec_decode_subtitle2   \
                  -Wl,--wrap,avcodec_encode_audio2      \
                  -Wl,--wrap,avcodec_encode_video2      \
                  -Wl,--wrap,avcodec_encode_subtitle    \
                  -Wl,--wrap,swr_convert                \
                  -Wl,--wrap,avresample_convert ||
    disable neon_clobber_test

enabled xmm_clobber_test &&
    check_ldflags -Wl,--wrap,avcodec_open2              \
                  -Wl,--wrap,avcodec_decode_audio4      \
                  -Wl,--wrap,avcodec_decode_video2      \
                  -Wl,--wrap,avcodec_decode_subtitle2   \
                  -Wl,--wrap,avcodec_encode_audio2      \
                  -Wl,--wrap,avcodec_encode_video2      \
                  -Wl,--wrap,avcodec_encode_subtitle    \
                  -Wl,--wrap,swr_convert                \
                  -Wl,--wrap,avresample_convert         \
                  -Wl,--wrap,sws_scale ||
    disable xmm_clobber_test

echo "X { local: *; };" > $TMPV
if test_ldflags -Wl,--version-script,$TMPV; then
    append SHFLAGS '-Wl,--version-script,\$(SUBDIR)lib\$(NAME).ver'
elif test_ldflags -Wl,-M,$TMPV; then
    append SHFLAGS '-Wl,-M,\$(SUBDIR)lib\$(NAME).ver-sol2'
fi

check_cc <<EOF && enable symver_asm_label
void ff_foo(void) __asm__ ("av_foo@VERSION");
void ff_foo(void) { ${inline_asm+__asm__($quotes);} }
EOF
    check_cc <<EOF && enable symver_gnu_asm
__asm__(".symver ff_foo,av_foo@VERSION");
void ff_foo(void) {}
EOF

if [ -z "$optflags" ]; then
    if enabled small; then
        optflags=$cflags_size
    elif enabled optimizations; then
        optflags=$cflags_speed
    else
        optflags=$cflags_noopt
    fi
fi

check_optflags(){
    check_cflags "$@"
    enabled lto && check_ldflags "$@"
}


if enabled lto; then
    test "$cc_type" != "$ld_type" && die "LTO requires same compiler and linker"
    check_cflags  -flto
    check_ldflags -flto $cpuflags
    disable inline_asm_direct_symbol_refs
fi

check_optflags $optflags
check_optflags -fno-math-errno
check_optflags -fno-signed-zeros

enabled ftrapv && check_cflags -ftrapv

check_cc -mno-red-zone <<EOF && noredzone_flags="-mno-red-zone"
int x;
EOF


if enabled icc; then
    # Just warnings, no remarks
    check_cflags -w1
    # -wd: Disable following warnings
    # 144, 167, 556: -Wno-pointer-sign
    # 188: enumerated type mixed with another type
    # 1292: attribute "foo" ignored
    # 1419: external declaration in primary source file
    # 10006: ignoring unknown option -fno-signed-zeros
    # 10148: ignoring unknown option -Wno-parentheses
    # 10156: ignoring option '-W'; no argument required
    # 13200: No EMMS instruction before call to function
    # 13203: No EMMS instruction before return from function
    check_cflags -wd144,167,188,556,1292,1419,10006,10148,10156,13200,13203
    # 11030: Warning unknown option --as-needed
    # 10156: ignoring option '-export'; no argument required
    check_ldflags -wd10156,11030
    # icc 11.0 and 11.1 work with ebp_available, but don't pass the test
    enable ebp_available
    # The test above does not test linking
    enabled lto && disable symver_asm_label
    if enabled x86_32; then
        icc_version=$($cc -dumpversion)
        test ${icc_version%%.*} -ge 11 &&
            check_cflags -falign-stack=maintain-16-byte ||
            disable aligned_stack
    fi
elif enabled ccc; then
    # disable some annoying warnings
    add_cflags -msg_disable bitnotint
    add_cflags -msg_disable mixfuncvoid
    add_cflags -msg_disable nonstandcast
    add_cflags -msg_disable unsupieee
elif enabled gcc; then
    case $gcc_basever in
        4.9*) enabled x86 || check_optflags -fno-tree-vectorize ;;
        4.*)                 check_optflags -fno-tree-vectorize ;;
        *)    enabled x86 || check_optflags -fno-tree-vectorize ;;
    esac
    check_cflags -Werror=format-security
    check_cflags -Werror=implicit-function-declaration
    check_cflags -Werror=missing-prototypes
    check_cflags -Werror=return-type
    check_cflags -Werror=vla
    check_cflags -Wformat
    check_cflags -fdiagnostics-color=auto
    enabled extra_warnings || check_disable_warning -Wno-maybe-uninitialized
elif enabled llvm_gcc; then
    check_cflags -mllvm -stack-alignment=16
elif enabled clang; then
    check_cflags -mllvm -stack-alignment=16
    check_cflags -Qunused-arguments
    check_cflags -Werror=implicit-function-declaration
    check_cflags -Werror=missing-prototypes
    check_cflags -Werror=return-type
elif enabled cparser; then
    add_cflags -Wno-missing-variable-declarations
    add_cflags -Wno-empty-statement
elif enabled armcc; then
    add_cflags -W${armcc_opt},--diag_suppress=4343 # hardfp compat
    add_cflags -W${armcc_opt},--diag_suppress=3036 # using . as system include dir
    # 2523: use of inline assembly is deprecated
    add_cflags -W${armcc_opt},--diag_suppress=2523
    add_cflags -W${armcc_opt},--diag_suppress=1207
    add_cflags -W${armcc_opt},--diag_suppress=1293 # assignment in condition
    add_cflags -W${armcc_opt},--diag_suppress=3343 # hardfp compat
    add_cflags -W${armcc_opt},--diag_suppress=167  # pointer sign
    add_cflags -W${armcc_opt},--diag_suppress=513  # pointer sign
elif enabled tms470; then
    add_cflags -pds=824 -pds=837
    disable inline_asm
elif enabled pathscale; then
    add_cflags -fstrict-overflow -OPT:wrap_around_unsafe_opt=OFF
elif enabled_any msvc icl; then
    enabled x86_32 && disable aligned_stack
    enabled_all x86_32 debug && add_cflags -Oy-
    enabled debug && add_ldflags -debug
    enable pragma_deprecated
    if enabled icl; then
        # -Qansi-alias is basically -fstrict-aliasing, but does not work
        # (correctly) on icl 13.x.
        check_cpp_condition "windows.h" "__ICL < 1300 || __ICL >= 1400" &&
            add_cflags -Qansi-alias
        # Some inline asm is not compilable in debug
        if enabled debug; then
            disable ebp_available
            disable ebx_available
        fi
    fi
    # msvcrt10 x64 incorrectly enables log2, only msvcrt12 (MSVC 2013) onwards actually has log2.
    check_cpp_condition crtversion.h "_VC_CRT_MAJOR_VERSION >= 12" || disable log2
    # The CRT headers contain __declspec(restrict) in a few places, but if redefining
    # restrict, this might break. MSVC 2010 and 2012 fail with __declspec(__restrict)
    # (as it ends up if the restrict redefine is done before including stdlib.h), while
    # MSVC 2013 and newer can handle it fine.
    # If this declspec fails, force including stdlib.h before the restrict redefinition
    # happens in config.h.
    if [ $_restrict != restrict ]; then
        check_cc <<EOF || add_cflags -FIstdlib.h
__declspec($_restrict) void* foo(int);
EOF
    fi
    check_func strtoll || add_cflags -Dstrtoll=_strtoi64
fi

for pfx in "" host_; do
    varname=${pfx%_}cc_type
    eval "type=\$$varname"
    if [ $type = "msvc" ]; then
        check_${pfx}cc <<EOF || add_${pfx}cflags -Dinline=__inline
static inline int foo(int a) { return a; }
EOF
    fi
done

case $as_type in
    clang)
        add_asflags -Qunused-arguments
    ;;
esac

case $ld_type in
    clang)
        check_ldflags -Qunused-arguments
    ;;
esac

case $target_os in
    osf1)
        enabled ccc && add_ldflags '-Wl,-expect_unresolved,*'
    ;;
    plan9)
        add_cppflags -Dmain=plan9_main
    ;;
esac

enable frame_thread_encoder

enabled asm || { arch=c; disable $ARCH_LIST $ARCH_EXT_LIST; }

check_deps $CONFIG_LIST       \
           $CONFIG_EXTRA      \
           $HAVE_LIST         \
           $ALL_COMPONENTS    \

enabled threads && ! enabled pthreads && ! enabled atomics_native && die "non pthread threading without atomics not supported, try adding --enable-pthreads or --cpu=i486 or higher if you are on x86"


if test $target_os = "haiku"; then
    disable memalign
    disable posix_memalign
fi

enabled_all dxva2 dxva2api_cobj CoTaskMemFree &&
    prepend ffmpeg_libs $($ldflags_filter "-lole32" "-luser32") &&
    enable dxva2_lib

! enabled_any memalign posix_memalign aligned_malloc &&
    enabled simd_align_16 && enable memalign_hack

# add_dep lib dep
# -> enable ${lib}_deps_${dep}
# -> add $dep to ${lib}_deps only once
add_dep() {
    lib=$1
    dep=$2
    enabled "${lib}_deps_${dep}" && return 0
    enable  "${lib}_deps_${dep}"
    prepend "${lib}_deps" $dep
}

# merge deps lib components
# merge all ${component}_deps into ${lib}_deps and ${lib}_deps_*
merge_deps() {
    lib=$1
    shift
    for comp in $*; do
        enabled $comp || continue
        eval "dep=\"\$${comp}_deps\""
        for d in $dep; do
            add_dep $lib $d
        done
    done
}

merge_deps libavfilter $FILTER_LIST

map 'enabled $v && intrinsics=${v#intrinsics_}' $INTRINSICS_LIST

for thread in $THREADS_LIST; do
    if enabled $thread; then
        test -n "$thread_type" &&
            die "ERROR: Only one thread type must be selected." ||
            thread_type="$thread"
    fi
done

enabled zlib && add_cppflags -DZLIB_CONST

# conditional library dependencies, in linking order
enabled afftfilt_filter     && prepend avfilter_deps "avcodec"
enabled amovie_filter       && prepend avfilter_deps "avformat avcodec"
enabled aresample_filter    && prepend avfilter_deps "swresample"
enabled asyncts_filter      && prepend avfilter_deps "avresample"
enabled atempo_filter       && prepend avfilter_deps "avcodec"
enabled cover_rect_filter   && prepend avfilter_deps "avformat avcodec"
enabled ebur128_filter && enabled swresample && prepend avfilter_deps "swresample"
enabled elbg_filter         && prepend avfilter_deps "avcodec"
enabled fftfilt_filter      && prepend avfilter_deps "avcodec"
enabled find_rect_filter    && prepend avfilter_deps "avformat avcodec"
enabled mcdeint_filter      && prepend avfilter_deps "avcodec"
enabled movie_filter    && prepend avfilter_deps "avformat avcodec"
enabled pan_filter          && prepend avfilter_deps "swresample"
enabled pp_filter           && prepend avfilter_deps "postproc"
enabled removelogo_filter   && prepend avfilter_deps "avformat avcodec swscale"
enabled resample_filter && prepend avfilter_deps "avresample"
enabled sab_filter          && prepend avfilter_deps "swscale"
enabled scale_filter    && prepend avfilter_deps "swscale"
enabled scale2ref_filter    && prepend avfilter_deps "swscale"
enabled sofalizer_filter    && prepend avfilter_deps "avcodec"
enabled showcqt_filter      && prepend avfilter_deps "avformat avcodec swscale"
enabled showfreqs_filter    && prepend avfilter_deps "avcodec"
enabled showspectrum_filter && prepend avfilter_deps "avcodec"
enabled smartblur_filter    && prepend avfilter_deps "swscale"
enabled spectrumsynth_filter && prepend avfilter_deps "avcodec"
enabled subtitles_filter    && prepend avfilter_deps "avformat avcodec"
enabled uspp_filter         && prepend avfilter_deps "avcodec"

enabled lavfi_indev         && prepend avdevice_deps "avfilter"

enabled opus_decoder    && prepend avcodec_deps "swresample"

expand_deps(){
    lib_deps=${1}_deps
    eval "deps=\$$lib_deps"
    append $lib_deps $(map 'eval echo \$${v}_deps' $deps)
    unique $lib_deps
}

#we have to remove gpl from the deps here as some code assumes all lib deps are libs
postproc_deps="$(filter_out 'gpl' $postproc_deps)"

map 'expand_deps $v' $LIBRARY_LIST

echo "install prefix            $prefix"
echo "source path               $source_path"
echo "C compiler                $cc"
echo "C library                 $libc_type"
if test "$host_cc" != "$cc"; then
    echo "host C compiler           $host_cc"
    echo "host C library            $host_libc_type"
fi
echo "ARCH                      $arch ($cpu)"
if test "$build_suffix" != ""; then
    echo "build suffix              $build_suffix"
fi
if test "$progs_suffix" != ""; then
    echo "progs suffix              $progs_suffix"
fi
if test "$extra_version" != ""; then
    echo "version string suffix     $extra_version"
fi
echo "big-endian                ${bigendian-no}"
echo "runtime cpu detection     ${runtime_cpudetect-no}"
if enabled x86; then
    echo "${yasmexe}                      ${yasm-no}"
    echo "MMX enabled               ${mmx-no}"
    echo "MMXEXT enabled            ${mmxext-no}"
    echo "3DNow! enabled            ${amd3dnow-no}"
    echo "3DNow! extended enabled   ${amd3dnowext-no}"
    echo "SSE enabled               ${sse-no}"
    echo "SSSE3 enabled             ${ssse3-no}"
    echo "AESNI enabled             ${aesni-no}"
    echo "AVX enabled               ${avx-no}"
    echo "XOP enabled               ${xop-no}"
    echo "FMA3 enabled              ${fma3-no}"
    echo "FMA4 enabled              ${fma4-no}"
    echo "i686 features enabled     ${i686-no}"
    echo "CMOV is fast              ${fast_cmov-no}"
    echo "EBX available             ${ebx_available-no}"
    echo "EBP available             ${ebp_available-no}"
fi
if enabled aarch64; then
    echo "NEON enabled              ${neon-no}"
    echo "VFP enabled               ${vfp-no}"
fi
if enabled arm; then
    echo "ARMv5TE enabled           ${armv5te-no}"
    echo "ARMv6 enabled             ${armv6-no}"
    echo "ARMv6T2 enabled           ${armv6t2-no}"
    echo "VFP enabled               ${vfp-no}"
    echo "NEON enabled              ${neon-no}"
    echo "THUMB enabled             ${thumb-no}"
fi
if enabled mips; then
    echo "MIPS FPU enabled          ${mipsfpu-no}"
    echo "MIPS DSP R1 enabled       ${mipsdsp-no}"
    echo "MIPS DSP R2 enabled       ${mipsdspr2-no}"
    echo "MIPS MSA enabled          ${msa-no}"
    echo "LOONGSON MMI enabled      ${mmi-no}"
fi
if enabled ppc; then
    echo "AltiVec enabled           ${altivec-no}"
    echo "VSX enabled               ${vsx-no}"
    echo "POWER8 enabled            ${power8-no}"
    echo "PPC 4xx optimizations     ${ppc4xx-no}"
    echo "dcbzl available           ${dcbzl-no}"
fi
echo "debug symbols             ${debug-no}"
echo "strip symbols             ${stripping-no}"
echo "optimize for size         ${small-no}"
echo "optimizations             ${optimizations-no}"
echo "static                    ${static-no}"
echo "shared                    ${shared-no}"
echo "postprocessing support    ${postproc-no}"
echo "new filter support        ${avfilter-no}"
echo "network support           ${network-no}"
echo "threading support         ${thread_type-no}"
echo "safe bitstream reader     ${safe_bitstream_reader-no}"
echo "SDL support               ${sdl-no}"
echo "opencl enabled            ${opencl-no}"
echo "JNI support               ${jni-no}"
echo "texi2html enabled         ${texi2html-no}"
echo "perl enabled              ${perl-no}"
echo "pod2man enabled           ${pod2man-no}"
echo "makeinfo enabled          ${makeinfo-no}"
echo "makeinfo supports HTML    ${makeinfo_html-no}"
test -n "$random_seed" &&
    echo "random seed               ${random_seed}"
echo

echo "Enabled programs:"
print_enabled '' $PROGRAM_LIST | print_in_columns
echo

echo "External libraries:"
print_enabled '' $EXTERNAL_LIBRARY_LIST | print_in_columns
echo

echo "Libraries:"
print_enabled '' $LIBRARY_LIST | print_in_columns
echo

for type in decoder encoder hwaccel parser demuxer muxer protocol filter bsf indev outdev; do
    echo "Enabled ${type}s:"
    eval list=\$$(toupper $type)_LIST
    print_enabled '_*' $list | print_in_columns
    echo
done

echo "Enabled Hardware-accelerated codecs:"
print_enabled '' $HW_CODECS_LIST | print_in_columns
echo

license="LGPL version 2.1 or later"
if enabled nonfree; then
    license="nonfree and unredistributable"
elif enabled gplv3; then
    license="GPL version 3 or later"
elif enabled lgplv3; then
    license="LGPL version 3 or later"
elif enabled gpl; then
    license="GPL version 2 or later"
fi

echo "License: $license"

echo "Creating config.mak, config.h, and doc/config.texi..."

test -e Makefile || echo "include $source_path/Makefile" > Makefile

enabled stripping || strip="echo skipping strip"

config_files="$TMPH config.mak doc/config.texi"

cat > config.mak <<EOF
# Automatically generated by configure - do not modify!
ifndef FFMPEG_CONFIG_MAK
FFMPEG_CONFIG_MAK=1
FFMPEG_CONFIGURATION=$FFMPEG_CONFIGURATION
prefix=$prefix
LIBDIR=\$(DESTDIR)$libdir
SHLIBDIR=\$(DESTDIR)$shlibdir
INCDIR=\$(DESTDIR)$incdir
BINDIR=\$(DESTDIR)$bindir
DATADIR=\$(DESTDIR)$datadir
DOCDIR=\$(DESTDIR)$docdir
MANDIR=\$(DESTDIR)$mandir
PKGCONFIGDIR=\$(DESTDIR)$pkgconfigdir
INSTALL_NAME_DIR=$install_name_dir
SRC_PATH=$source_path
SRC_LINK=$source_link
ifndef MAIN_MAKEFILE
SRC_PATH:=\$(SRC_PATH:.%=..%)
endif
CC_IDENT=$cc_ident
ARCH=$arch
INTRINSICS=$intrinsics
CC=$cc
CXX=$cxx
AS=$as
OBJCC=$objcc
LD=$ld
DEPCC=$dep_cc
DEPCCFLAGS=$DEPCCFLAGS \$(CPPFLAGS)
DEPAS=$as
DEPASFLAGS=$DEPASFLAGS \$(CPPFLAGS)
YASM=$yasmexe
DEPYASM=$yasmexe
AR=$ar
ARFLAGS=$arflags
AR_O=$ar_o
RANLIB=$ranlib
STRIP=$strip
CP=cp -p
LN_S=$ln_s
CPPFLAGS=$CPPFLAGS
CFLAGS=$CFLAGS
CXXFLAGS=$CXXFLAGS
OBJCFLAGS=$OBJCFLAGS
ASFLAGS=$ASFLAGS
AS_C=$AS_C
AS_O=$AS_O
OBJCC_C=$OBJCC_C
OBJCC_E=$OBJCC_E
OBJCC_O=$OBJCC_O
CC_C=$CC_C
CC_E=$CC_E
CC_O=$CC_O
CXX_C=$CXX_C
CXX_O=$CXX_O
LD_O=$LD_O
LD_LIB=$LD_LIB
LD_PATH=$LD_PATH
DLLTOOL=$dlltool
WINDRES=$windres
DEPWINDRES=$dep_cc
DOXYGEN=$doxygen
LDFLAGS=$LDFLAGS
LDEXEFLAGS=$LDEXEFLAGS
LDLIBFLAGS=$LDLIBFLAGS
SHFLAGS=$(echo $($ldflags_filter $SHFLAGS))
ASMSTRIPFLAGS=$ASMSTRIPFLAGS
YASMFLAGS=$YASMFLAGS
BUILDSUF=$build_suffix
PROGSSUF=$progs_suffix
FULLNAME=$FULLNAME
LIBPREF=$LIBPREF
LIBSUF=$LIBSUF
LIBNAME=$LIBNAME
SLIBPREF=$SLIBPREF
SLIBSUF=$SLIBSUF
EXESUF=$EXESUF
EXTRA_VERSION=$extra_version
CCDEP=$CCDEP
CXXDEP=$CXXDEP
CCDEP_FLAGS=$CCDEP_FLAGS
ASDEP=$ASDEP
ASDEP_FLAGS=$ASDEP_FLAGS
CC_DEPFLAGS=$CC_DEPFLAGS
AS_DEPFLAGS=$AS_DEPFLAGS
HOSTCC=$host_cc
HOSTLD=$host_ld
HOSTCFLAGS=$host_cflags
HOSTCPPFLAGS=$host_cppflags
HOSTEXESUF=$HOSTEXESUF
HOSTLDFLAGS=$host_ldflags
HOSTLIBS=$host_libs
DEPHOSTCC=$host_cc
DEPHOSTCCFLAGS=$DEPHOSTCCFLAGS \$(HOSTCCFLAGS)
HOSTCCDEP=$HOSTCCDEP
HOSTCCDEP_FLAGS=$HOSTCCDEP_FLAGS
HOSTCC_DEPFLAGS=$HOSTCC_DEPFLAGS
HOSTCC_C=$HOSTCC_C
HOSTCC_O=$HOSTCC_O
HOSTLD_O=$HOSTLD_O
TARGET_EXEC=$target_exec $target_exec_args
TARGET_PATH=$target_path
TARGET_SAMPLES=${target_samples:-\$(SAMPLES)}
CFLAGS-ffplay=$sdl_cflags
ZLIB=$($ldflags_filter -lz)
LIB_INSTALL_EXTRA_CMD=$LIB_INSTALL_EXTRA_CMD
EXTRALIBS=$extralibs
COMPAT_OBJS=$compat_objs
EXEOBJS=$exeobjs
INSTALL=$install
LIBTARGET=${LIBTARGET}
SLIBNAME=${SLIBNAME}
SLIBNAME_WITH_VERSION=${SLIBNAME_WITH_VERSION}
SLIBNAME_WITH_MAJOR=${SLIBNAME_WITH_MAJOR}
SLIB_CREATE_DEF_CMD=${SLIB_CREATE_DEF_CMD}
SLIB_EXTRA_CMD=${SLIB_EXTRA_CMD}
SLIB_INSTALL_NAME=${SLIB_INSTALL_NAME}
SLIB_INSTALL_LINKS=${SLIB_INSTALL_LINKS}
SLIB_INSTALL_EXTRA_LIB=${SLIB_INSTALL_EXTRA_LIB}
SLIB_INSTALL_EXTRA_SHLIB=${SLIB_INSTALL_EXTRA_SHLIB}
SAMPLES:=${samples:-\$(FATE_SAMPLES)}
NOREDZONE_FLAGS=$noredzone_flags
EOF

get_version(){
    lcname=lib${1}
    name=$(toupper $lcname)
    file=$source_path/$lcname/version.h
    eval $(awk "/#define ${name}_VERSION_M/ { print \$2 \"=\" \$3 }" "$file")
    enabled raise_major && eval ${name}_VERSION_MAJOR=$((${name}_VERSION_MAJOR+100))
    eval ${name}_VERSION=\$${name}_VERSION_MAJOR.\$${name}_VERSION_MINOR.\$${name}_VERSION_MICRO
    eval echo "${lcname}_VERSION=\$${name}_VERSION" >> config.mak
    eval echo "${lcname}_VERSION_MAJOR=\$${name}_VERSION_MAJOR" >> config.mak
    eval echo "${lcname}_VERSION_MINOR=\$${name}_VERSION_MINOR" >> config.mak
}

map 'get_version $v' $LIBRARY_LIST

map 'eval echo "${v}_FFLIBS=\$${v}_deps" >> config.mak' $LIBRARY_LIST

print_program_libs(){
    eval "program_libs=\$${1}_libs"
    eval echo "LIBS-${1}=${program_libs}" >> config.mak
}

map 'print_program_libs $v' $PROGRAM_LIST

cat > $TMPH <<EOF
/* Automatically generated by configure - do not modify! */
#ifndef FFMPEG_CONFIG_H
#define FFMPEG_CONFIG_H
#define FFMPEG_CONFIGURATION "$(c_escape $FFMPEG_CONFIGURATION)"
#define FFMPEG_LICENSE "$(c_escape $license)"
#define CONFIG_THIS_YEAR 2016
#define FFMPEG_DATADIR "$(eval c_escape $datadir)"
#define AVCONV_DATADIR "$(eval c_escape $datadir)"
#define CC_IDENT "$(c_escape ${cc_ident:-Unknown compiler})"
#define av_restrict $_restrict
#define EXTERN_PREFIX "${extern_prefix}"
#define EXTERN_ASM ${extern_prefix}
#define BUILDSUF "$build_suffix"
#define SLIBSUF "$SLIBSUF"
#define HAVE_MMX2 HAVE_MMXEXT
#define SWS_MAX_FILTER_SIZE $sws_max_filter_size
EOF

test -n "$assert_level" &&
    echo "#define ASSERT_LEVEL $assert_level" >>$TMPH

test -n "$malloc_prefix" &&
    echo "#define MALLOC_PREFIX $malloc_prefix" >>$TMPH

if enabled yasm; then
    append config_files $TMPASM
    printf '' >$TMPASM
fi

enabled getenv || echo "#define getenv(x) NULL" >> $TMPH


mkdir -p doc
mkdir -p tests
mkdir -p tests/api
echo "@c auto-generated by configure - do not modify! " > doc/config.texi

print_config ARCH_   "$config_files" $ARCH_LIST
print_config HAVE_   "$config_files" $HAVE_LIST
print_config CONFIG_ "$config_files" $CONFIG_LIST       \
                                     $CONFIG_EXTRA      \
                                     $ALL_COMPONENTS    \

echo "#endif /* FFMPEG_CONFIG_H */" >> $TMPH
echo "endif # FFMPEG_CONFIG_MAK" >> config.mak

# Do not overwrite an unchanged config.h to avoid superfluous rebuilds.
cp_if_changed $TMPH config.h
touch .config

enabled yasm && cp_if_changed $TMPASM config.asm

cat > $TMPH <<EOF
/* Generated by ffconf */
#ifndef AVUTIL_AVCONFIG_H
#define AVUTIL_AVCONFIG_H
EOF

print_config AV_HAVE_ $TMPH $HAVE_LIST_PUB

echo "#endif /* AVUTIL_AVCONFIG_H */" >> $TMPH

cp_if_changed $TMPH libavutil/avconfig.h

if test -n "$WARNINGS"; then
    printf "\n%s%s$WARNINGS%s" "$warn_color" "$bold_color" "$reset_color"
    enabled fatal_warnings && exit 1
fi

# generate the lists of enabled components
print_enabled_components(){
    file=$1
    struct_name=$2
    name=$3
    shift 3
    echo "static const $struct_name *$name[] = {" > $TMPH
    for c in $*; do
        enabled $c && printf "    &ff_%s,\n" $c >> $TMPH
    done
    echo "    NULL };" >> $TMPH
    cp_if_changed $TMPH $file
}

print_enabled_components libavcodec/bsf_list.c AVBitStreamFilter bitstream_filters $BSF_LIST
print_enabled_components libavformat/protocol_list.c URLProtocol url_protocols $PROTOCOL_LIST

# build pkg-config files

lib_version(){
    eval printf "\"lib${1}${build_suffix} >= \$LIB$(toupper ${1})_VERSION, \""
}

pkgconfig_generate(){
    name=$1
    shortname=${name#lib}${build_suffix}
    comment=$2
    version=$3
    libs=$4
    requires=$(map 'lib_version $v' $(eval echo \$${name#lib}_deps))
    requires=${requires%, }
    enabled ${name#lib} || return 0
    mkdir -p $name
    cat <<EOF > $name/$name${build_suffix}.pc
prefix=$prefix
exec_prefix=\${prefix}
libdir=$libdir
includedir=$incdir

Name: $name
Description: $comment
Version: $version
Requires: $(enabled shared || echo $requires)
Requires.private: $(enabled shared && echo $requires)
Conflicts:
Libs: -L\${libdir} $(enabled rpath && echo "-Wl,-rpath,\${libdir}") -l${shortname} $(enabled shared || echo $libs)
Libs.private: $(enabled shared && echo $libs)
Cflags: -I\${includedir}
EOF

mkdir -p doc/examples/pc-uninstalled
includedir=${source_path}
[ "$includedir" = . ] && includedir="\${pcfiledir}/../../.."
    cat <<EOF > doc/examples/pc-uninstalled/$name.pc
prefix=
exec_prefix=
libdir=\${pcfiledir}/../../../$name
includedir=${includedir}

Name: $name
Description: $comment
Version: $version
Requires: $requires
Conflicts:
Libs: -L\${libdir} -Wl,-rpath,\${libdir} -l${shortname} $(enabled shared || echo $libs)
Cflags: -I\${includedir}
EOF
}

pkgconfig_generate libavutil     "FFmpeg utility library"               "$LIBAVUTIL_VERSION"     "$LIBRT $LIBM"
pkgconfig_generate libavcodec    "FFmpeg codec library"                 "$LIBAVCODEC_VERSION"    "$extralibs"
pkgconfig_generate libavformat   "FFmpeg container format library"      "$LIBAVFORMAT_VERSION"   "$extralibs"
pkgconfig_generate libavdevice   "FFmpeg device handling library"       "$LIBAVDEVICE_VERSION"   "$extralibs"
pkgconfig_generate libavfilter   "FFmpeg audio/video filtering library" "$LIBAVFILTER_VERSION"   "$extralibs"
pkgconfig_generate libpostproc   "FFmpeg postprocessing library"        "$LIBPOSTPROC_VERSION"   ""
pkgconfig_generate libavresample "Libav audio resampling library"       "$LIBAVRESAMPLE_VERSION" "$LIBM"
pkgconfig_generate libswscale    "FFmpeg image rescaling library"       "$LIBSWSCALE_VERSION"    "$LIBM"
pkgconfig_generate libswresample "FFmpeg audio resampling library"      "$LIBSWRESAMPLE_VERSION" "$LIBM $LIBSOXR"<|MERGE_RESOLUTION|>--- conflicted
+++ resolved
@@ -203,7 +203,20 @@
   --disable-filters        disable all filters
 
 External library support:
-<<<<<<< HEAD
+
+  Using any of the following switches will allow FFmpeg to link to the
+  corresponding external library. All the components depending on that library
+  will become enabled, if all their other dependencies are met and they are not
+  explicitly disabled. E.g. --enable-libwavpack will enable linking to
+  libwavpack and allow the libwavpack encoder to be built, unless it is
+  specifically disabled with --disable-encoder=libwavpack.
+
+  Note that only the system libraries are auto-detected. All the other external
+  libraries must be explicitly enabled.
+
+  Also note that the following help text describes the purpose of the libraries
+  themselves, not all their features will necessarily be usable by FFmpeg.
+
   --disable-audiotoolbox   enable AudioToolbox decoders and encoders [autodetect]
   --enable-avisynth        enable reading of AviSynth script files [no]
   --disable-bzlib          disable bzlib [autodetect]
@@ -302,68 +315,6 @@
   --enable-x11grab         enable X11 grabbing (legacy) [no]
   --disable-xlib           disable xlib [autodetect]
   --disable-zlib           disable zlib [autodetect]
-=======
-
-  Using any of the following switches will allow Libav to link to the
-  corresponding external library. All the components depending on that library
-  will become enabled, if all their other dependencies are met and they are not
-  explicitly disabled. E.g. --enable-libwavpack will enable linking to
-  libwavpack and allow the libwavpack encoder to be built, unless it is
-  specifically disabled with --disable-encoder=libwavpack.
-
-  Note that only the system libraries are auto-detected. All the other external
-  libraries must be explicitly enabled.
-
-  Also note that the following help text describes the purpose of the libraries
-  themselves, not all their features will necessarily be usable by Libav.
-
-  --enable-avisynth          video frameserver
-  --enable-bzlib             bzip2 compression [autodetect]
-  --enable-frei0r            video filtering plugins
-  --enable-gnutls            crypto
-  --enable-libbs2b           Bauer stereophonic-to-binaural DSP
-  --enable-libcdio           audio CD input
-  --enable-libdc1394         IEEE 1394/Firewire camera input
-  --enable-libdcadec         DCA audio decoding
-  --enable-libfaac           AAC audio encoding
-  --enable-libfdk-aac        AAC audio encoding/decoding
-  --enable-libfontconfig     font configuration and management
-  --enable-libfreetype       font rendering
-  --enable-libgsm            GSM audio encoding/decoding
-  --enable-libilbc           ILBC audio encoding/decoding
-  --enable-libkvazaar        HEVC video encoding
-  --enable-libmp3lame        MP3 audio encoding
-  --enable-libnpp            CUDA processing
-  --enable-libopencore-amrnb AMR-NB audio encoding/decoding
-  --enable-libopencore-amrwb AMR-WB audio decoding
-  --enable-libopencv         computer vision
-  --enable-libopenh264       H.264 video encoding/decoding
-  --enable-libopenjpeg       JPEG 2000 image encoding/decoding
-  --enable-libopus           Opus audio encoding/decoding
-  --enable-libpulse          Pulseaudio sound server
-  --enable-librtmp           RTMP streaming
-  --enable-libschroedinger   Dirac video encoding/decoding
-  --enable-libsnappy         snappy compression
-  --enable-libspeex          Speex audio encoding/decoding
-  --enable-libtheora         Theora video encoding/decoding
-  --enable-libtwolame        MP2 audio encoding
-  --enable-libvo-aacenc      AAC audio encoding
-  --enable-libvo-amrwbenc    AMR-WB audio encoding
-  --enable-libvorbis         Vorbis audio encoding/decoding
-  --enable-libvpx            VP* video encoding/decoding
-  --enable-libwavpack        Wavpack audio encoding/decoding
-  --enable-libwebp           WebP image encoding/decoding
-  --enable-libx264           H.264 video encoding
-  --enable-libx265           HEVC video encoding
-  --enable-libxavs           Chinese AVS video encoding
-  --enable-libxcb            X window system protocol communication
-  --enable-libxcb-shm        X11 shm communication [auto]
-  --enable-libxcb-xfixes     X11 mouse rendering [auto]
-  --enable-libxvid           MPEG-4 ASP video encoding
-  --enable-openssl           crypto
-  --enable-x11grab           X11 grabbing through xlib (legacy, use xcb instead)
-  --enable-zlib              compression [autodetect]
->>>>>>> 5e220344
 
 Toolchain options:
   --arch=ARCH              select architecture [$arch]
