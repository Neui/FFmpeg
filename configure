#!/bin/sh
#
# FFmpeg configure script
#
# Copyright (c) 2000-2002 Fabrice Bellard
# Copyright (c) 2005-2008 Diego Biurrun
# Copyright (c) 2005-2008 Mans Rullgard
#

# Prevent locale nonsense from breaking basic text processing.
LC_ALL=C
export LC_ALL

# make sure we are running under a compatible shell
# try to make this part work with most shells

try_exec(){
    echo "Trying shell $1"
    type "$1" > /dev/null 2>&1 && exec "$@"
}

unset foo
(: ${foo%%bar}) 2> /dev/null
E1="$?"

(: ${foo?}) 2> /dev/null
E2="$?"

if test "$E1" != 0 || test "$E2" = 0; then
    echo "Broken shell detected.  Trying alternatives."
    export FF_CONF_EXEC
    if test "0$FF_CONF_EXEC" -lt 1; then
        FF_CONF_EXEC=1
        try_exec bash "$0" "$@"
    fi
    if test "0$FF_CONF_EXEC" -lt 2; then
        FF_CONF_EXEC=2
        try_exec ksh "$0" "$@"
    fi
    if test "0$FF_CONF_EXEC" -lt 3; then
        FF_CONF_EXEC=3
        try_exec /usr/xpg4/bin/sh "$0" "$@"
    fi
    echo "No compatible shell script interpreter found."
    echo "This configure script requires a POSIX-compatible shell"
    echo "such as bash or ksh."
    echo "THIS IS NOT A BUG IN FFMPEG, DO NOT REPORT IT AS SUCH."
    echo "Instead, install a working POSIX-compatible shell."
    echo "Disabling this configure test will create a broken FFmpeg."
    if test "$BASH_VERSION" = '2.04.0(1)-release'; then
        echo "This bash version ($BASH_VERSION) is broken on your platform."
        echo "Upgrade to a later version if available."
    fi
    exit 1
fi

test -d /usr/xpg4/bin && PATH=/usr/xpg4/bin:$PATH

show_help(){
    cat <<EOF
Usage: configure [options]
Options: [defaults in brackets after descriptions]

Help options:
  --help                   print this message
  --quiet                  Suppress showing informative output
  --list-decoders          show all available decoders
  --list-encoders          show all available encoders
  --list-hwaccels          show all available hardware accelerators
  --list-demuxers          show all available demuxers
  --list-muxers            show all available muxers
  --list-parsers           show all available parsers
  --list-protocols         show all available protocols
  --list-bsfs              show all available bitstream filters
  --list-indevs            show all available input devices
  --list-outdevs           show all available output devices
  --list-filters           show all available filters

Standard options:
  --logfile=FILE           log tests and output to FILE [ffbuild/config.log]
  --disable-logging        do not log configure debug information
  --fatal-warnings         fail if any configure warning is generated
  --prefix=PREFIX          install in PREFIX [$prefix_default]
  --bindir=DIR             install binaries in DIR [PREFIX/bin]
  --datadir=DIR            install data files in DIR [PREFIX/share/ffmpeg]
  --docdir=DIR             install documentation in DIR [PREFIX/share/doc/ffmpeg]
  --libdir=DIR             install libs in DIR [PREFIX/lib]
  --shlibdir=DIR           install shared libs in DIR [LIBDIR]
  --incdir=DIR             install includes in DIR [PREFIX/include]
  --mandir=DIR             install man page in DIR [PREFIX/share/man]
  --pkgconfigdir=DIR       install pkg-config files in DIR [LIBDIR/pkgconfig]
  --enable-rpath           use rpath to allow installing libraries in paths
                           not part of the dynamic linker search path
                           use rpath when linking programs (USE WITH CARE)
  --install-name-dir=DIR   Darwin directory name for installed targets

Licensing options:
  --enable-gpl             allow use of GPL code, the resulting libs
                           and binaries will be under GPL [no]
  --enable-version3        upgrade (L)GPL to version 3 [no]
  --enable-nonfree         allow use of nonfree code, the resulting libs
                           and binaries will be unredistributable [no]

Configuration options:
  --disable-static         do not build static libraries [no]
  --enable-shared          build shared libraries [no]
  --enable-small           optimize for size instead of speed
  --disable-runtime-cpudetect disable detecting CPU capabilities at runtime (smaller binary)
  --enable-gray            enable full grayscale support (slower color)
  --disable-swscale-alpha  disable alpha channel support in swscale
  --disable-all            disable building components, libraries and programs
  --disable-autodetect     disable automatically detected external libraries [no]

Program options:
  --disable-programs       do not build command line programs
  --disable-ffmpeg         disable ffmpeg build
  --disable-ffplay         disable ffplay build
  --disable-ffprobe        disable ffprobe build
  --disable-ffserver       disable ffserver build

Documentation options:
  --disable-doc            do not build documentation
  --disable-htmlpages      do not build HTML documentation pages
  --disable-manpages       do not build man documentation pages
  --disable-podpages       do not build POD documentation pages
  --disable-txtpages       do not build text documentation pages

Component options:
  --disable-avdevice       disable libavdevice build
  --disable-avcodec        disable libavcodec build
  --disable-avformat       disable libavformat build
  --disable-swresample     disable libswresample build
  --disable-swscale        disable libswscale build
  --disable-postproc       disable libpostproc build
  --disable-avfilter       disable libavfilter build
  --enable-avresample      enable libavresample build [no]
  --disable-pthreads       disable pthreads [autodetect]
  --disable-w32threads     disable Win32 threads [autodetect]
  --disable-os2threads     disable OS/2 threads [autodetect]
  --disable-network        disable network support [no]
  --disable-dct            disable DCT code
  --disable-dwt            disable DWT code
  --disable-error-resilience disable error resilience code
  --disable-lsp            disable LSP code
  --disable-lzo            disable LZO decoder code
  --disable-mdct           disable MDCT code
  --disable-rdft           disable RDFT code
  --disable-fft            disable FFT code
  --disable-faan           disable floating point AAN (I)DCT code
  --disable-pixelutils     disable pixel utils in libavutil

Individual component options:
  --disable-everything     disable all components listed below
  --disable-encoder=NAME   disable encoder NAME
  --enable-encoder=NAME    enable encoder NAME
  --disable-encoders       disable all encoders
  --disable-decoder=NAME   disable decoder NAME
  --enable-decoder=NAME    enable decoder NAME
  --disable-decoders       disable all decoders
  --disable-hwaccel=NAME   disable hwaccel NAME
  --enable-hwaccel=NAME    enable hwaccel NAME
  --disable-hwaccels       disable all hwaccels
  --disable-muxer=NAME     disable muxer NAME
  --enable-muxer=NAME      enable muxer NAME
  --disable-muxers         disable all muxers
  --disable-demuxer=NAME   disable demuxer NAME
  --enable-demuxer=NAME    enable demuxer NAME
  --disable-demuxers       disable all demuxers
  --enable-parser=NAME     enable parser NAME
  --disable-parser=NAME    disable parser NAME
  --disable-parsers        disable all parsers
  --enable-bsf=NAME        enable bitstream filter NAME
  --disable-bsf=NAME       disable bitstream filter NAME
  --disable-bsfs           disable all bitstream filters
  --enable-protocol=NAME   enable protocol NAME
  --disable-protocol=NAME  disable protocol NAME
  --disable-protocols      disable all protocols
  --enable-indev=NAME      enable input device NAME
  --disable-indev=NAME     disable input device NAME
  --disable-indevs         disable input devices
  --enable-outdev=NAME     enable output device NAME
  --disable-outdev=NAME    disable output device NAME
  --disable-outdevs        disable output devices
  --disable-devices        disable all devices
  --enable-filter=NAME     enable filter NAME
  --disable-filter=NAME    disable filter NAME
  --disable-filters        disable all filters
  --disable-v4l2_m2m       disable V4L2 mem2mem code [autodetect]

External library support:

  Using any of the following switches will allow FFmpeg to link to the
  corresponding external library. All the components depending on that library
  will become enabled, if all their other dependencies are met and they are not
  explicitly disabled. E.g. --enable-libwavpack will enable linking to
  libwavpack and allow the libwavpack encoder to be built, unless it is
  specifically disabled with --disable-encoder=libwavpack.

  Note that only the system libraries are auto-detected. All the other external
  libraries must be explicitly enabled.

  Also note that the following help text describes the purpose of the libraries
  themselves, not all their features will necessarily be usable by FFmpeg.

  --disable-alsa           disable ALSA support [autodetect]
  --disable-appkit         disable Apple AppKit framework [autodetect]
  --disable-avfoundation   disable Apple AVFoundation framework [autodetect]
  --enable-avisynth        enable reading of AviSynth script files [no]
  --disable-bzlib          disable bzlib [autodetect]
  --disable-coreimage      disable Apple CoreImage framework [autodetect]
  --enable-chromaprint     enable audio fingerprinting with chromaprint [no]
  --enable-frei0r          enable frei0r video filtering [no]
  --enable-gcrypt          enable gcrypt, needed for rtmp(t)e support
                           if openssl, librtmp or gmp is not used [no]
  --enable-gmp             enable gmp, needed for rtmp(t)e support
                           if openssl or librtmp is not used [no]
  --enable-gnutls          enable gnutls, needed for https support
                           if openssl is not used [no]
  --disable-iconv          disable iconv [autodetect]
  --enable-jni             enable JNI support [no]
  --enable-ladspa          enable LADSPA audio filtering [no]
  --enable-libass          enable libass subtitles rendering,
                           needed for subtitles and ass filter [no]
  --enable-libbluray       enable BluRay reading using libbluray [no]
  --enable-libbs2b         enable bs2b DSP library [no]
  --enable-libcaca         enable textual display using libcaca [no]
  --enable-libcelt         enable CELT decoding via libcelt [no]
  --enable-libcdio         enable audio CD grabbing with libcdio [no]
  --enable-libdc1394       enable IIDC-1394 grabbing using libdc1394
                           and libraw1394 [no]
  --enable-libfdk-aac      enable AAC de/encoding via libfdk-aac [no]
  --enable-libflite        enable flite (voice synthesis) support via libflite [no]
  --enable-libfontconfig   enable libfontconfig, useful for drawtext filter [no]
  --enable-libfreetype     enable libfreetype, needed for drawtext filter [no]
  --enable-libfribidi      enable libfribidi, improves drawtext filter [no]
  --enable-libgme          enable Game Music Emu via libgme [no]
  --enable-libgsm          enable GSM de/encoding via libgsm [no]
  --enable-libiec61883     enable iec61883 via libiec61883 [no]
  --enable-libilbc         enable iLBC de/encoding via libilbc [no]
  --enable-libjack         enable JACK audio sound server [no]
  --enable-libkvazaar      enable HEVC encoding via libkvazaar [no]
  --enable-libmodplug      enable ModPlug via libmodplug [no]
  --enable-libmp3lame      enable MP3 encoding via libmp3lame [no]
  --enable-libopencore-amrnb enable AMR-NB de/encoding via libopencore-amrnb [no]
  --enable-libopencore-amrwb enable AMR-WB decoding via libopencore-amrwb [no]
  --enable-libopencv       enable video filtering via libopencv [no]
  --enable-libopenh264     enable H.264 encoding via OpenH264 [no]
  --enable-libopenjpeg     enable JPEG 2000 de/encoding via OpenJPEG [no]
  --enable-libopenmpt      enable decoding tracked files via libopenmpt [no]
  --enable-libopus         enable Opus de/encoding via libopus [no]
  --enable-libpulse        enable Pulseaudio input via libpulse [no]
  --enable-librsvg         enable SVG rasterization via librsvg [no]
  --enable-librubberband   enable rubberband needed for rubberband filter [no]
  --enable-librtmp         enable RTMP[E] support via librtmp [no]
  --enable-libshine        enable fixed-point MP3 encoding via libshine [no]
  --enable-libsmbclient    enable Samba protocol via libsmbclient [no]
  --enable-libsnappy       enable Snappy compression, needed for hap encoding [no]
  --enable-libsoxr         enable Include libsoxr resampling [no]
  --enable-libspeex        enable Speex de/encoding via libspeex [no]
  --enable-libssh          enable SFTP protocol via libssh [no]
  --enable-libtesseract    enable Tesseract, needed for ocr filter [no]
  --enable-libtheora       enable Theora encoding via libtheora [no]
  --enable-libtwolame      enable MP2 encoding via libtwolame [no]
  --enable-libv4l2         enable libv4l2/v4l-utils [no]
  --enable-libvidstab      enable video stabilization using vid.stab [no]
  --enable-libvmaf         enable vmaf filter via libvmaf [no]
  --enable-libvo-amrwbenc  enable AMR-WB encoding via libvo-amrwbenc [no]
  --enable-libvorbis       enable Vorbis en/decoding via libvorbis,
                           native implementation exists [no]
  --enable-libvpx          enable VP8 and VP9 de/encoding via libvpx [no]
  --enable-libwavpack      enable wavpack encoding via libwavpack [no]
  --enable-libwebp         enable WebP encoding via libwebp [no]
  --enable-libx264         enable H.264 encoding via x264 [no]
  --enable-libx265         enable HEVC encoding via x265 [no]
  --enable-libxavs         enable AVS encoding via xavs [no]
  --enable-libxcb          enable X11 grabbing using XCB [autodetect]
  --enable-libxcb-shm      enable X11 grabbing shm communication [autodetect]
  --enable-libxcb-xfixes   enable X11 grabbing mouse rendering [autodetect]
  --enable-libxcb-shape    enable X11 grabbing shape rendering [autodetect]
  --enable-libxvid         enable Xvid encoding via xvidcore,
                           native MPEG-4/Xvid encoder exists [no]
  --enable-libxml2         enable XML parsing using the C library libxml2 [no]
  --enable-libzimg         enable z.lib, needed for zscale filter [no]
  --enable-libzmq          enable message passing via libzmq [no]
  --enable-libzvbi         enable teletext support via libzvbi [no]
  --disable-lzma           disable lzma [autodetect]
  --enable-decklink        enable Blackmagic DeckLink I/O support [no]
  --enable-libndi_newtek   enable Newteck NDI I/O support [no]
  --enable-mediacodec      enable Android MediaCodec support [no]
  --enable-libmysofa       enable libmysofa, needed for sofalizer filter [no]
  --enable-openal          enable OpenAL 1.1 capture support [no]
  --enable-opencl          enable OpenCL code
  --enable-opengl          enable OpenGL rendering [no]
  --enable-openssl         enable openssl, needed for https support
                           if gnutls is not used [no]
  --disable-sndio          disable sndio support [autodetect]
  --disable-schannel       disable SChannel SSP, needed for TLS support on
                           Windows if openssl and gnutls are not used [autodetect]
  --disable-sdl2           disable sdl2 [autodetect]
  --disable-securetransport disable Secure Transport, needed for TLS support
                           on OSX if openssl and gnutls are not used [autodetect]
  --disable-xlib           disable xlib [autodetect]
  --disable-zlib           disable zlib [autodetect]

  The following libraries provide various hardware acceleration features:
  --disable-audiotoolbox   disable Apple AudioToolbox code [autodetect]
  --disable-cuda           disable dynamically linked Nvidia CUDA code [autodetect]
  --enable-cuda-sdk        enable CUDA features that require the CUDA SDK [no]
  --disable-cuvid          disable Nvidia CUVID support [autodetect]
  --disable-d3d11va        disable Microsoft Direct3D 11 video acceleration code [autodetect]
  --disable-dxva2          disable Microsoft DirectX 9 video acceleration code [autodetect]
  --enable-libdrm          enable DRM code (Linux) [no]
  --enable-libmfx          enable Intel MediaSDK (AKA Quick Sync Video) code via libmfx [no]
  --enable-libnpp          enable Nvidia Performance Primitives-based code [no]
  --enable-mmal            enable Broadcom Multi-Media Abstraction Layer (Raspberry Pi) via MMAL [no]
  --disable-nvdec          disable Nvidia video decoding acceleration (via hwaccel) [autodetect]
  --disable-nvenc          disable Nvidia video encoding code [autodetect]
  --enable-omx             enable OpenMAX IL code [no]
  --enable-omx-rpi         enable OpenMAX IL code for Raspberry Pi [no]
  --enable-rkmpp           enable Rockchip Media Process Platform code [no]
  --disable-vaapi          disable Video Acceleration API (mainly Unix/Intel) code [autodetect]
  --disable-vdpau          disable Nvidia Video Decode and Presentation API for Unix code [autodetect]
  --disable-videotoolbox   disable VideoToolbox code [autodetect]

Toolchain options:
  --arch=ARCH              select architecture [$arch]
  --cpu=CPU                select the minimum required CPU (affects
                           instruction selection, may crash on older CPUs)
  --cross-prefix=PREFIX    use PREFIX for compilation tools [$cross_prefix]
  --progs-suffix=SUFFIX    program name suffix []
  --enable-cross-compile   assume a cross-compiler is used
  --sysroot=PATH           root of cross-build tree
  --sysinclude=PATH        location of cross-build system headers
  --target-os=OS           compiler targets OS [$target_os]
  --target-exec=CMD        command to run executables on target
  --target-path=DIR        path to view of build directory on target
  --target-samples=DIR     path to samples directory on target
  --tempprefix=PATH        force fixed dir/prefix instead of mktemp for checks
  --toolchain=NAME         set tool defaults according to NAME
  --nm=NM                  use nm tool NM [$nm_default]
  --ar=AR                  use archive tool AR [$ar_default]
  --as=AS                  use assembler AS [$as_default]
  --ln_s=LN_S              use symbolic link tool LN_S [$ln_s_default]
  --strip=STRIP            use strip tool STRIP [$strip_default]
  --windres=WINDRES        use windows resource compiler WINDRES [$windres_default]
  --x86asmexe=EXE          use nasm-compatible assembler EXE [$x86asmexe_default]
  --cc=CC                  use C compiler CC [$cc_default]
  --cxx=CXX                use C compiler CXX [$cxx_default]
  --objcc=OCC              use ObjC compiler OCC [$cc_default]
  --dep-cc=DEPCC           use dependency generator DEPCC [$cc_default]
  --nvcc=NVCC              use Nvidia CUDA compiler NVCC [$nvcc_default]
  --ld=LD                  use linker LD [$ld_default]
  --pkg-config=PKGCONFIG   use pkg-config tool PKGCONFIG [$pkg_config_default]
  --pkg-config-flags=FLAGS pass additional flags to pkgconf []
  --ranlib=RANLIB          use ranlib RANLIB [$ranlib_default]
  --doxygen=DOXYGEN        use DOXYGEN to generate API doc [$doxygen_default]
  --host-cc=HOSTCC         use host C compiler HOSTCC
  --host-cflags=HCFLAGS    use HCFLAGS when compiling for host
  --host-cppflags=HCPPFLAGS use HCPPFLAGS when compiling for host
  --host-ld=HOSTLD         use host linker HOSTLD
  --host-ldflags=HLDFLAGS  use HLDFLAGS when linking for host
  --host-libs=HLIBS        use libs HLIBS when linking for host
  --host-os=OS             compiler host OS [$target_os]
  --extra-cflags=ECFLAGS   add ECFLAGS to CFLAGS [$CFLAGS]
  --extra-cxxflags=ECFLAGS add ECFLAGS to CXXFLAGS [$CXXFLAGS]
  --extra-objcflags=FLAGS  add FLAGS to OBJCFLAGS [$CFLAGS]
  --extra-ldflags=ELDFLAGS add ELDFLAGS to LDFLAGS [$LDFLAGS]
  --extra-ldexeflags=ELDFLAGS add ELDFLAGS to LDEXEFLAGS [$LDEXEFLAGS]
  --extra-ldsoflags=ELDFLAGS add ELDFLAGS to LDSOFLAGS [$LDSOFLAGS]
  --extra-libs=ELIBS       add ELIBS [$ELIBS]
  --extra-version=STRING   version string suffix []
  --optflags=OPTFLAGS      override optimization-related compiler flags
  --nvccflags=NVCCFLAGS    override nvcc flags [$nvccflags_default]
  --build-suffix=SUFFIX    library name suffix []
  --enable-pic             build position-independent code
  --enable-thumb           compile for Thumb instruction set
  --enable-lto             use link-time optimization
  --env="ENV=override"     override the environment variables

Advanced options (experts only):
  --malloc-prefix=PREFIX   prefix malloc and related names with PREFIX
  --custom-allocator=NAME  use a supported custom allocator
  --disable-symver         disable symbol versioning
  --enable-hardcoded-tables use hardcoded tables instead of runtime generation
  --disable-safe-bitstream-reader
                           disable buffer boundary checking in bitreaders
                           (faster, but may crash)
  --sws-max-filter-size=N  the max filter size swscale uses [$sws_max_filter_size_default]

Optimization options (experts only):
  --disable-asm            disable all assembly optimizations
  --disable-altivec        disable AltiVec optimizations
  --disable-vsx            disable VSX optimizations
  --disable-power8         disable POWER8 optimizations
  --disable-amd3dnow       disable 3DNow! optimizations
  --disable-amd3dnowext    disable 3DNow! extended optimizations
  --disable-mmx            disable MMX optimizations
  --disable-mmxext         disable MMXEXT optimizations
  --disable-sse            disable SSE optimizations
  --disable-sse2           disable SSE2 optimizations
  --disable-sse3           disable SSE3 optimizations
  --disable-ssse3          disable SSSE3 optimizations
  --disable-sse4           disable SSE4 optimizations
  --disable-sse42          disable SSE4.2 optimizations
  --disable-avx            disable AVX optimizations
  --disable-xop            disable XOP optimizations
  --disable-fma3           disable FMA3 optimizations
  --disable-fma4           disable FMA4 optimizations
  --disable-avx2           disable AVX2 optimizations
  --disable-aesni          disable AESNI optimizations
  --disable-armv5te        disable armv5te optimizations
  --disable-armv6          disable armv6 optimizations
  --disable-armv6t2        disable armv6t2 optimizations
  --disable-vfp            disable VFP optimizations
  --disable-neon           disable NEON optimizations
  --disable-inline-asm     disable use of inline assembly
  --disable-x86asm         disable use of standalone x86 assembly
  --disable-mipsdsp        disable MIPS DSP ASE R1 optimizations
  --disable-mipsdspr2      disable MIPS DSP ASE R2 optimizations
  --disable-msa            disable MSA optimizations
  --disable-mipsfpu        disable floating point MIPS optimizations
  --disable-mmi            disable Loongson SIMD optimizations
  --disable-fast-unaligned consider unaligned accesses slow

Developer options (useful when working on FFmpeg itself):
  --disable-debug          disable debugging symbols
  --enable-debug=LEVEL     set the debug level [$debuglevel]
  --disable-optimizations  disable compiler optimizations
  --enable-extra-warnings  enable more compiler warnings
  --disable-stripping      disable stripping of executables and shared libraries
  --assert-level=level     0(default), 1 or 2, amount of assertion testing,
                           2 causes a slowdown at runtime.
  --enable-memory-poisoning fill heap uninitialized allocated space with arbitrary data
  --valgrind=VALGRIND      run "make fate" tests through valgrind to detect memory
                           leaks and errors, using the specified valgrind binary.
                           Cannot be combined with --target-exec
  --enable-ftrapv          Trap arithmetic overflows
  --samples=PATH           location of test samples for FATE, if not set use
                           \$FATE_SAMPLES at make invocation time.
  --enable-neon-clobber-test check NEON registers for clobbering (should be
                           used only for debugging purposes)
  --enable-xmm-clobber-test check XMM registers for clobbering (Win64-only;
                           should be used only for debugging purposes)
  --enable-random          randomly enable/disable components
  --disable-random
  --enable-random=LIST     randomly enable/disable specific components or
  --disable-random=LIST    component groups. LIST is a comma-separated list
                           of NAME[:PROB] entries where NAME is a component
                           (group) and PROB the probability associated with
                           NAME (default 0.5).
  --random-seed=VALUE      seed value for --enable/disable-random
  --disable-valgrind-backtrace do not print a backtrace under Valgrind
                           (only applies to --disable-optimizations builds)
  --enable-osfuzz          Enable building fuzzer tool
  --libfuzzer=PATH         path to libfuzzer
  --ignore-tests=TESTS     comma-separated list (without "fate-" prefix
                           in the name) of tests whose result is ignored
  --enable-linux-perf      enable Linux Performance Monitor API

NOTE: Object files are built at the place where configure is launched.
EOF
  exit 0
}

quotes='""'
if test -t 1 && which tput >/dev/null 2>&1; then
    ncolors=$(tput colors)
    if test -n "$ncolors" && test $ncolors -ge 8; then
        bold_color=$(tput bold)
        warn_color=$(tput setaf 3)
        error_color=$(tput setaf 1)
        reset_color=$(tput sgr0)
    fi
    # 72 used instead of 80 since that's the default of pr
    ncols=$(tput cols)
fi
: ${ncols:=72}

log(){
    echo "$@" >> $logfile
}

log_file(){
    log BEGIN $1
    pr -n -t $1 >> $logfile
    log END $1
}

warn(){
    log "WARNING: $*"
    WARNINGS="${WARNINGS}WARNING: $*\n"
}

die(){
    log "$@"
    echo "$error_color$bold_color$@$reset_color"
    cat <<EOF

If you think configure made a mistake, make sure you are using the latest
version from Git.  If the latest version fails, report the problem to the
ffmpeg-user@ffmpeg.org mailing list or IRC #ffmpeg on irc.freenode.net.
EOF
    if disabled logging; then
        cat <<EOF
Rerun configure with logging enabled (do not use --disable-logging), and
include the log this produces with your report.
EOF
    else
        cat <<EOF
Include the log file "$logfile" produced by configure as this will help
solve the problem.
EOF
    fi
    exit 1
}

# Avoid locale weirdness, besides we really just want to translate ASCII.
toupper(){
    echo "$@" | tr abcdefghijklmnopqrstuvwxyz ABCDEFGHIJKLMNOPQRSTUVWXYZ
}

tolower(){
    echo "$@" | tr ABCDEFGHIJKLMNOPQRSTUVWXYZ abcdefghijklmnopqrstuvwxyz
}

c_escape(){
    echo "$*" | sed 's/["\\]/\\\0/g'
}

sh_quote(){
    v=$(echo "$1" | sed "s/'/'\\\\''/g")
    test "x$v" = "x${v#*[!A-Za-z0-9_/.+-]}" || v="'$v'"
    echo "$v"
}

cleanws(){
    echo "$@" | sed 's/^ *//;s/[[:space:]][[:space:]]*/ /g;s/ *$//'
}

filter(){
    pat=$1
    shift
    for v; do
        eval "case '$v' in $pat) printf '%s ' '$v' ;; esac"
    done
}

filter_out(){
    pat=$1
    shift
    for v; do
        eval "case '$v' in $pat) ;; *) printf '%s ' '$v' ;; esac"
    done
}

map(){
    m=$1
    shift
    for v; do eval $m; done
}

add_suffix(){
    suffix=$1
    shift
    for v; do echo ${v}${suffix}; done
}

set_all(){
    value=$1
    shift
    for var in $*; do
        eval $var=$value
    done
}

set_weak(){
    value=$1
    shift
    for var; do
        eval : \${$var:=$value}
    done
}

sanitize_var_name(){
    echo $@ | sed 's/[^A-Za-z0-9_]/_/g'
}

set_sanitized(){
    var=$1
    shift
    eval $(sanitize_var_name "$var")='$*'
}

get_sanitized(){
    eval echo \$$(sanitize_var_name "$1")
}

pushvar(){
    for pvar in $*; do
        eval level=\${${pvar}_level:=0}
        eval ${pvar}_${level}="\$$pvar"
        eval ${pvar}_level=$(($level+1))
    done
}

popvar(){
    for pvar in $*; do
        eval level=\${${pvar}_level:-0}
        test $level = 0 && continue
        eval level=$(($level-1))
        eval $pvar="\${${pvar}_${level}}"
        eval ${pvar}_level=$level
        eval unset ${pvar}_${level}
    done
}

request(){
    for var in $*; do
        eval ${var}_requested=yes
        eval $var=
    done
}

enable(){
    set_all yes $*
}

disable(){
    set_all no $*
}

enable_weak(){
    set_weak yes $*
}

disable_weak(){
    set_weak no $*
}

enable_sanitized(){
    for var; do
        enable $(echo "$var" | sed 's/[^A-Za-z0-9_]/_/g')
    done
}

disable_sanitized(){
    for var; do
        disable $(echo "$var" | sed 's/[^A-Za-z0-9_]/_/g')
    done
}

do_enable_deep(){
    for var; do
        enabled $var && continue
        eval sel="\$${var}_select"
        eval sgs="\$${var}_suggest"
        pushvar var sgs
        enable_deep $sel
        popvar sgs
        enable_deep_weak $sgs
        popvar var
    done
}

enable_deep(){
    do_enable_deep $*
    enable $*
}

enable_deep_weak(){
    for var; do
        disabled $var && continue
        pushvar var
        do_enable_deep $var
        popvar var
        enable_weak $var
    done
}

requested(){
    test "${1#!}" = "$1" && op='=' || op=!=
    eval test "x\$${1#!}_requested" $op "xyes"
}

enabled(){
    test "${1#!}" = "$1" && op='=' || op=!=
    eval test "x\$${1#!}" $op "xyes"
}

disabled(){
    test "${1#!}" = "$1" && op='=' || op=!=
    eval test "x\$${1#!}" $op "xno"
}

enabled_all(){
    for opt; do
        enabled $opt || return 1
    done
}

disabled_all(){
    for opt; do
        disabled $opt || return 1
    done
}

enabled_any(){
    for opt; do
        enabled $opt && return 0
    done
}

disabled_any(){
    for opt; do
        disabled $opt && return 0
    done
    return 1
}

set_default(){
    for opt; do
        eval : \${$opt:=\$${opt}_default}
    done
}

is_in(){
    value=$1
    shift
    for var in $*; do
        [ $var = $value ] && return 0
    done
    return 1
}

check_deps(){
    for cfg; do
        enabled ${cfg}_checking && die "Circular dependency for $cfg."
        disabled ${cfg}_checking && continue
        enable ${cfg}_checking

        eval dep_all="\$${cfg}_deps"
        eval dep_any="\$${cfg}_deps_any"
        eval dep_con="\$${cfg}_conflict"
        eval dep_sel="\$${cfg}_select"
        eval dep_sgs="\$${cfg}_suggest"
        eval dep_ifa="\$${cfg}_if"
        eval dep_ifn="\$${cfg}_if_any"

        pushvar cfg dep_all dep_any dep_con dep_sel dep_sgs dep_ifa dep_ifn
        check_deps $dep_all $dep_any $dep_con $dep_sel $dep_sgs $dep_ifa $dep_ifn
        popvar cfg dep_all dep_any dep_con dep_sel dep_sgs dep_ifa dep_ifn

        [ -n "$dep_ifa" ] && { enabled_all $dep_ifa && enable_weak $cfg; }
        [ -n "$dep_ifn" ] && { enabled_any $dep_ifn && enable_weak $cfg; }
        enabled_all  $dep_all || { disable $cfg && requested $cfg && die "ERROR: $cfg requested, but not all dependencies are satisfied: $dep_all"; }
        enabled_any  $dep_any || { disable $cfg && requested $cfg && die "ERROR: $cfg requested, but not any dependency is satisfied: $dep_any"; }
        disabled_all $dep_con || { disable $cfg && requested $cfg && die "ERROR: $cfg requested, but some conflicting dependencies are unsatisfied: $dep_con"; }
        disabled_any $dep_sel && { disable $cfg && requested $cfg && die "ERROR: $cfg requested, but some selected dependency is unsatisfied: $dep_sel"; }

        enabled $cfg && enable_deep_weak $dep_sel $dep_sgs

        for dep in $dep_all $dep_any $dep_sel $dep_sgs; do
            # filter out library deps, these do not belong in extralibs
            is_in $dep $LIBRARY_LIST && continue
            enabled $dep && eval append ${cfg}_extralibs ${dep}_extralibs
        done

        disable ${cfg}_checking
    done
}

print_config(){
    pfx=$1
    files=$2
    shift 2
    map 'eval echo "$v \${$v:-no}"' "$@" |
    awk "BEGIN { split(\"$files\", files) }
        {
            c = \"$pfx\" toupper(\$1);
            v = \$2;
            sub(/yes/, 1, v);
            sub(/no/,  0, v);
            for (f in files) {
                file = files[f];
                if (file ~ /\\.h\$/) {
                    printf(\"#define %s %d\\n\", c, v) >>file;
                } else if (file ~ /\\.asm\$/) {
                    printf(\"%%define %s %d\\n\", c, v) >>file;
                } else if (file ~ /\\.mak\$/) {
                    n = -v ? \"\" : \"!\";
                    printf(\"%s%s=yes\\n\", n, c) >>file;
                } else if (file ~ /\\.texi\$/) {
                    pre = -v ? \"\" : \"@c \";
                    yesno = \$2;
                    c2 = tolower(c);
                    gsub(/_/, \"-\", c2);
                    printf(\"%s@set %s %s\\n\", pre, c2, yesno) >>file;
                }
            }
        }"
}

print_enabled(){
    suf=$1
    shift
    for v; do
        enabled $v && printf "%s\n" ${v%$suf}
    done
}

append(){
    var=$1
    shift
    eval "$var=\"\$$var $*\""
}

prepend(){
    var=$1
    shift
    eval "$var=\"$* \$$var\""
}

unique(){
    var=$1
    uniq_list=""
    for tok in $(eval echo \$$var); do
        uniq_list="$(filter_out $tok $uniq_list) $tok"
    done
    eval "$var=\"${uniq_list}\""
}

resolve(){
    var=$1
    tmpvar=
    for entry in $(eval echo \$$var); do
        tmpvar="$tmpvar $(eval echo \$${entry})"
    done
    eval "$var=\"${tmpvar}\""
}

add_cppflags(){
    append CPPFLAGS "$@"
}

add_cflags(){
    append CFLAGS $($cflags_filter "$@")
}

add_cflags_headers(){
    append CFLAGS_HEADERS $($cflags_filter "$@")
}

add_cxxflags(){
    append CXXFLAGS $($cflags_filter "$@")
}

add_asflags(){
    append ASFLAGS $($asflags_filter "$@")
}

add_objcflags(){
    append OBJCFLAGS $($objcflags_filter "$@")
}

add_ldflags(){
    append LDFLAGS $($ldflags_filter "$@")
}

add_ldexeflags(){
    append LDEXEFLAGS $($ldflags_filter "$@")
}

add_ldsoflags(){
    append LDSOFLAGS $($ldflags_filter "$@")
}

add_stripflags(){
    append ASMSTRIPFLAGS "$@"
}

add_extralibs(){
    prepend extralibs $($ldflags_filter "$@")
}

add_host_cppflags(){
    append host_cppflags "$@"
}

add_host_cflags(){
    append host_cflags $($host_cflags_filter "$@")
}

add_host_ldflags(){
    append host_ldflags $($host_ldflags_filter "$@")
}

add_compat(){
    append compat_objs $1
    shift
    map 'add_cppflags -D$v' "$@"
}

check_cmd(){
    log "$@"
    "$@" >> $logfile 2>&1
}

check_stat(){
    log check_stat "$@"
    stat "$1" >> $logfile 2>&1
}

cc_o(){
    eval printf '%s\\n' $CC_O
}

cc_e(){
    eval printf '%s\\n' $CC_E
}

check_cc(){
    log check_cc "$@"
    cat > $TMPC
    log_file $TMPC
    check_cmd $cc $CPPFLAGS $CFLAGS "$@" $CC_C $(cc_o $TMPO) $TMPC
}

check_cxx(){
    log check_cxx "$@"
    cat > $TMPCPP
    log_file $TMPCPP
    check_cmd $cxx $CPPFLAGS $CFLAGS $CXXFLAGS "$@" $CXX_C -o $TMPO $TMPCPP
}

check_objcc(){
    log check_objcc "$@"
    cat > $TMPM
    log_file $TMPM
    check_cmd $objcc -Werror=missing-prototypes $CPPFLAGS $CFLAGS $OBJCFLAGS "$@" $OBJCC_C $(cc_o $TMPO) $TMPM
}

check_cpp(){
    log check_cpp "$@"
    cat > $TMPC
    log_file $TMPC
    check_cmd $cc $CPPFLAGS $CFLAGS "$@" $(cc_e $TMPO) $TMPC
}

as_o(){
    eval printf '%s\\n' $AS_O
}

check_as(){
    log check_as "$@"
    cat > $TMPS
    log_file $TMPS
    check_cmd $as $CPPFLAGS $ASFLAGS "$@" $AS_C $(as_o $TMPO) $TMPS
}

check_inline_asm(){
    log check_inline_asm "$@"
    name="$1"
    code="$2"
    shift 2
    disable $name
    check_cc "$@" <<EOF && enable $name
void foo(void){ __asm__ volatile($code); }
EOF
}

check_inline_asm_flags(){
    log check_inline_asm_flags "$@"
    name="$1"
    code="$2"
    flags=''
    shift 2
    while [ "$1" != "" ]; do
      append flags $1
      shift
    done;
    disable $name
    cat > $TMPC <<EOF
void foo(void){ __asm__ volatile($code); }
EOF
    log_file $TMPC
    check_cmd $cc $CPPFLAGS $CFLAGS $flags "$@" $CC_C $(cc_o $TMPO) $TMPC &&
    enable $name && add_cflags $flags && add_asflags $flags && add_ldflags $flags
}

check_insn(){
    log check_insn "$@"
    check_inline_asm ${1}_inline "\"$2\""
    echo "$2" | check_as && enable ${1}_external || disable ${1}_external
}

check_x86asm(){
    log check_x86asm "$@"
    echo "$1" > $TMPS
    log_file $TMPS
    shift 1
    check_cmd $x86asmexe $X86ASMFLAGS -Werror "$@" -o $TMPO $TMPS
}

ld_o(){
    eval printf '%s\\n' $LD_O
}

check_ld(){
    log check_ld "$@"
    type=$1
    shift 1
    flags=$(filter_out '-l*|*.so' $@)
    libs=$(filter '-l*|*.so' $@)
    check_$type $($cflags_filter $flags) || return
    flags=$($ldflags_filter $flags)
    libs=$($ldflags_filter $libs)
    check_cmd $ld $LDFLAGS $LDEXEFLAGS $flags $(ld_o $TMPE) $TMPO $libs $extralibs
}

print_include(){
    hdr=$1
    test "${hdr%.h}" = "${hdr}" &&
        echo "#include $hdr"    ||
        echo "#include <$hdr>"
}

check_code(){
    log check_code "$@"
    check=$1
    headers=$2
    code=$3
    shift 3
    {
        for hdr in $headers; do
            print_include $hdr
        done
        echo "int main(void) { $code; return 0; }"
    } | check_$check "$@"
}

check_cppflags(){
    log check_cppflags "$@"
    check_cpp "$@" <<EOF && append CPPFLAGS "$@"
#include <stdlib.h>
EOF
}

test_cflags(){
    log test_cflags "$@"
    set -- $($cflags_filter "$@")
    check_cc "$@" <<EOF
int x;
EOF
}

check_cflags(){
    log check_cflags "$@"
    test_cflags "$@" && add_cflags "$@"
}

check_cxxflags(){
    log check_cxxflags "$@"
    set -- $($cflags_filter "$@")
    check_cxx "$@" <<EOF && append CXXFLAGS "$@"
int x;
EOF
}

test_objcflags(){
    log test_objcflags "$@"
    set -- $($objcflags_filter "$@")
    check_objcc "$@" <<EOF
int x;
EOF
}

check_objcflags(){
    log check_objcflags "$@"
    test_objcflags "$@" && add_objcflags "$@"
}

test_ldflags(){
    log test_ldflags "$@"
    check_ld "cc" "$@" <<EOF
int main(void){ return 0; }
EOF
}

check_ldflags(){
    log check_ldflags "$@"
    test_ldflags "$@" && add_ldflags "$@"
}

test_stripflags(){
    log test_stripflags "$@"
    # call check_cc to get a fresh TMPO
    check_cc <<EOF
int main(void) { return 0; }
EOF
    check_cmd $strip $ASMSTRIPFLAGS "$@" $TMPO
}

check_stripflags(){
    log check_stripflags "$@"
    test_stripflags "$@" && add_stripflags "$@"
}

check_header(){
    log check_header "$@"
    header=$1
    shift
    disable_sanitized $header
    check_cpp "$@" <<EOF && enable_sanitized $header
#include <$header>
int x;
EOF
}

check_header_objcc(){
    log check_header_objcc "$@"
    rm -f -- "$TMPO"
    header=$1
    shift
    disable_sanitized $header
    {
       echo "#include <$header>"
       echo "int main(void) { return 0; }"
    } | check_objcc && check_stat "$TMPO" && enable_sanitized $header
}

check_apple_framework(){
    log check_apple_framework "$@"
    framework="$1"
    name="$(tolower $framework)"
    header="${framework}/${framework}.h"
    disable $name
    check_header_objcc $header &&
        enable $name && eval ${name}_extralibs='"-framework $framework"'
}

check_func(){
    log check_func "$@"
    func=$1
    shift
    disable $func
    check_ld "cc" "$@" <<EOF && enable $func
extern int $func();
int main(void){ $func(); }
EOF
}

check_complexfunc(){
    log check_complexfunc "$@"
    func=$1
    narg=$2
    shift 2
    test $narg = 2 && args="f, g" || args="f * I"
    disable $func
    check_ld "cc" "$@" <<EOF && enable $func
#include <complex.h>
#include <math.h>
float foo(complex float f, complex float g) { return $func($args); }
int main(void){ return (int) foo; }
EOF
}

check_mathfunc(){
    log check_mathfunc "$@"
    func=$1
    narg=$2
    shift 2
    test $narg = 2 && args="f, g" || args="f"
    disable $func
    check_ld "cc" "$@" <<EOF && enable $func
#include <math.h>
float foo(float f, float g) { return $func($args); }
int main(void){ return (int) foo; }
EOF
}

check_func_headers(){
    log check_func_headers "$@"
    headers=$1
    funcs=$2
    shift 2
    {
        for hdr in $headers; do
            print_include $hdr
        done
        echo "#include <stdint.h>"
        for func in $funcs; do
            echo "long check_$func(void) { return (long) $func; }"
        done
        echo "int main(void) { int ret = 0;"
        # LTO could optimize out the test functions without this
        for func in $funcs; do
            echo " ret |= ((intptr_t)check_$func) & 0xFFFF;"
        done
        echo "return ret; }"
    } | check_ld "cc" "$@" && enable $funcs && enable_sanitized $headers
}

check_class_headers_cpp(){
    log check_class_headers_cpp "$@"
    headers=$1
    classes=$2
    shift 2
    {
        for hdr in $headers; do
            echo "#include <$hdr>"
        done
        echo "int main(void) { "
        i=1
        for class in $classes; do
            echo "$class obj$i;"
            i=$(expr $i + 1)
        done
        echo "return 0; }"
    } | check_ld "cxx" "$@" && enable $funcs && enable_sanitized $headers
}

check_cpp_condition(){
    log check_cpp_condition "$@"
    header=$1
    condition=$2
    shift 2
    check_cpp "$@" <<EOF
#include <$header>
#if !($condition)
#error "unsatisfied condition: $condition"
#endif
EOF
}

test_cflags_cc(){
    log test_cflags_cc "$@"
    flags=$1
    header=$2
    condition=$3
    shift 3
    set -- $($cflags_filter "$flags")
    check_cc "$@" <<EOF
#include <$header>
#if !($condition)
#error "unsatisfied condition: $condition"
#endif
EOF
}

check_lib(){
    log check_lib "$@"
    name="$1"
    headers="$2"
    funcs="$3"
    shift 3
    disable $name
    check_func_headers "$headers" "$funcs" "$@" &&
        enable $name && eval ${name}_extralibs="\$@"
}

check_lib_cpp(){
    log check_lib_cpp "$@"
    name="$1"
    headers="$2"
    classes="$3"
    shift 3
    disable $name
    check_class_headers_cpp "$headers" "$classes" "$@" &&
        enable $name && eval ${name}_extralibs="\$@"
}

test_pkg_config(){
    log test_pkg_config "$@"
    name="$1"
    pkg_version="$2"
    pkg="${2%% *}"
    headers="$3"
    funcs="$4"
    shift 4
    disable $name
    check_cmd $pkg_config --exists --print-errors $pkg_version || return
    pkg_cflags=$($pkg_config --cflags $pkg_config_flags $pkg)
    pkg_libs=$($pkg_config --libs $pkg_config_flags $pkg)
    check_func_headers "$headers" "$funcs" $pkg_cflags $pkg_libs "$@" &&
        enable $name &&
        set_sanitized "${name}_cflags"    $pkg_cflags &&
        set_sanitized "${name}_extralibs" $pkg_libs
}

check_pkg_config(){
    log check_pkg_config "$@"
    name="$1"
    test_pkg_config "$@" &&
        eval add_cflags \$${name}_cflags
}

check_exec(){
    check_ld "cc" "$@" && { enabled cross_compile || $TMPE >> $logfile 2>&1; }
}

check_exec_crash(){
    log check_exec_crash "$@"
    code=$(cat)

    # exit() is not async signal safe.  _Exit (C99) and _exit (POSIX)
    # are safe but may not be available everywhere.  Thus we use
    # raise(SIGTERM) instead.  The check is run in a subshell so we
    # can redirect the "Terminated" message from the shell.  SIGBUS
    # is not defined by standard C so it is used conditionally.

    (check_exec "$@") >> $logfile 2>&1 <<EOF
#include <signal.h>
static void sighandler(int sig){
    raise(SIGTERM);
}
int foo(void){
    $code
}
int (*func_ptr)(void) = foo;
int main(void){
    signal(SIGILL, sighandler);
    signal(SIGFPE, sighandler);
    signal(SIGSEGV, sighandler);
#ifdef SIGBUS
    signal(SIGBUS, sighandler);
#endif
    return func_ptr();
}
EOF
}

check_type(){
    log check_type "$@"
    headers=$1
    type=$2
    shift 2
    disable_sanitized "$type"
    check_code cc "$headers" "$type v" "$@" && enable_sanitized "$type"
}

check_struct(){
    log check_struct "$@"
    headers=$1
    struct=$2
    member=$3
    shift 3
    disable_sanitized "${struct}_${member}"
    check_code cc "$headers" "const void *p = &(($struct *)0)->$member" "$@" &&
        enable_sanitized "${struct}_${member}"
}

check_builtin(){
    log check_builtin "$@"
    name=$1
    headers=$2
    builtin=$3
    shift 3
    disable "$name"
    check_code ld "$headers" "$builtin" "cc" "$@" && enable "$name"
}

check_compile_assert(){
    log check_compile_assert "$@"
    name=$1
    headers=$2
    condition=$3
    shift 3
    disable "$name"
    check_code cc "$headers" "char c[2 * !!($condition) - 1]" "$@" && enable "$name"
}

require(){
    log require "$@"
    name_version="$1"
    name="${1%% *}"
    headers="$2"
    func="$3"
    shift 3
    check_lib $name "$headers" $func "$@" || die "ERROR: $name_version not found"
}

require_cpp(){
    name="$1"
    headers="$2"
    classes="$3"
    shift 3
    check_lib_cpp "$headers" "$classes" "$@" || die "ERROR: $name not found"
}

require_header(){
    log require "$@"
    header="$1"
    shift
    check_header "$header" "$@" || die "ERROR: $header header not found"
}

require_cpp_condition(){
    log require "$@"
    header="$1"
    condition="$2"
    shift 2
    check_cpp_condition "$header" "$condition" "$@" || die "ERROR: $condition not satisfied"
}

require_pkg_config(){
    log require_pkg_config "$@"
    pkg_version="$2"
    check_pkg_config "$@" || die "ERROR: $pkg_version not found using pkg-config$pkg_config_fail_message"
}

hostcc_e(){
    eval printf '%s\\n' $HOSTCC_E
}

hostcc_o(){
    eval printf '%s\\n' $HOSTCC_O
}

check_host_cc(){
    log check_host_cc "$@"
    cat > $TMPC
    log_file $TMPC
    check_cmd $host_cc $host_cflags "$@" $HOSTCC_C $(hostcc_o $TMPO) $TMPC
}

check_host_cpp(){
    log check_host_cpp "$@"
    cat > $TMPC
    log_file $TMPC
    check_cmd $host_cc $host_cppflags $host_cflags "$@" $(hostcc_e $TMPO) $TMPC
}

check_host_cppflags(){
    log check_host_cppflags "$@"
    check_host_cpp "$@" <<EOF && append host_cppflags "$@"
#include <stdlib.h>
EOF
}

check_host_cflags(){
    log check_host_cflags "$@"
    set -- $($host_cflags_filter "$@")
    check_host_cc "$@" <<EOF && append host_cflags "$@"
int x;
EOF
}

check_host_cpp_condition(){
    log check_host_cpp_condition "$@"
    header=$1
    condition=$2
    shift 2
    check_host_cpp "$@" <<EOF
#include <$header>
#if !($condition)
#error "unsatisfied condition: $condition"
#endif
EOF
}

cp_if_changed(){
    cmp -s "$1" "$2" && { test "$quiet" != "yes" && echo "$2 is unchanged"; } && return
    mkdir -p "$(dirname $2)"
    cp -f "$1" "$2"
}

# CONFIG_LIST contains configurable options, while HAVE_LIST is for
# system-dependent things.

AVCODEC_COMPONENTS="
    bsfs
    decoders
    encoders
    hwaccels
    parsers
"

AVDEVICE_COMPONENTS="
    indevs
    outdevs
"

AVFILTER_COMPONENTS="
    filters
"

AVFORMAT_COMPONENTS="
    demuxers
    muxers
    protocols
"

AVRESAMPLE_COMPONENTS=""

AVUTIL_COMPONENTS=""

COMPONENT_LIST="
    $AVCODEC_COMPONENTS
    $AVDEVICE_COMPONENTS
    $AVFILTER_COMPONENTS
    $AVFORMAT_COMPONENTS
    $AVRESAMPLE_COMPONENTS
    $AVUTIL_COMPONENTS
"

EXAMPLE_LIST="
    avio_dir_cmd_example
    avio_reading_example
    decode_audio_example
    decode_video_example
    demuxing_decoding_example
    encode_audio_example
    encode_video_example
    extract_mvs_example
    filter_audio_example
    filtering_audio_example
    filtering_video_example
    http_multiclient_example
    hw_decode_example
    metadata_example
    muxing_example
    qsvdec_example
    remuxing_example
    resampling_audio_example
    scaling_video_example
    transcode_aac_example
    transcoding_example
"

EXTERNAL_AUTODETECT_LIBRARY_LIST="
    alsa
    appkit
    avfoundation
    bzlib
    coreimage
    iconv
    libxcb
    libxcb_shm
    libxcb_shape
    libxcb_xfixes
    lzma
    schannel
    sdl2
    securetransport
    sndio
    xlib
    zlib
"

EXTERNAL_LIBRARY_GPL_LIST="
    avisynth
    frei0r
    libcdio
    librubberband
    libvidstab
    libx264
    libx265
    libxavs
    libxvid
"

EXTERNAL_LIBRARY_NONFREE_LIST="
    decklink
    libndi_newtek
    libfdk_aac
    openssl
"

EXTERNAL_LIBRARY_VERSION3_LIST="
    gmp
    libopencore_amrnb
    libopencore_amrwb
    libvmaf
    libvo_amrwbenc
    rkmpp
"

EXTERNAL_LIBRARY_GPLV3_LIST="
    libsmbclient
"

EXTERNAL_LIBRARY_LIST="
    $EXTERNAL_LIBRARY_GPL_LIST
    $EXTERNAL_LIBRARY_NONFREE_LIST
    $EXTERNAL_LIBRARY_VERSION3_LIST
    $EXTERNAL_LIBRARY_GPLV3_LIST
    chromaprint
    gcrypt
    gnutls
    jni
    ladspa
    libass
    libbluray
    libbs2b
    libcaca
    libcelt
    libdc1394
    libdrm
    libflite
    libfontconfig
    libfreetype
    libfribidi
    libgme
    libgsm
    libiec61883
    libilbc
    libjack
    libkvazaar
    libmodplug
    libmp3lame
    libmysofa
    libopencv
    libopenh264
    libopenjpeg
    libopenmpt
    libopus
    libpulse
    librsvg
    librtmp
    libshine
    libsmbclient
    libsnappy
    libsoxr
    libspeex
    libssh
    libtesseract
    libtheora
    libtwolame
    libv4l2
    libvorbis
    libvpx
    libwavpack
    libwebp
    libxml2
    libzimg
    libzmq
    libzvbi
    mediacodec
    openal
    opencl
    opengl
"

HWACCEL_AUTODETECT_LIBRARY_LIST="
    audiotoolbox
    crystalhd
    cuda
    cuvid
    d3d11va
    dxva2
    nvdec
    nvenc
    vaapi
    vdpau
    videotoolbox
    v4l2_m2m
    xvmc
"

# catchall list of things that require external libs to link
EXTRALIBS_LIST="
    cpu_init
    cws2fws
"

HWACCEL_LIBRARY_NONFREE_LIST="
    cuda_sdk
    libnpp
"

HWACCEL_LIBRARY_LIST="
    $HWACCEL_LIBRARY_NONFREE_LIST
    libmfx
    mmal
    omx
"

DOCUMENT_LIST="
    doc
    htmlpages
    manpages
    podpages
    txtpages
"

FEATURE_LIST="
    ftrapv
    gray
    hardcoded_tables
    omx_rpi
    runtime_cpudetect
    safe_bitstream_reader
    shared
    small
    static
    swscale_alpha
"

LIBRARY_LIST="
    avcodec
    avdevice
    avfilter
    avformat
    avresample
    avutil
    postproc
    swresample
    swscale
"

LICENSE_LIST="
    gpl
    nonfree
    version3
"

PROGRAM_LIST="
    ffplay
    ffprobe
    ffserver
    ffmpeg
"

SUBSYSTEM_LIST="
    dct
    dwt
    error_resilience
    faan
    fast_unaligned
    fft
    lsp
    lzo
    mdct
    pixelutils
    network
    rdft
"

# COMPONENT_LIST needs to come last to ensure correct dependency checking
CONFIG_LIST="
    $DOCUMENT_LIST
    $EXAMPLE_LIST
    $EXTERNAL_LIBRARY_LIST
    $EXTERNAL_AUTODETECT_LIBRARY_LIST
    $HWACCEL_LIBRARY_LIST
    $HWACCEL_AUTODETECT_LIBRARY_LIST
    $FEATURE_LIST
    $LICENSE_LIST
    $LIBRARY_LIST
    $PROGRAM_LIST
    $SUBSYSTEM_LIST
    autodetect
    fontconfig
    linux_perf
    memory_poisoning
    neon_clobber_test
    ossfuzz
    pic
    thumb
    valgrind_backtrace
    xmm_clobber_test
    $COMPONENT_LIST
"

THREADS_LIST="
    pthreads
    os2threads
    w32threads
"

ATOMICS_LIST="
    atomics_gcc
    atomics_suncc
    atomics_win32
"

AUTODETECT_LIBS="
    $EXTERNAL_AUTODETECT_LIBRARY_LIST
    $HWACCEL_AUTODETECT_LIBRARY_LIST
    $THREADS_LIST
"

ARCH_LIST="
    aarch64
    alpha
    arm
    avr32
    avr32_ap
    avr32_uc
    bfin
    ia64
    m68k
    mips
    mips64
    parisc
    ppc
    ppc64
    s390
    sh4
    sparc
    sparc64
    tilegx
    tilepro
    tomi
    x86
    x86_32
    x86_64
"

ARCH_EXT_LIST_ARM="
    armv5te
    armv6
    armv6t2
    armv8
    neon
    vfp
    vfpv3
    setend
"

ARCH_EXT_LIST_MIPS="
    mipsfpu
    mips32r2
    mips32r5
    mips64r2
    mips32r6
    mips64r6
    mipsdsp
    mipsdspr2
    msa
"

ARCH_EXT_LIST_LOONGSON="
    loongson2
    loongson3
    mmi
"

ARCH_EXT_LIST_X86_SIMD="
    aesni
    amd3dnow
    amd3dnowext
    avx
    avx2
    fma3
    fma4
    mmx
    mmxext
    sse
    sse2
    sse3
    sse4
    sse42
    ssse3
    xop
"

ARCH_EXT_LIST_PPC="
    altivec
    dcbzl
    ldbrx
    power8
    ppc4xx
    vsx
"

ARCH_EXT_LIST_X86="
    $ARCH_EXT_LIST_X86_SIMD
    cpunop
    i686
"

ARCH_EXT_LIST="
    $ARCH_EXT_LIST_ARM
    $ARCH_EXT_LIST_PPC
    $ARCH_EXT_LIST_X86
    $ARCH_EXT_LIST_MIPS
    $ARCH_EXT_LIST_LOONGSON
"

ARCH_FEATURES="
    aligned_stack
    fast_64bit
    fast_clz
    fast_cmov
    local_aligned
    simd_align_16
    simd_align_32
"

BUILTIN_LIST="
    atomic_cas_ptr
    machine_rw_barrier
    MemoryBarrier
    mm_empty
    rdtsc
    sarestart
    sem_timedwait
    sync_val_compare_and_swap
"
HAVE_LIST_CMDLINE="
    inline_asm
    symver
    x86asm
"

HAVE_LIST_PUB="
    bigendian
    fast_unaligned
"

HEADERS_LIST="
    arpa_inet_h
    asm_types_h
    cdio_paranoia_h
    cdio_paranoia_paranoia_h
    cuda_h
    dispatch_dispatch_h
    dev_bktr_ioctl_bt848_h
    dev_bktr_ioctl_meteor_h
    dev_ic_bt8xx_h
    dev_video_bktr_ioctl_bt848_h
    dev_video_meteor_ioctl_meteor_h
    direct_h
    dirent_h
    dxgidebug_h
    dxva_h
<<<<<<< HEAD
    ES2_gl_h
    gsm_h
=======
>>>>>>> 8e97a8c6
    io_h
    mach_mach_time_h
    machine_ioctl_bt848_h
    machine_ioctl_meteor_h
    malloc_h
    opencv2_core_core_c_h
    OpenGL_gl3_h
    poll_h
    soundcard_h
    stdatomic_h
    sys_param_h
    sys_resource_h
    sys_select_h
    sys_soundcard_h
    sys_time_h
    sys_un_h
    sys_videoio_h
    termios_h
    udplite_h
    unistd_h
    valgrind_valgrind_h
    windows_h
    winsock2_h
"

INTRINSICS_LIST="
    intrinsics_neon
"

COMPLEX_FUNCS="
    cabs
    cexp
"

MATH_FUNCS="
    atanf
    atan2f
    cbrt
    cbrtf
    copysign
    cosf
    erf
    exp2
    exp2f
    expf
    hypot
    isfinite
    isinf
    isnan
    ldexpf
    llrint
    llrintf
    log2
    log2f
    log10f
    lrint
    lrintf
    powf
    rint
    round
    roundf
    sinf
    trunc
    truncf
"

SYSTEM_FUNCS="
    access
    aligned_malloc
    arc4random
    clock_gettime
    closesocket
    CommandLineToArgvW
    CryptGenRandom
    fcntl
    fork
    getaddrinfo
    gethrtime
    getopt
    GetProcessAffinityMask
    GetProcessMemoryInfo
    GetProcessTimes
    getrusage
    GetSystemTimeAsFileTime
    gettimeofday
    glob
    glXGetProcAddress
    gmtime_r
    inet_aton
    isatty
    kbhit
    localtime_r
    lstat
    lzo1x_999_compress
    mach_absolute_time
    MapViewOfFile
    memalign
    mkstemp
    mmap
    mprotect
    nanosleep
    PeekNamedPipe
    posix_memalign
    pthread_cancel
    sched_getaffinity
    SetConsoleTextAttribute
    SetConsoleCtrlHandler
    setmode
    setrlimit
    Sleep
    strerror_r
    sysconf
    sysctl
    usleep
    UTGetOSTypeFromString
    VirtualAlloc
    wglGetProcAddress
"

TOOLCHAIN_FEATURES="
    as_arch_directive
    as_fpu_directive
    as_func
    as_object_arch
    asm_mod_q
    attribute_may_alias
    attribute_packed
    blocks_extension
    ebp_available
    ebx_available
    gnu_as
    gnu_windres
    ibm_asm
    inline_asm_direct_symbol_refs
    inline_asm_labels
    inline_asm_nonlocal_labels
    pragma_deprecated
    rsync_contimeout
    symver_asm_label
    symver_gnu_asm
    vfp_args
    xform_asm
    xmm_clobbers
"

TYPES_LIST="
    CONDITION_VARIABLE_Ptr
    kCMVideoCodecType_HEVC
    socklen_t
    struct_addrinfo
    struct_group_source_req
    struct_ip_mreq_source
    struct_ipv6_mreq
    struct_msghdr_msg_flags
    struct_pollfd
    struct_rusage_ru_maxrss
    struct_sctp_event_subscribe
    struct_sockaddr_in6
    struct_sockaddr_sa_len
    struct_sockaddr_storage
    struct_stat_st_mtim_tv_nsec
    struct_v4l2_frmivalenum_discrete
"

HAVE_LIST="
    $ARCH_EXT_LIST
    $(add_suffix _external $ARCH_EXT_LIST)
    $(add_suffix _inline   $ARCH_EXT_LIST)
    $ARCH_FEATURES
    $ATOMICS_LIST
    $BUILTIN_LIST
    $COMPLEX_FUNCS
    $HAVE_LIST_CMDLINE
    $HAVE_LIST_PUB
    $HEADERS_LIST
    $INTRINSICS_LIST
    $MATH_FUNCS
    $SYSTEM_FUNCS
    $THREADS_LIST
    $TOOLCHAIN_FEATURES
    $TYPES_LIST
    atomics_native
    dos_paths
    libc_msvcrt
    makeinfo
    makeinfo_html
    MMAL_PARAMETER_VIDEO_MAX_NUM_CALLBACKS
    perl
    pod2man
    section_data_rel_ro
    texi2html
    threads
    uwp
    vaapi_drm
    vaapi_x11
    vdpau_x11
    winrt
"

# options emitted with CONFIG_ prefix but not available on the command line
CONFIG_EXTRA="
    aandcttables
    ac3dsp
    adts_header
    audio_frame_queue
    audiodsp
    blockdsp
    bswapdsp
    cabac
    cbs
    cbs_h264
    cbs_h265
    cbs_mpeg2
    dirac_parse
    dvprofile
    exif
    faandct
    faanidct
    fdctdsp
    flacdsp
    fmtconvert
    frame_thread_encoder
    g722dsp
    golomb
    gplv3
    h263dsp
    h264chroma
    h264dsp
    h264parse
    h264pred
    h264qpel
    hevcparse
    hpeldsp
    huffman
    huffyuvdsp
    huffyuvencdsp
    idctdsp
    iirfilter
    mdct15
    intrax8
    iso_media
    ividsp
    jpegtables
    lgplv3
    libx262
    llauddsp
    llviddsp
    llvidencdsp
    lpc
    lzf
    me_cmp
    mpeg_er
    mpegaudio
    mpegaudiodsp
    mpegaudioheader
    mpegvideo
    mpegvideoenc
    mss34dsp
    pixblockdsp
    qpeldsp
    qsv
    qsvdec
    qsvenc
    qsvvpp
    rangecoder
    riffdec
    riffenc
    rtpdec
    rtpenc_chain
    rv34dsp
    sinewin
    snappy
    srtp
    startcode
    texturedsp
    texturedspenc
    tpeldsp
    vaapi_1
    vaapi_encode
    vc1dsp
    videodsp
    vp3dsp
    vp56dsp
    vp8dsp
    wma_freqs
    wmv2dsp
"

CMDLINE_SELECT="
    $ARCH_EXT_LIST
    $CONFIG_LIST
    $HAVE_LIST_CMDLINE
    $THREADS_LIST
    asm
    cross_compile
    debug
    extra_warnings
    logging
    lto
    optimizations
    rpath
    stripping
"

PATHS_LIST="
    bindir
    datadir
    docdir
    incdir
    libdir
    mandir
    pkgconfigdir
    prefix
    shlibdir
    install_name_dir
"

CMDLINE_SET="
    $PATHS_LIST
    ar
    arch
    as
    assert_level
    build_suffix
    cc
    objcc
    cpu
    cross_prefix
    custom_allocator
    cxx
    dep_cc
    doxygen
    env
    extra_version
    gas
    host_cc
    host_cflags
    host_extralibs
    host_ld
    host_ldflags
    host_os
    ignore_tests
    install
    ld
    ln_s
    logfile
    malloc_prefix
    nm
    optflags
    nvccflags
    pkg_config
    pkg_config_flags
    progs_suffix
    random_seed
    ranlib
    samples
    strip
    sws_max_filter_size
    sysinclude
    sysroot
    target_exec
    target_os
    target_path
    target_samples
    tempprefix
    toolchain
    valgrind
    x86asmexe
"

CMDLINE_APPEND="
    extra_cflags
    extra_cxxflags
    extra_objcflags
    host_cppflags
"

# code dependency declarations

# architecture extensions

armv5te_deps="arm"
armv6_deps="arm"
armv6t2_deps="arm"
armv8_deps="aarch64"
neon_deps_any="aarch64 arm"
intrinsics_neon_deps="neon"
vfp_deps_any="aarch64 arm"
vfpv3_deps="vfp"
setend_deps="arm"

map 'eval ${v}_inline_deps=inline_asm' $ARCH_EXT_LIST_ARM

altivec_deps="ppc"
dcbzl_deps="ppc"
ldbrx_deps="ppc"
ppc4xx_deps="ppc"
vsx_deps="altivec"
power8_deps="vsx"

loongson2_deps="mips"
loongson3_deps="mips"
mips32r2_deps="mips"
mips32r5_deps="mips"
mips32r6_deps="mips"
mips64r2_deps="mips"
mips64r6_deps="mips"
mipsfpu_deps="mips"
mipsdsp_deps="mips"
mipsdspr2_deps="mips"
mmi_deps="mips"
msa_deps="mipsfpu"

cpunop_deps="i686"
x86_64_select="i686"
x86_64_suggest="fast_cmov"

amd3dnow_deps="mmx"
amd3dnowext_deps="amd3dnow"
i686_deps="x86"
mmx_deps="x86"
mmxext_deps="mmx"
sse_deps="mmxext"
sse2_deps="sse"
sse3_deps="sse2"
ssse3_deps="sse3"
sse4_deps="ssse3"
sse42_deps="sse4"
aesni_deps="sse42"
avx_deps="sse42"
xop_deps="avx"
fma3_deps="avx"
fma4_deps="avx"
avx2_deps="avx"

mmx_external_deps="x86asm"
mmx_inline_deps="inline_asm x86"
mmx_suggest="mmx_external mmx_inline"

for ext in $(filter_out mmx $ARCH_EXT_LIST_X86_SIMD); do
    eval dep=\$${ext}_deps
    eval ${ext}_external_deps='"${dep}_external"'
    eval ${ext}_inline_deps='"${dep}_inline"'
    eval ${ext}_suggest='"${ext}_external ${ext}_inline"'
done

aligned_stack_if_any="aarch64 ppc x86"
fast_64bit_if_any="aarch64 alpha ia64 mips64 parisc64 ppc64 sparc64 x86_64"
fast_clz_if_any="aarch64 alpha avr32 mips ppc x86"
fast_unaligned_if_any="aarch64 ppc x86"
simd_align_16_if_any="altivec neon sse"
simd_align_32_if_any="avx"

# system capabilities
symver_if_any="symver_asm_label symver_gnu_asm"
valgrind_backtrace_conflict="optimizations"
valgrind_backtrace_deps="valgrind_valgrind_h"

# threading support
atomics_gcc_if="sync_val_compare_and_swap"
atomics_suncc_if="atomic_cas_ptr machine_rw_barrier"
atomics_win32_if="MemoryBarrier"
atomics_native_if_any="$ATOMICS_LIST"
w32threads_deps="atomics_native"
threads_if_any="$THREADS_LIST"

# subsystems
cbs_h264_select="cbs golomb"
cbs_h265_select="cbs golomb"
cbs_mpeg2_select="cbs"
dct_select="rdft"
dirac_parse_select="golomb"
error_resilience_select="me_cmp"
faandct_deps="faan"
faandct_select="fdctdsp"
faanidct_deps="faan"
faanidct_select="idctdsp"
h264dsp_select="startcode"
hevcparse_select="golomb"
frame_thread_encoder_deps="encoders threads"
intrax8_select="blockdsp idctdsp"
mdct_select="fft"
mdct15_select="fft"
me_cmp_select="fdctdsp idctdsp pixblockdsp"
mpeg_er_select="error_resilience"
mpegaudio_select="mpegaudiodsp mpegaudioheader"
mpegaudiodsp_select="dct"
mpegvideo_select="blockdsp h264chroma hpeldsp idctdsp me_cmp mpeg_er videodsp"
mpegvideoenc_select="me_cmp mpegvideo pixblockdsp qpeldsp"
vc1dsp_select="h264chroma qpeldsp startcode"
rdft_select="fft"

# decoders / encoders
aac_decoder_select="adts_header mdct15 mdct sinewin"
aac_fixed_decoder_select="mdct sinewin"
aac_encoder_select="audio_frame_queue iirfilter lpc mdct sinewin"
aac_latm_decoder_select="aac_decoder aac_latm_parser"
ac3_decoder_select="ac3_parser ac3dsp bswapdsp fmtconvert mdct"
ac3_fixed_decoder_select="ac3_parser ac3dsp bswapdsp mdct"
ac3_encoder_select="ac3dsp audiodsp mdct me_cmp"
ac3_fixed_encoder_select="ac3dsp audiodsp mdct me_cmp"
adpcm_g722_decoder_select="g722dsp"
adpcm_g722_encoder_select="g722dsp"
aic_decoder_select="golomb idctdsp"
alac_encoder_select="lpc"
als_decoder_select="bswapdsp"
amrnb_decoder_select="lsp"
amrwb_decoder_select="lsp"
amv_decoder_select="sp5x_decoder exif"
amv_encoder_select="aandcttables jpegtables mpegvideoenc"
ape_decoder_select="bswapdsp llauddsp"
apng_decoder_select="zlib"
apng_encoder_select="llvidencdsp zlib"
asv1_decoder_select="blockdsp bswapdsp idctdsp"
asv1_encoder_select="bswapdsp fdctdsp pixblockdsp"
asv2_decoder_select="blockdsp bswapdsp idctdsp"
asv2_encoder_select="bswapdsp fdctdsp pixblockdsp"
atrac1_decoder_select="mdct sinewin"
atrac3_decoder_select="mdct"
atrac3p_decoder_select="mdct sinewin"
avrn_decoder_select="exif jpegtables"
bink_decoder_select="blockdsp hpeldsp"
binkaudio_dct_decoder_select="mdct rdft dct sinewin wma_freqs"
binkaudio_rdft_decoder_select="mdct rdft sinewin wma_freqs"
cavs_decoder_select="blockdsp golomb h264chroma idctdsp qpeldsp videodsp"
clearvideo_decoder_select="idctdsp"
cllc_decoder_select="bswapdsp"
comfortnoise_encoder_select="lpc"
cook_decoder_select="audiodsp mdct sinewin"
cscd_decoder_select="lzo"
cscd_decoder_suggest="zlib"
dca_decoder_select="mdct"
dds_decoder_select="texturedsp"
dirac_decoder_select="dirac_parse dwt golomb videodsp mpegvideoenc"
dnxhd_decoder_select="blockdsp idctdsp"
dnxhd_encoder_select="aandcttables blockdsp fdctdsp idctdsp mpegvideoenc pixblockdsp"
dolby_e_decoder_select="mdct"
dvvideo_decoder_select="dvprofile idctdsp"
dvvideo_encoder_select="dvprofile fdctdsp me_cmp pixblockdsp"
dxa_decoder_select="zlib"
dxv_decoder_select="lzf texturedsp"
eac3_decoder_select="ac3_decoder"
eac3_encoder_select="ac3_encoder"
eamad_decoder_select="aandcttables blockdsp bswapdsp idctdsp mpegvideo"
eatgq_decoder_select="aandcttables"
eatqi_decoder_select="aandcttables blockdsp bswapdsp idctdsp"
exr_decoder_select="zlib"
ffv1_decoder_select="rangecoder"
ffv1_encoder_select="rangecoder"
ffvhuff_decoder_select="huffyuv_decoder"
ffvhuff_encoder_select="huffyuv_encoder"
fic_decoder_select="golomb"
flac_decoder_select="flacdsp"
flac_encoder_select="bswapdsp flacdsp lpc"
flashsv2_decoder_select="zlib"
flashsv2_encoder_select="zlib"
flashsv_decoder_select="zlib"
flashsv_encoder_select="zlib"
flv_decoder_select="h263_decoder"
flv_encoder_select="h263_encoder"
fourxm_decoder_select="blockdsp bswapdsp"
fraps_decoder_select="bswapdsp huffman"
g2m_decoder_select="blockdsp idctdsp jpegtables zlib"
g729_decoder_select="audiodsp"
h261_decoder_select="mpegvideo"
h261_encoder_select="aandcttables mpegvideoenc"
h263_decoder_select="h263_parser h263dsp mpegvideo qpeldsp"
h263_encoder_select="aandcttables h263dsp mpegvideoenc"
h263i_decoder_select="h263_decoder"
h263p_decoder_select="h263_decoder"
h263p_encoder_select="h263_encoder"
h264_decoder_select="cabac golomb h264chroma h264dsp h264parse h264pred h264qpel videodsp"
h264_decoder_suggest="error_resilience"
hap_decoder_select="snappy texturedsp"
hap_encoder_deps="libsnappy"
hap_encoder_select="texturedspenc"
hevc_decoder_select="bswapdsp cabac golomb hevcparse videodsp"
huffyuv_decoder_select="bswapdsp huffyuvdsp llviddsp"
huffyuv_encoder_select="bswapdsp huffman huffyuvencdsp llvidencdsp"
iac_decoder_select="imc_decoder"
imc_decoder_select="bswapdsp fft mdct sinewin"
indeo3_decoder_select="hpeldsp"
indeo4_decoder_select="ividsp"
indeo5_decoder_select="ividsp"
interplay_video_decoder_select="hpeldsp"
jpegls_decoder_select="mjpeg_decoder"
jv_decoder_select="blockdsp"
lagarith_decoder_select="llviddsp"
ljpeg_encoder_select="aandcttables idctdsp jpegtables mpegvideoenc"
magicyuv_decoder_select="llviddsp"
magicyuv_encoder_select="llvidencdsp"
mdec_decoder_select="blockdsp idctdsp mpegvideo"
metasound_decoder_select="lsp mdct sinewin"
mimic_decoder_select="blockdsp bswapdsp hpeldsp idctdsp"
mjpeg_decoder_select="blockdsp hpeldsp exif idctdsp jpegtables"
mjpeg_encoder_select="aandcttables jpegtables mpegvideoenc"
mjpegb_decoder_select="mjpeg_decoder"
mlp_decoder_select="mlp_parser"
mlp_encoder_select="lpc"
motionpixels_decoder_select="bswapdsp"
mp1_decoder_select="mpegaudio"
mp1float_decoder_select="mpegaudio"
mp2_decoder_select="mpegaudio"
mp2float_decoder_select="mpegaudio"
mp3_decoder_select="mpegaudio"
mp3adu_decoder_select="mpegaudio"
mp3adufloat_decoder_select="mpegaudio"
mp3float_decoder_select="mpegaudio"
mp3on4_decoder_select="mpegaudio"
mp3on4float_decoder_select="mpegaudio"
mpc7_decoder_select="bswapdsp mpegaudiodsp"
mpc8_decoder_select="mpegaudiodsp"
mpegvideo_decoder_select="mpegvideo"
mpeg1video_decoder_select="mpegvideo"
mpeg1video_encoder_select="aandcttables mpegvideoenc h263dsp"
mpeg2video_decoder_select="mpegvideo"
mpeg2video_encoder_select="aandcttables mpegvideoenc h263dsp"
mpeg4_decoder_select="h263_decoder mpeg4video_parser"
mpeg4_encoder_select="h263_encoder"
msa1_decoder_select="mss34dsp"
mscc_decoder_select="zlib"
msmpeg4v1_decoder_select="h263_decoder"
msmpeg4v2_decoder_select="h263_decoder"
msmpeg4v2_encoder_select="h263_encoder"
msmpeg4v3_decoder_select="h263_decoder"
msmpeg4v3_encoder_select="h263_encoder"
mss2_decoder_select="mpegvideo qpeldsp vc1_decoder"
mts2_decoder_select="mss34dsp"
mxpeg_decoder_select="mjpeg_decoder"
nellymoser_decoder_select="mdct sinewin"
nellymoser_encoder_select="audio_frame_queue mdct sinewin"
nuv_decoder_select="idctdsp lzo"
on2avc_decoder_select="mdct"
opus_decoder_deps="swresample"
opus_decoder_select="mdct15"
opus_encoder_select="audio_frame_queue mdct15"
png_decoder_select="zlib"
png_encoder_select="llvidencdsp zlib"
prores_decoder_select="blockdsp idctdsp"
prores_encoder_select="fdctdsp"
qcelp_decoder_select="lsp"
qdm2_decoder_select="mdct rdft mpegaudiodsp"
ra_144_decoder_select="audiodsp"
ra_144_encoder_select="audio_frame_queue lpc audiodsp"
ralf_decoder_select="golomb"
rawvideo_decoder_select="bswapdsp"
rscc_decoder_select="zlib"
rtjpeg_decoder_select="me_cmp"
rv10_decoder_select="h263_decoder"
rv10_encoder_select="h263_encoder"
rv20_decoder_select="h263_decoder"
rv20_encoder_select="h263_encoder"
rv30_decoder_select="golomb h264pred h264qpel mpegvideo rv34dsp"
rv40_decoder_select="golomb h264pred h264qpel mpegvideo rv34dsp"
screenpresso_decoder_select="zlib"
shorten_decoder_select="bswapdsp"
sipr_decoder_select="lsp"
snow_decoder_select="dwt h264qpel hpeldsp me_cmp rangecoder videodsp"
snow_encoder_select="aandcttables dwt h264qpel hpeldsp me_cmp mpegvideoenc rangecoder"
sonic_decoder_select="golomb rangecoder"
sonic_encoder_select="golomb rangecoder"
sonic_ls_encoder_select="golomb rangecoder"
sp5x_decoder_select="mjpeg_decoder"
srgc_decoder_select="zlib"
svq1_decoder_select="hpeldsp"
svq1_encoder_select="aandcttables hpeldsp me_cmp mpegvideoenc"
svq3_decoder_select="golomb h264dsp h264parse h264pred hpeldsp tpeldsp videodsp"
svq3_decoder_suggest="zlib"
tak_decoder_select="audiodsp"
tdsc_decoder_select="zlib mjpeg_decoder"
theora_decoder_select="vp3_decoder"
thp_decoder_select="mjpeg_decoder"
tiff_decoder_suggest="zlib lzma"
tiff_encoder_suggest="zlib"
truehd_decoder_select="mlp_parser"
truehd_encoder_select="lpc"
truemotion2_decoder_select="bswapdsp"
truespeech_decoder_select="bswapdsp"
tscc_decoder_select="zlib"
twinvq_decoder_select="mdct lsp sinewin"
txd_decoder_select="texturedsp"
utvideo_decoder_select="bswapdsp llviddsp"
utvideo_encoder_select="bswapdsp huffman llvidencdsp"
vble_decoder_select="llviddsp"
vc1_decoder_select="blockdsp h263_decoder h264qpel intrax8 mpegvideo vc1dsp"
vc1image_decoder_select="vc1_decoder"
vorbis_decoder_select="mdct"
vorbis_encoder_select="mdct"
vp3_decoder_select="hpeldsp vp3dsp videodsp"
vp5_decoder_select="h264chroma hpeldsp videodsp vp3dsp vp56dsp"
vp6_decoder_select="h264chroma hpeldsp huffman videodsp vp3dsp vp56dsp"
vp6a_decoder_select="vp6_decoder"
vp6f_decoder_select="vp6_decoder"
vp7_decoder_select="h264pred videodsp vp8dsp"
vp8_decoder_select="h264pred videodsp vp8dsp"
vp9_decoder_select="videodsp vp9_parser"
webp_decoder_select="vp8_decoder exif"
wmalossless_decoder_select="llauddsp"
wmapro_decoder_select="mdct sinewin wma_freqs"
wmav1_decoder_select="mdct sinewin wma_freqs"
wmav1_encoder_select="mdct sinewin wma_freqs"
wmav2_decoder_select="mdct sinewin wma_freqs"
wmav2_encoder_select="mdct sinewin wma_freqs"
wmavoice_decoder_select="lsp rdft dct mdct sinewin"
wmv1_decoder_select="h263_decoder"
wmv1_encoder_select="h263_encoder"
wmv2_decoder_select="blockdsp error_resilience h263_decoder idctdsp intrax8 videodsp wmv2dsp"
wmv2_encoder_select="h263_encoder wmv2dsp"
wmv3_decoder_select="vc1_decoder"
wmv3image_decoder_select="wmv3_decoder"
xma1_decoder_select="wmapro_decoder"
xma2_decoder_select="wmapro_decoder"
zerocodec_decoder_select="zlib"
zlib_decoder_select="zlib"
zlib_encoder_select="zlib"
zmbv_decoder_select="zlib"
zmbv_encoder_select="zlib"

# hardware accelerators
crystalhd_deps="libcrystalhd_libcrystalhd_if_h"
cuda_deps_any="libdl LoadLibrary"
cuvid_deps="cuda"
d3d11va_deps="dxva_h ID3D11VideoDecoder ID3D11VideoContext"
dxva2_deps="dxva2api_h DXVA2_ConfigPictureDecode ole32 user32"
videotoolbox_hwaccel_deps="videotoolbox pthreads"
videotoolbox_hwaccel_extralibs="-framework QuartzCore"
xvmc_deps="X11_extensions_XvMClib_h"

h263_vaapi_hwaccel_deps="vaapi"
h263_vaapi_hwaccel_select="h263_decoder"
h263_videotoolbox_hwaccel_deps="videotoolbox"
h263_videotoolbox_hwaccel_select="h263_decoder"
h264_cuvid_hwaccel_deps="cuda cuvid"
h264_cuvid_hwaccel_select="h264_cuvid_decoder"
h264_d3d11va_hwaccel_deps="d3d11va"
h264_d3d11va_hwaccel_select="h264_decoder"
h264_d3d11va2_hwaccel_deps="d3d11va"
h264_d3d11va2_hwaccel_select="h264_decoder"
h264_dxva2_hwaccel_deps="dxva2"
h264_dxva2_hwaccel_select="h264_decoder"
h264_mediacodec_hwaccel_deps="mediacodec"
h264_mmal_hwaccel_deps="mmal"
h264_nvdec_hwaccel_deps="cuda nvdec"
h264_nvdec_hwaccel_select="h264_decoder"
h264_qsv_hwaccel_deps="libmfx"
h264_vaapi_hwaccel_deps="vaapi"
h264_vaapi_hwaccel_select="h264_decoder"
h264_vdpau_hwaccel_deps="vdpau"
h264_vdpau_hwaccel_select="h264_decoder"
h264_videotoolbox_hwaccel_deps="videotoolbox"
h264_videotoolbox_hwaccel_select="h264_decoder"
hevc_cuvid_hwaccel_deps="cuda cuvid"
hevc_cuvid_hwaccel_select="hevc_cuvid_decoder"
hevc_d3d11va_hwaccel_deps="d3d11va DXVA_PicParams_HEVC"
hevc_d3d11va_hwaccel_select="hevc_decoder"
hevc_mediacodec_hwaccel_deps="mediacodec"
hevc_d3d11va2_hwaccel_deps="d3d11va DXVA_PicParams_HEVC"
hevc_d3d11va2_hwaccel_select="hevc_decoder"
hevc_dxva2_hwaccel_deps="dxva2 DXVA_PicParams_HEVC"
hevc_dxva2_hwaccel_select="hevc_decoder"
hevc_nvdec_hwaccel_deps="cuda nvdec"
hevc_nvdec_hwaccel_select="hevc_decoder"
hevc_qsv_hwaccel_deps="libmfx"
hevc_vaapi_hwaccel_deps="vaapi VAPictureParameterBufferHEVC"
hevc_vaapi_hwaccel_select="hevc_decoder"
hevc_vdpau_hwaccel_deps="vdpau VdpPictureInfoHEVC"
hevc_vdpau_hwaccel_select="hevc_decoder"
hevc_videotoolbox_hwaccel_deps="videotoolbox"
hevc_videotoolbox_hwaccel_select="hevc_decoder"
mjpeg_cuvid_hwaccel_deps="cuda cuvid"
mjpeg_cuvid_hwaccel_select="mjpeg_cuvid_decoder"
mpeg_xvmc_hwaccel_deps="xvmc"
mpeg_xvmc_hwaccel_select="mpeg2video_decoder"
mpeg1_cuvid_hwaccel_deps="cuda cuvid"
mpeg1_cuvid_hwaccel_select="mpeg1_cuvid_decoder"
mpeg1_vdpau_hwaccel_deps="vdpau"
mpeg1_vdpau_hwaccel_select="mpeg1video_decoder"
mpeg1_videotoolbox_hwaccel_deps="videotoolbox"
mpeg1_videotoolbox_hwaccel_select="mpeg1video_decoder"
mpeg1_xvmc_hwaccel_deps="xvmc"
mpeg1_xvmc_hwaccel_select="mpeg1video_decoder"
mpeg2_cuvid_hwaccel_deps="cuda cuvid"
mpeg2_cuvid_hwaccel_select="mpeg2_cuvid_decoder"
mpeg2_d3d11va_hwaccel_deps="d3d11va"
mpeg2_d3d11va_hwaccel_select="mpeg2video_decoder"
mpeg2_d3d11va2_hwaccel_deps="d3d11va"
mpeg2_d3d11va2_hwaccel_select="mpeg2video_decoder"
mpeg2_dxva2_hwaccel_deps="dxva2"
mpeg2_dxva2_hwaccel_select="mpeg2video_decoder"
mpeg2_mediacodec_hwaccel_deps="mediacodec"
mpeg2_mmal_hwaccel_deps="mmal"
mpeg2_qsv_hwaccel_deps="libmfx"
mpeg2_vaapi_hwaccel_deps="vaapi"
mpeg2_vaapi_hwaccel_select="mpeg2video_decoder"
mpeg2_vdpau_hwaccel_deps="vdpau"
mpeg2_vdpau_hwaccel_select="mpeg2video_decoder"
mpeg2_videotoolbox_hwaccel_deps="videotoolbox"
mpeg2_videotoolbox_hwaccel_select="mpeg2video_decoder"
mpeg2_xvmc_hwaccel_deps="xvmc"
mpeg2_xvmc_hwaccel_select="mpeg2video_decoder"
mpeg4_cuvid_hwaccel_deps="cuda cuvid"
mpeg4_cuvid_hwaccel_select="mpeg4_cuvid_decoder"
mpeg4_mediacodec_hwaccel_deps="mediacodec"
mpeg4_mmal_hwaccel_deps="mmal"
mpeg4_vaapi_hwaccel_deps="vaapi"
mpeg4_vaapi_hwaccel_select="mpeg4_decoder"
mpeg4_vdpau_hwaccel_deps="vdpau"
mpeg4_vdpau_hwaccel_select="mpeg4_decoder"
mpeg4_videotoolbox_hwaccel_deps="videotoolbox"
mpeg4_videotoolbox_hwaccel_select="mpeg4_decoder"
vc1_cuvid_hwaccel_deps="cuda cuvid"
vc1_cuvid_hwaccel_select="vc1_cuvid_decoder"
vc1_d3d11va_hwaccel_deps="d3d11va"
vc1_d3d11va_hwaccel_select="vc1_decoder"
vc1_d3d11va2_hwaccel_deps="d3d11va"
vc1_d3d11va2_hwaccel_select="vc1_decoder"
vc1_dxva2_hwaccel_deps="dxva2"
vc1_dxva2_hwaccel_select="vc1_decoder"
vc1_mmal_hwaccel_deps="mmal"
vc1_qsv_hwaccel_deps="libmfx"
vc1_vaapi_hwaccel_deps="vaapi"
vc1_vaapi_hwaccel_select="vc1_decoder"
vc1_vdpau_hwaccel_deps="vdpau"
vc1_vdpau_hwaccel_select="vc1_decoder"
vp8_cuvid_hwaccel_deps="cuda cuvid"
vp8_cuvid_hwaccel_select="vp8_cuvid_decoder"
vp9_cuvid_hwaccel_deps="cuda cuvid"
vp9_cuvid_hwaccel_select="vp9_cuvid_decoder"
vp8_mediacodec_hwaccel_deps="mediacodec"
vp8_qsv_hwaccel_deps="libmfx"
vp9_d3d11va_hwaccel_deps="d3d11va DXVA_PicParams_VP9"
vp9_d3d11va_hwaccel_select="vp9_decoder"
vp9_d3d11va2_hwaccel_deps="d3d11va DXVA_PicParams_VP9"
vp9_d3d11va2_hwaccel_select="vp9_decoder"
vp9_dxva2_hwaccel_deps="dxva2 DXVA_PicParams_VP9"
vp9_dxva2_hwaccel_select="vp9_decoder"
vp9_mediacodec_hwaccel_deps="mediacodec"
vp9_vaapi_hwaccel_deps="vaapi VADecPictureParameterBufferVP9_bit_depth"
vp9_vaapi_hwaccel_select="vp9_decoder"
wmv3_d3d11va_hwaccel_select="vc1_d3d11va_hwaccel"
wmv3_d3d11va2_hwaccel_select="vc1_d3d11va2_hwaccel"
wmv3_dxva2_hwaccel_select="vc1_dxva2_hwaccel"
wmv3_vaapi_hwaccel_select="vc1_vaapi_hwaccel"
wmv3_vdpau_hwaccel_select="vc1_vdpau_hwaccel"

# hardware-accelerated codecs
omx_deps="libdl pthreads"
omx_rpi_select="omx"
qsv_deps="libmfx"
qsvdec_select="qsv"
qsvenc_select="qsv"
qsvvpp_select="qsv"
vaapi_encode_deps="vaapi"
v4l2_m2m_deps_any="linux_videodev2_h"

hwupload_cuda_filter_deps="cuda"
scale_npp_filter_deps="cuda libnpp"
scale_cuda_filter_deps="cuda_sdk"
thumbnail_cuda_filter_deps="cuda_sdk"

nvenc_deps="cuda"
nvenc_deps_any="libdl LoadLibrary"
nvenc_encoder_deps="nvenc"

h263_v4l2m2m_decoder_deps="v4l2_m2m h263_v4l2_m2m"
h263_v4l2m2m_encoder_deps="v4l2_m2m h263_v4l2_m2m"
h264_crystalhd_decoder_select="crystalhd h264_mp4toannexb_bsf h264_parser"
h264_cuvid_decoder_deps="cuda cuvid"
h264_cuvid_decoder_select="h264_mp4toannexb_bsf"
h264_mediacodec_decoder_deps="mediacodec"
h264_mediacodec_decoder_select="h264_mp4toannexb_bsf h264_parser"
h264_mmal_decoder_deps="mmal"
h264_nvenc_encoder_deps="nvenc"
h264_omx_encoder_deps="omx"
h264_qsv_decoder_select="h264_mp4toannexb_bsf h264_parser qsvdec h264_qsv_hwaccel"
h264_qsv_encoder_select="qsvenc"
h264_rkmpp_decoder_deps="rkmpp"
h264_rkmpp_decoder_select="h264_mp4toannexb_bsf"
h264_vaapi_encoder_deps="VAEncPictureParameterBufferH264"
h264_vaapi_encoder_select="cbs_h264 vaapi_encode"
h264_v4l2m2m_decoder_deps="v4l2_m2m h264_v4l2_m2m"
h264_v4l2m2m_encoder_deps="v4l2_m2m h264_v4l2_m2m"
hevc_cuvid_decoder_deps="cuda cuvid"
hevc_cuvid_decoder_select="hevc_mp4toannexb_bsf"
hevc_mediacodec_decoder_deps="mediacodec"
hevc_mediacodec_decoder_select="hevc_mp4toannexb_bsf hevc_parser"
hevc_nvenc_encoder_deps="nvenc"
hevc_qsv_decoder_select="hevc_mp4toannexb_bsf hevc_parser qsvdec hevc_qsv_hwaccel"
hevc_qsv_encoder_select="hevcparse qsvenc"
hevc_rkmpp_decoder_deps="rkmpp"
hevc_rkmpp_decoder_select="hevc_mp4toannexb_bsf"
hevc_vaapi_encoder_deps="VAEncPictureParameterBufferHEVC"
hevc_vaapi_encoder_select="cbs_h265 vaapi_encode"
hevc_v4l2m2m_decoder_deps="v4l2_m2m hevc_v4l2_m2m"
hevc_v4l2m2m_encoder_deps="v4l2_m2m hevc_v4l2_m2m"
mjpeg_cuvid_decoder_deps="cuda cuvid"
mjpeg_qsv_encoder_deps="libmfx"
mjpeg_qsv_encoder_select="qsvenc"
mjpeg_vaapi_encoder_deps="VAEncPictureParameterBufferJPEG"
mjpeg_vaapi_encoder_select="vaapi_encode jpegtables"
mpeg1_cuvid_decoder_deps="cuda cuvid"
mpeg1_v4l2m2m_decoder_deps="v4l2_m2m mpeg1_v4l2_m2m"
mpeg2_crystalhd_decoder_select="crystalhd"
mpeg2_cuvid_decoder_deps="cuda cuvid"
mpeg2_mmal_decoder_deps="mmal"
mpeg2_mediacodec_decoder_deps="mediacodec"
mpeg2_qsv_decoder_select="qsvdec mpeg2_qsv_hwaccel"
mpeg2_qsv_encoder_select="qsvenc"
mpeg2_vaapi_encoder_deps="VAEncPictureParameterBufferMPEG2"
mpeg2_vaapi_encoder_select="cbs_mpeg2 vaapi_encode"
mpeg2_v4l2m2m_decoder_deps="v4l2_m2m mpeg2_v4l2_m2m"
mpeg4_crystalhd_decoder_select="crystalhd"
mpeg4_cuvid_decoder_deps="cuda cuvid"
mpeg4_mediacodec_decoder_deps="mediacodec"
mpeg4_mmal_decoder_deps="mmal"
mpeg4_omx_encoder_deps="omx"
mpeg4_v4l2m2m_decoder_deps="v4l2_m2m mpeg4_v4l2_m2m"
mpeg4_v4l2m2m_encoder_deps="v4l2_m2m mpeg4_v4l2_m2m"
msmpeg4_crystalhd_decoder_select="crystalhd"
nvenc_h264_encoder_select="h264_nvenc_encoder"
nvenc_hevc_encoder_select="hevc_nvenc_encoder"
vc1_crystalhd_decoder_select="crystalhd"
vc1_cuvid_decoder_deps="cuda cuvid"
vc1_mmal_decoder_deps="mmal"
vc1_qsv_decoder_select="qsvdec vc1_qsv_hwaccel vc1_parser"
vc1_v4l2m2m_decoder_deps="v4l2_m2m vc1_v4l2_m2m"
vp8_cuvid_decoder_deps="cuda cuvid"
vp8_mediacodec_decoder_deps="mediacodec"
vp8_qsv_decoder_select="qsvdec vp8_qsv_hwaccel vp8_parser"
vp8_rkmpp_decoder_deps="rkmpp"
vp8_vaapi_encoder_deps="VAEncPictureParameterBufferVP8"
vp8_vaapi_encoder_select="vaapi_encode"
vp8_v4l2m2m_decoder_deps="v4l2_m2m vp8_v4l2_m2m"
vp8_v4l2m2m_encoder_deps="v4l2_m2m vp8_v4l2_m2m"
vp9_cuvid_decoder_deps="cuda cuvid"
vp9_mediacodec_decoder_deps="mediacodec"
vp9_rkmpp_decoder_deps="rkmpp"
vp9_vaapi_encoder_deps="VAEncPictureParameterBufferVP9"
vp9_vaapi_encoder_select="vaapi_encode"
vp9_v4l2m2m_decoder_deps="v4l2_m2m vp9_v4l2_m2m"
wmv3_crystalhd_decoder_select="crystalhd"

# parsers
aac_parser_select="adts_header"
h264_parser_select="golomb h264dsp h264parse"
hevc_parser_select="hevcparse"
mpegaudio_parser_select="mpegaudioheader"
mpegvideo_parser_select="mpegvideo"
mpeg4video_parser_select="h263dsp mpegvideo qpeldsp"
vc1_parser_select="vc1dsp"

# bitstream_filters
aac_adtstoasc_bsf_select="adts_header"
h264_metadata_bsf_select="cbs_h264"
h264_redundant_pps_bsf_select="cbs_h264"
hevc_metadata_bsf_select="cbs_h265"
mjpeg2jpeg_bsf_select="jpegtables"
mpeg2_metadata_bsf_select="cbs_mpeg2"
trace_headers_bsf_select="cbs_h264 cbs_h265 cbs_mpeg2"

# external libraries
aac_at_decoder_deps="audiotoolbox"
ac3_at_decoder_deps="audiotoolbox"
ac3_at_decoder_select="ac3_parser"
adpcm_ima_qt_at_decoder_deps="audiotoolbox"
alac_at_decoder_deps="audiotoolbox"
amr_nb_at_decoder_deps="audiotoolbox"
avisynth_deps_any="libdl LoadLibrary"
avisynth_demuxer_deps="avisynth"
avisynth_demuxer_select="riffdec"
eac3_at_decoder_deps="audiotoolbox"
eac3_at_decoder_select="ac3_parser"
gsm_ms_at_decoder_deps="audiotoolbox"
ilbc_at_decoder_deps="audiotoolbox"
mp1_at_decoder_deps="audiotoolbox"
mp2_at_decoder_deps="audiotoolbox"
mp3_at_decoder_deps="audiotoolbox"
mp1_at_decoder_select="mpegaudioheader"
mp2_at_decoder_select="mpegaudioheader"
mp3_at_decoder_select="mpegaudioheader"
pcm_alaw_at_decoder_deps="audiotoolbox"
pcm_mulaw_at_decoder_deps="audiotoolbox"
qdmc_at_decoder_deps="audiotoolbox"
qdm2_at_decoder_deps="audiotoolbox"
aac_at_encoder_deps="audiotoolbox"
aac_at_encoder_select="audio_frame_queue"
alac_at_encoder_deps="audiotoolbox"
alac_at_encoder_select="audio_frame_queue"
ilbc_at_encoder_deps="audiotoolbox"
ilbc_at_encoder_select="audio_frame_queue"
pcm_alaw_at_encoder_deps="audiotoolbox"
pcm_alaw_at_encoder_select="audio_frame_queue"
pcm_mulaw_at_encoder_deps="audiotoolbox"
pcm_mulaw_at_encoder_select="audio_frame_queue"
chromaprint_muxer_deps="chromaprint"
h264_videotoolbox_encoder_deps="pthreads"
h264_videotoolbox_encoder_select="videotoolbox_encoder"
libcelt_decoder_deps="libcelt"
libfdk_aac_decoder_deps="libfdk_aac"
libfdk_aac_encoder_deps="libfdk_aac"
libfdk_aac_encoder_select="audio_frame_queue"
libgme_demuxer_deps="libgme"
libgsm_decoder_deps="libgsm"
libgsm_encoder_deps="libgsm"
libgsm_ms_decoder_deps="libgsm"
libgsm_ms_encoder_deps="libgsm"
libilbc_decoder_deps="libilbc"
libilbc_encoder_deps="libilbc"
libkvazaar_encoder_deps="libkvazaar"
libmodplug_demuxer_deps="libmodplug"
libmp3lame_encoder_deps="libmp3lame"
libmp3lame_encoder_select="audio_frame_queue mpegaudioheader"
libopencore_amrnb_decoder_deps="libopencore_amrnb"
libopencore_amrnb_encoder_deps="libopencore_amrnb"
libopencore_amrnb_encoder_select="audio_frame_queue"
libopencore_amrwb_decoder_deps="libopencore_amrwb"
libopenh264_decoder_deps="libopenh264"
libopenh264_decoder_select="h264_mp4toannexb_bsf"
libopenh264_encoder_deps="libopenh264"
libopenjpeg_decoder_deps="libopenjpeg"
libopenjpeg_encoder_deps="libopenjpeg"
libopenmpt_demuxer_deps="libopenmpt"
libopus_decoder_deps="libopus"
libopus_encoder_deps="libopus"
libopus_encoder_select="audio_frame_queue"
librsvg_decoder_deps="librsvg"
libshine_encoder_deps="libshine"
libshine_encoder_select="audio_frame_queue"
libspeex_decoder_deps="libspeex"
libspeex_encoder_deps="libspeex"
libspeex_encoder_select="audio_frame_queue"
libtheora_encoder_deps="libtheora"
libtwolame_encoder_deps="libtwolame"
libvo_amrwbenc_encoder_deps="libvo_amrwbenc"
libvorbis_decoder_deps="libvorbis"
libvorbis_encoder_deps="libvorbis libvorbisenc"
libvorbis_encoder_select="audio_frame_queue"
libvpx_vp8_decoder_deps="libvpx"
libvpx_vp8_encoder_deps="libvpx"
libvpx_vp9_decoder_deps="libvpx"
libvpx_vp9_encoder_deps="libvpx"
libwavpack_encoder_deps="libwavpack"
libwavpack_encoder_select="audio_frame_queue"
libwebp_encoder_deps="libwebp"
libwebp_anim_encoder_deps="libwebp"
libx262_encoder_deps="libx262"
libx264_encoder_deps="libx264"
libx264rgb_encoder_deps="libx264 x264_csp_bgr"
libx264rgb_encoder_select="libx264_encoder"
libx265_encoder_deps="libx265"
libxavs_encoder_deps="libxavs"
libxvid_encoder_deps="libxvid"
libzvbi_teletext_decoder_deps="libzvbi"
videotoolbox_suggest="coreservices"
videotoolbox_deps="corefoundation coremedia corevideo"
videotoolbox_encoder_deps="videotoolbox VTCompressionSessionPrepareToEncodeFrames"

# demuxers / muxers
ac3_demuxer_select="ac3_parser"
aiff_muxer_select="iso_media"
asf_demuxer_select="riffdec"
asf_o_demuxer_select="riffdec"
asf_muxer_select="riffenc"
asf_stream_muxer_select="asf_muxer"
avi_demuxer_select="iso_media riffdec exif"
avi_muxer_select="riffenc"
caf_demuxer_select="iso_media riffdec"
caf_muxer_select="iso_media"
dash_muxer_select="mp4_muxer"
dash_demuxer_deps="libxml2"
dirac_demuxer_select="dirac_parser"
dts_demuxer_select="dca_parser"
dtshd_demuxer_select="dca_parser"
dv_demuxer_select="dvprofile"
dv_muxer_select="dvprofile"
dxa_demuxer_select="riffdec"
eac3_demuxer_select="ac3_parser"
f4v_muxer_select="mov_muxer"
fifo_muxer_deps="threads"
flac_demuxer_select="flac_parser"
hds_muxer_select="flv_muxer"
hls_muxer_select="mpegts_muxer"
hls_muxer_suggest="gcrypt openssl"
image2_alias_pix_demuxer_select="image2_demuxer"
image2_brender_pix_demuxer_select="image2_demuxer"
ipod_muxer_select="mov_muxer"
ismv_muxer_select="mov_muxer"
matroska_audio_muxer_select="matroska_muxer"
matroska_demuxer_select="iso_media riffdec"
matroska_demuxer_suggest="bzlib lzo zlib"
matroska_muxer_select="iso_media riffenc"
mmf_muxer_select="riffenc"
mov_demuxer_select="iso_media riffdec"
mov_demuxer_suggest="zlib"
mov_muxer_select="iso_media riffenc rtpenc_chain"
mp3_demuxer_select="mpegaudio_parser"
mp3_muxer_select="mpegaudioheader"
mp4_muxer_select="mov_muxer"
mpegts_demuxer_select="iso_media"
mpegts_muxer_select="adts_muxer latm_muxer"
mpegtsraw_demuxer_select="mpegts_demuxer"
mxf_d10_muxer_select="mxf_muxer"
mxf_opatom_muxer_select="mxf_muxer"
nut_muxer_select="riffenc"
nuv_demuxer_select="riffdec"
oga_muxer_select="ogg_muxer"
ogg_demuxer_select="dirac_parse"
ogv_muxer_select="ogg_muxer"
opus_muxer_select="ogg_muxer"
psp_muxer_select="mov_muxer"
rtp_demuxer_select="sdp_demuxer"
rtp_muxer_select="golomb"
rtpdec_select="asf_demuxer jpegtables mov_demuxer mpegts_demuxer rm_demuxer rtp_protocol srtp"
rtsp_demuxer_select="http_protocol rtpdec"
rtsp_muxer_select="rtp_muxer http_protocol rtp_protocol rtpenc_chain"
sap_demuxer_select="sdp_demuxer"
sap_muxer_select="rtp_muxer rtp_protocol rtpenc_chain"
sdp_demuxer_select="rtpdec"
smoothstreaming_muxer_select="ismv_muxer"
spdif_demuxer_select="adts_header"
spdif_muxer_select="adts_header"
spx_muxer_select="ogg_muxer"
swf_demuxer_suggest="zlib"
tak_demuxer_select="tak_parser"
tg2_muxer_select="mov_muxer"
tgp_muxer_select="mov_muxer"
vobsub_demuxer_select="mpegps_demuxer"
w64_demuxer_select="wav_demuxer"
w64_muxer_select="wav_muxer"
wav_demuxer_select="riffdec"
wav_muxer_select="riffenc"
webm_muxer_select="iso_media riffenc"
webm_dash_manifest_demuxer_select="matroska_demuxer"
wtv_demuxer_select="mpegts_demuxer riffdec"
wtv_muxer_select="mpegts_muxer riffenc"
xmv_demuxer_select="riffdec"
xwma_demuxer_select="riffdec"

# indevs / outdevs
alsa_indev_deps="alsa"
alsa_outdev_deps="alsa"
avfoundation_indev_deps="avfoundation corevideo coremedia pthreads"
avfoundation_indev_suggest="coregraphics applicationservices"
avfoundation_indev_extralibs="-framework Foundation"
bktr_indev_deps_any="dev_bktr_ioctl_bt848_h machine_ioctl_bt848_h dev_video_bktr_ioctl_bt848_h dev_ic_bt8xx_h"
caca_outdev_deps="libcaca"
decklink_deps_any="libdl LoadLibrary"
decklink_indev_deps="decklink threads"
decklink_indev_extralibs="-lstdc++"
decklink_outdev_deps="decklink threads"
decklink_outdev_extralibs="-lstdc++"
libndi_newtek_indev_deps="libndi_newtek"
libndi_newtek_indev_extralibs="-lndi"
libndi_newtek_outdev_deps="libndi_newtek"
libndi_newtek_outdev_extralibs="-lndi"
dshow_indev_deps="IBaseFilter"
dshow_indev_extralibs="-lpsapi -lole32 -lstrmiids -luuid -loleaut32 -lshlwapi"
fbdev_indev_deps="linux_fb_h"
fbdev_outdev_deps="linux_fb_h"
gdigrab_indev_deps="CreateDIBSection"
gdigrab_indev_extralibs="-lgdi32"
gdigrab_indev_select="bmp_decoder"
iec61883_indev_deps="libiec61883"
jack_indev_deps="libjack"
jack_indev_deps_any="sem_timedwait dispatch_dispatch_h"
kmsgrab_indev_deps="libdrm"
lavfi_indev_deps="avfilter"
libcdio_indev_deps="libcdio"
libdc1394_indev_deps="libdc1394"
openal_indev_deps="openal"
opengl_outdev_deps="opengl"
oss_indev_deps_any="soundcard_h sys_soundcard_h"
oss_outdev_deps_any="soundcard_h sys_soundcard_h"
pulse_indev_deps="libpulse"
pulse_outdev_deps="libpulse"
sdl2_outdev_deps="sdl2"
sndio_indev_deps="sndio"
sndio_outdev_deps="sndio"
v4l2_indev_deps_any="linux_videodev2_h sys_videoio_h"
v4l2_indev_suggest="libv4l2"
v4l2_outdev_deps_any="linux_videodev2_h sys_videoio_h"
v4l2_outdev_suggest="libv4l2"
vfwcap_indev_deps="vfw32 vfwcap_defines"
xcbgrab_indev_deps="libxcb"
xcbgrab_indev_suggest="libxcb_shm libxcb_shape libxcb_xfixes"
xv_outdev_deps="X11_extensions_Xvlib_h XvGetPortAttribute"
xv_outdev_extralibs="-lXv -lX11 -lXext"

# protocols
async_protocol_deps="threads"
bluray_protocol_deps="libbluray"
ffrtmpcrypt_protocol_conflict="librtmp_protocol"
ffrtmpcrypt_protocol_deps_any="gcrypt gmp openssl"
ffrtmpcrypt_protocol_select="tcp_protocol"
ffrtmphttp_protocol_conflict="librtmp_protocol"
ffrtmphttp_protocol_select="http_protocol"
ftp_protocol_select="tcp_protocol"
gopher_protocol_select="network"
http_protocol_select="tcp_protocol"
http_protocol_suggest="zlib"
httpproxy_protocol_select="tcp_protocol"
httpproxy_protocol_suggest="zlib"
https_protocol_select="tls_protocol"
https_protocol_suggest="zlib"
icecast_protocol_select="http_protocol"
librtmp_protocol_deps="librtmp"
librtmpe_protocol_deps="librtmp"
librtmps_protocol_deps="librtmp"
librtmpt_protocol_deps="librtmp"
librtmpte_protocol_deps="librtmp"
libsmbclient_protocol_deps="libsmbclient gplv3"
libssh_protocol_deps="libssh"
mmsh_protocol_select="http_protocol"
mmst_protocol_select="network"
rtmp_protocol_conflict="librtmp_protocol"
rtmp_protocol_select="tcp_protocol"
rtmp_protocol_suggest="zlib"
rtmpe_protocol_select="ffrtmpcrypt_protocol"
rtmpe_protocol_suggest="zlib"
rtmps_protocol_conflict="librtmp_protocol"
rtmps_protocol_select="tls_protocol"
rtmps_protocol_suggest="zlib"
rtmpt_protocol_select="ffrtmphttp_protocol"
rtmpt_protocol_suggest="zlib"
rtmpte_protocol_select="ffrtmpcrypt_protocol ffrtmphttp_protocol"
rtmpte_protocol_suggest="zlib"
rtmpts_protocol_select="ffrtmphttp_protocol https_protocol"
rtmpts_protocol_suggest="zlib"
rtp_protocol_select="udp_protocol"
schannel_conflict="openssl gnutls"
sctp_protocol_deps="struct_sctp_event_subscribe struct_msghdr_msg_flags"
sctp_protocol_select="network"
securetransport_conflict="openssl gnutls"
srtp_protocol_select="rtp_protocol srtp"
tcp_protocol_select="network"
tls_protocol_deps_any="gnutls openssl schannel securetransport"
tls_protocol_select="tcp_protocol"
udp_protocol_select="network"
udplite_protocol_select="network"
unix_protocol_deps="sys_un_h"
unix_protocol_select="network"

# filters
afftfilt_filter_deps="avcodec"
afftfilt_filter_select="fft"
afir_filter_deps="avcodec"
afir_filter_select="fft"
amovie_filter_deps="avcodec avformat"
aresample_filter_deps="swresample"
ass_filter_deps="libass"
atempo_filter_deps="avcodec"
atempo_filter_select="rdft"
azmq_filter_deps="libzmq"
blackframe_filter_deps="gpl"
boxblur_filter_deps="gpl"
bs2b_filter_deps="libbs2b"
colormatrix_filter_deps="gpl"
coreimage_filter_deps="coreimage appkit"
coreimage_filter_extralibs="-framework OpenGL"
coreimagesrc_filter_deps="coreimage appkit"
coreimagesrc_filter_extralibs="-framework OpenGL"
cover_rect_filter_deps="avcodec avformat gpl"
cropdetect_filter_deps="gpl"
deinterlace_qsv_filter_deps="libmfx"
deinterlace_vaapi_filter_deps="vaapi"
delogo_filter_deps="gpl"
deshake_filter_select="pixelutils"
deshake_filter_suggest="opencl"
drawtext_filter_deps="libfreetype"
drawtext_filter_suggest="libfontconfig libfribidi"
elbg_filter_deps="avcodec"
eq_filter_deps="gpl"
fftfilt_filter_deps="avcodec"
fftfilt_filter_select="rdft"
find_rect_filter_deps="avcodec avformat gpl"
firequalizer_filter_deps="avcodec"
firequalizer_filter_select="rdft"
flite_filter_deps="libflite"
framerate_filter_select="pixelutils"
frei0r_filter_deps="frei0r libdl"
frei0r_src_filter_deps="frei0r libdl"
fspp_filter_deps="gpl"
geq_filter_deps="gpl"
histeq_filter_deps="gpl"
hqdn3d_filter_deps="gpl"
interlace_filter_deps="gpl"
kerndeint_filter_deps="gpl"
ladspa_filter_deps="ladspa libdl"
mcdeint_filter_deps="avcodec gpl"
movie_filter_deps="avcodec avformat"
mpdecimate_filter_deps="gpl"
mpdecimate_filter_select="pixelutils"
mptestsrc_filter_deps="gpl"
negate_filter_deps="lut_filter"
nnedi_filter_deps="gpl"
ocr_filter_deps="libtesseract"
ocv_filter_deps="libopencv"
overlay_qsv_filter_deps="libmfx"
overlay_qsv_filter_select="qsvvpp"
owdenoise_filter_deps="gpl"
pan_filter_deps="swresample"
perspective_filter_deps="gpl"
phase_filter_deps="gpl"
pp7_filter_deps="gpl"
pp_filter_deps="gpl postproc"
pullup_filter_deps="gpl"
removelogo_filter_deps="avcodec avformat swscale"
repeatfields_filter_deps="gpl"
resample_filter_deps="avresample"
rubberband_filter_deps="librubberband"
sab_filter_deps="gpl swscale"
scale2ref_filter_deps="swscale"
scale_filter_deps="swscale"
scale_qsv_filter_deps="libmfx"
select_filter_select="pixelutils"
showcqt_filter_deps="avcodec avformat swscale"
showcqt_filter_suggest="libfontconfig libfreetype"
showcqt_filter_select="fft"
showfreqs_filter_deps="avcodec"
showfreqs_filter_select="fft"
showspectrum_filter_deps="avcodec"
showspectrum_filter_select="fft"
showspectrumpic_filter_deps="avcodec"
showspectrumpic_filter_select="fft"
signature_filter_deps="gpl avcodec avformat"
smartblur_filter_deps="gpl swscale"
sofalizer_filter_deps="libmysofa avcodec"
sofalizer_filter_select="fft"
spectrumsynth_filter_deps="avcodec"
spectrumsynth_filter_select="fft"
spp_filter_deps="gpl avcodec"
spp_filter_select="fft idctdsp fdctdsp me_cmp pixblockdsp"
stereo3d_filter_deps="gpl"
subtitles_filter_deps="avformat avcodec libass"
super2xsai_filter_deps="gpl"
pixfmts_super2xsai_test_deps="super2xsai_filter"
tinterlace_filter_deps="gpl"
tinterlace_merge_test_deps="tinterlace_filter"
tinterlace_pad_test_deps="tinterlace_filter"
tonemap_filter_deps="const_nan"
uspp_filter_deps="gpl avcodec"
unsharp_filter_suggest="opencl"
vaguedenoiser_filter_deps="gpl"
vidstabdetect_filter_deps="libvidstab"
vidstabtransform_filter_deps="libvidstab"
libvmaf_filter_deps="libvmaf"
zmq_filter_deps="libzmq"
zoompan_filter_deps="swscale"
zscale_filter_deps="libzimg const_nan"
scale_vaapi_filter_deps="vaapi VAProcPipelineParameterBuffer"
vpp_qsv_filter_deps="libmfx"
vpp_qsv_filter_select="qsvvpp"

# examples
avio_dir_cmd_deps="avformat avutil"
avio_reading_deps="avformat avcodec avutil"
decode_audio_example_deps="avcodec avutil"
decode_video_example_deps="avcodec avutil"
demuxing_decoding_example_deps="avcodec avformat avutil"
encode_audio_example_deps="avcodec avutil"
encode_video_example_deps="avcodec avutil"
extract_mvs_example_deps="avcodec avformat avutil"
filter_audio_example_deps="avfilter avutil"
filtering_audio_example_deps="avfilter avcodec avformat avutil"
filtering_video_example_deps="avfilter avcodec avformat avutil"
http_multiclient_example_deps="avformat avutil fork"
hw_decode_example_deps="avcodec avformat avutil"
metadata_example_deps="avformat avutil"
muxing_example_deps="avcodec avformat avutil swscale"
qsvdec_example_deps="avcodec avutil libmfx h264_qsv_decoder"
remuxing_example_deps="avcodec avformat avutil"
resampling_audio_example_deps="avutil swresample"
scaling_video_example_deps="avutil swscale"
transcode_aac_example_deps="avcodec avformat swresample"
transcoding_example_deps="avfilter avcodec avformat avutil"

# EXTRALIBS_LIST
cpu_init_extralibs="pthreads_extralibs"
cws2fws_extralibs="zlib_extralibs"

# libraries, in linking order
avcodec_deps="avutil"
avcodec_suggest="libm"
avcodec_select="null_bsf"
avdevice_deps="avformat avcodec avutil"
avdevice_suggest="libm"
avfilter_deps="avutil"
avfilter_suggest="libm"
avformat_deps="avcodec avutil"
avformat_suggest="libm network zlib"
avresample_deps="avutil"
avresample_suggest="libm"
avutil_suggest="clock_gettime cuda libm libdrm libmfx opencl user32 vaapi videotoolbox corefoundation corevideo coremedia wincrypt"
postproc_deps="avutil gpl"
postproc_suggest="libm"
swresample_deps="avutil"
swresample_suggest="libm libsoxr"
swscale_deps="avutil"
swscale_suggest="libm"

avcodec_extralibs="pthreads_extralibs iconv_extralibs"
avfilter_extralibs="pthreads_extralibs"
avutil_extralibs="d3d11va_extralibs nanosleep_extralibs pthreads_extralibs vaapi_drm_extralibs vaapi_x11_extralibs vdpau_x11_extralibs"

# programs
ffmpeg_deps="avcodec avfilter avformat swresample"
ffmpeg_select="aformat_filter anull_filter atrim_filter format_filter
               null_filter
               trim_filter"
ffmpeg_suggest="ole32 psapi shell32"
ffplay_deps="avcodec avformat swscale swresample sdl2"
ffplay_select="rdft crop_filter transpose_filter hflip_filter vflip_filter rotate_filter"
ffplay_suggest="shell32"
ffprobe_deps="avcodec avformat"
ffprobe_suggest="shell32"
ffserver_deps="avformat fork sarestart"
ffserver_select="ffm_muxer rtp_protocol rtsp_demuxer"

# documentation
podpages_deps="perl"
manpages_deps="perl pod2man"
htmlpages_deps="perl"
htmlpages_deps_any="makeinfo_html texi2html"
txtpages_deps="perl makeinfo"
doc_deps_any="manpages htmlpages podpages txtpages"

# default parameters

logfile="ffbuild/config.log"

# installation paths
prefix_default="/usr/local"
bindir_default='${prefix}/bin'
datadir_default='${prefix}/share/ffmpeg'
docdir_default='${prefix}/share/doc/ffmpeg'
incdir_default='${prefix}/include'
libdir_default='${prefix}/lib'
mandir_default='${prefix}/share/man'

# toolchain
ar_default="ar"
cc_default="gcc"
cxx_default="g++"
host_cc_default="gcc"
doxygen_default="doxygen"
install="install"
ln_s_default="ln -s -f"
nm_default="nm -g"
pkg_config_default=pkg-config
ranlib_default="ranlib"
strip_default="strip"
version_script='--version-script'
x86asmexe_default="nasm"
windres_default="windres"
nvcc_default="nvcc"
nvccflags_default="-gencode arch=compute_30,code=sm_30 -O2"
striptype="direct"

# OS
target_os_default=$(tolower $(uname -s))
host_os=$target_os_default

# machine
if test "$target_os_default" = aix; then
    arch_default=$(uname -p)
    strip_default="strip -X32_64"
else
    arch_default=$(uname -m)
fi
cpu="generic"
intrinsics="none"

# configurable options
enable $PROGRAM_LIST
enable $DOCUMENT_LIST
enable $EXAMPLE_LIST
enable $(filter_out avresample $LIBRARY_LIST)
enable stripping

enable asm
enable debug
enable doc
enable faan faandct faanidct
enable optimizations
enable runtime_cpudetect
enable safe_bitstream_reader
enable static
enable swscale_alpha
enable valgrind_backtrace

sws_max_filter_size_default=256
set_default sws_max_filter_size

# internal components are enabled by default
enable $EXTRALIBS_LIST

# Avoid external, non-system, libraries getting enabled by dependency resolution
disable $EXTERNAL_LIBRARY_LIST $HWACCEL_LIBRARY_LIST

# build settings
SHFLAGS='-shared -Wl,-soname,$$(@F)'
LIBPREF="lib"
LIBSUF=".a"
FULLNAME='$(NAME)$(BUILDSUF)'
LIBNAME='$(LIBPREF)$(FULLNAME)$(LIBSUF)'
SLIBPREF="lib"
SLIBSUF=".so"
SLIBNAME='$(SLIBPREF)$(FULLNAME)$(SLIBSUF)'
SLIBNAME_WITH_VERSION='$(SLIBNAME).$(LIBVERSION)'
SLIBNAME_WITH_MAJOR='$(SLIBNAME).$(LIBMAJOR)'
LIB_INSTALL_EXTRA_CMD='$$(RANLIB) "$(LIBDIR)/$(LIBNAME)"'
SLIB_INSTALL_NAME='$(SLIBNAME_WITH_VERSION)'
SLIB_INSTALL_LINKS='$(SLIBNAME_WITH_MAJOR) $(SLIBNAME)'
VERSION_SCRIPT_POSTPROCESS_CMD="cat"

asflags_filter=echo
cflags_filter=echo
ldflags_filter=echo

AS_C='-c'
AS_O='-o $@'
CC_C='-c'
CC_E='-E -o $@'
CC_O='-o $@'
CXX_C='-c'
CXX_O='-o $@'
OBJCC_C='-c'
OBJCC_E='-E -o $@'
OBJCC_O='-o $@'
X86ASM_O='-o $@'
LD_O='-o $@'
LD_LIB='-l%'
LD_PATH='-L'
HOSTCC_C='-c'
HOSTCC_E='-E -o $@'
HOSTCC_O='-o $@'
HOSTLD_O='-o $@'
NVCC_C='-c'
NVCC_O='-o $@'

host_extralibs='-lm'
host_cflags_filter=echo
host_ldflags_filter=echo

target_path='$(CURDIR)'

# since the object filename is not given with the -MM flag, the compiler
# is only able to print the basename, and we must add the path ourselves
DEPCMD='$(DEP$(1)) $(DEP$(1)FLAGS) $($(1)DEP_FLAGS) $< 2>/dev/null | sed -e "/^\#.*/d" -e "s,^[[:space:]]*$(@F),$(@D)/$(@F)," > $(@:.o=.d)'
DEPFLAGS='-MM'

mkdir -p ffbuild

# find source path
if test -f configure; then
    source_path=.
else
    source_path=$(cd $(dirname "$0"); pwd)
    case "$source_path" in
        *[[:blank:]]*) die "Out of tree builds are impossible with whitespace in source path." ;;
    esac
    test -e "$source_path/config.h" &&
        die "Out of tree builds are impossible with config.h in source dir."
fi

for v in "$@"; do
    r=${v#*=}
    l=${v%"$r"}
    r=$(sh_quote "$r")
    FFMPEG_CONFIGURATION="${FFMPEG_CONFIGURATION# } ${l}${r}"
done

find_things(){
    thing=$1
    pattern=$2
    file=$source_path/$3
    sed -n "s/^[^#]*$pattern.*([^,]*, *\([^,]*\)\(,.*\)*).*/\1_$thing/p" "$file"
}

ENCODER_LIST=$(find_things  encoder  ENC      libavcodec/allcodecs.c)
DECODER_LIST=$(find_things  decoder  DEC      libavcodec/allcodecs.c)
HWACCEL_LIST=$(find_things  hwaccel  HWACCEL  libavcodec/allcodecs.c)
PARSER_LIST=$(find_things   parser   PARSER   libavcodec/allcodecs.c)
MUXER_LIST=$(find_things    muxer    _MUX     libavformat/allformats.c)
DEMUXER_LIST=$(find_things  demuxer  DEMUX    libavformat/allformats.c)
OUTDEV_LIST=$(find_things   outdev   OUTDEV   libavdevice/alldevices.c)
INDEV_LIST=$(find_things    indev    _IN      libavdevice/alldevices.c)
FILTER_LIST=$(find_things   filter   FILTER   libavfilter/allfilters.c)

find_things_extern(){
    thing=$1
    pattern=$2
    file=$source_path/$3
    sed -n "s/^[^#]*extern.*$pattern *ff_\([^ ]*\)_$thing;/\1_$thing/p" "$file"
}

BSF_LIST=$(find_things_extern bsf AVBitStreamFilter libavcodec/bitstream_filters.c)
PROTOCOL_LIST=$(find_things_extern protocol URLProtocol libavformat/protocols.c)

AVCODEC_COMPONENTS_LIST="
    $BSF_LIST
    $DECODER_LIST
    $ENCODER_LIST
    $HWACCEL_LIST
    $PARSER_LIST
"

AVDEVICE_COMPONENTS_LIST="
    $INDEV_LIST
    $OUTDEV_LIST
"

AVFILTER_COMPONENTS_LIST="
    $FILTER_LIST
"

AVFORMAT_COMPONENTS_LIST="
    $DEMUXER_LIST
    $MUXER_LIST
    $PROTOCOL_LIST
"

ALL_COMPONENTS="
    $AVCODEC_COMPONENTS_LIST
    $AVDEVICE_COMPONENTS_LIST
    $AVFILTER_COMPONENTS_LIST
    $AVFORMAT_COMPONENTS_LIST
"

for n in $COMPONENT_LIST; do
    v=$(toupper ${n%s})_LIST
    eval enable \$$v
    eval ${n}_if_any="\$$v"
done

enable $ARCH_EXT_LIST

die_unknown(){
    echo "Unknown option \"$1\"."
    echo "See $0 --help for available options."
    exit 1
}

print_in_columns() {
    cols=$(expr $ncols / 24)
    cat | tr ' ' '\n' | sort | pr -r "-$cols" -w $ncols -t
}

show_list() {
    suffix=_$1
    shift
    echo $* | sed s/$suffix//g | print_in_columns
    exit 0
}

rand_list(){
    IFS=', '
    set -- $*
    unset IFS
    for thing; do
        comp=${thing%:*}
        prob=${thing#$comp}
        prob=${prob#:}
        is_in ${comp} $COMPONENT_LIST && eval comp=\$$(toupper ${comp%s})_LIST
        echo "prob ${prob:-0.5}"
        printf '%s\n' $comp
    done
}

do_random(){
    action=$1
    shift
    random_seed=$(awk "BEGIN { srand($random_seed); print srand() }")
    $action $(rand_list "$@" | awk "BEGIN { srand($random_seed) } \$1 == \"prob\" { prob = \$2; next } rand() < prob { print }")
}

for opt do
    optval="${opt#*=}"
    case "$opt" in
        --extra-ldflags=*)
            add_ldflags $optval
        ;;
        --extra-ldexeflags=*)
            add_ldexeflags $optval
        ;;
        --extra-ldsoflags=*)
            add_ldsoflags $optval
        ;;
        --extra-ldlibflags=*)
            warn "The --extra-ldlibflags option is only provided for compatibility and will be\n"\
                 "removed in the future. Use --extra-ldsoflags instead."
            add_ldsoflags $optval
        ;;
        --extra-libs=*)
            add_extralibs $optval
        ;;
        --disable-devices)
            disable $INDEV_LIST $OUTDEV_LIST
        ;;
        --enable-debug=*)
            debuglevel="$optval"
        ;;
        --disable-programs)
            disable $PROGRAM_LIST
        ;;
        --disable-everything)
            map 'eval unset \${$(toupper ${v%s})_LIST}' $COMPONENT_LIST
        ;;
        --disable-all)
            map 'eval unset \${$(toupper ${v%s})_LIST}' $COMPONENT_LIST
            disable $LIBRARY_LIST $PROGRAM_LIST doc
            enable avutil
        ;;
        --enable-random|--disable-random)
            action=${opt%%-random}
            do_random ${action#--} $COMPONENT_LIST
        ;;
        --enable-random=*|--disable-random=*)
            action=${opt%%-random=*}
            do_random ${action#--} $optval
        ;;
        --enable-sdl)
            enable sdl2
        ;;
        --enable-*=*|--disable-*=*)
            eval $(echo "${opt%%=*}" | sed 's/--/action=/;s/-/ thing=/')
            is_in "${thing}s" $COMPONENT_LIST || die_unknown "$opt"
            eval list=\$$(toupper $thing)_LIST
            name=$(echo "${optval}" | sed "s/,/_${thing}|/g")_${thing}
            list=$(filter "$name" $list)
            [ "$list" = "" ] && warn "Option $opt did not match anything"
            $action $list
        ;;
        --enable-yasm|--disable-yasm)
            warn "The ${opt} option is only provided for compatibility and will be\n"\
                 "removed in the future. Use --enable-x86asm / --disable-x86asm instead."
            test $opt = --enable-yasm && x86asm=yes || x86asm=no
        ;;
        --yasmexe=*)
            warn "The --yasmexe option is only provided for compatibility and will be\n"\
                 "removed in the future. Use --x86asmexe instead."
            x86asmexe="$optval"
        ;;
        --enable-?*|--disable-?*)
            eval $(echo "$opt" | sed 's/--/action=/;s/-/ option=/;s/-/_/g')
            if is_in $option $COMPONENT_LIST; then
                test $action = disable && action=unset
                eval $action \$$(toupper ${option%s})_LIST
            elif is_in $option $CMDLINE_SELECT; then
                $action $option
            else
                die_unknown $opt
            fi
        ;;
        --list-*)
            NAME="${opt#--list-}"
            is_in $NAME $COMPONENT_LIST || die_unknown $opt
            NAME=${NAME%s}
            eval show_list $NAME \$$(toupper $NAME)_LIST
        ;;
        --help|-h) show_help
        ;;
        --quiet|-q) quiet=yes
        ;;
        --fatal-warnings) enable fatal_warnings
        ;;
        --libfuzzer=*)
            libfuzzer_path="$optval"
        ;;
        *)
            optname="${opt%%=*}"
            optname="${optname#--}"
            optname=$(echo "$optname" | sed 's/-/_/g')
            if is_in $optname $CMDLINE_SET; then
                eval $optname='$optval'
            elif is_in $optname $CMDLINE_APPEND; then
                append $optname "$optval"
            else
                die_unknown $opt
            fi
        ;;
    esac
done

for e in $env; do
    eval "export $e"
done

if disabled autodetect; then

    # Unless iconv is explicitely disabled by the user, we still want to probe
    # for the iconv from the libc.
    disabled iconv || enable libc_iconv

    disable_weak $EXTERNAL_AUTODETECT_LIBRARY_LIST
    disable_weak $HWACCEL_AUTODETECT_LIBRARY_LIST
fi
# Mark specifically enabled, but normally autodetected libraries as requested.
for lib in $AUTODETECT_LIBS; do
    enabled $lib && request $lib
done
#TODO: switch to $AUTODETECT_LIBS when $THREADS_LIST is supported the same way
enable_weak $EXTERNAL_AUTODETECT_LIBRARY_LIST
enable_weak $HWACCEL_AUTODETECT_LIBRARY_LIST

disabled logging && logfile=/dev/null

die_license_disabled() {
    enabled $1 || { enabled $v && die "$v is $1 and --enable-$1 is not specified."; }
}

die_license_disabled_gpl() {
    enabled $1 || { enabled $v && die "$v is incompatible with the gpl and --enable-$1 is not specified."; }
}

map "die_license_disabled gpl"      $EXTERNAL_LIBRARY_GPL_LIST $EXTERNAL_LIBRARY_GPLV3_LIST
map "die_license_disabled version3" $EXTERNAL_LIBRARY_VERSION3_LIST $EXTERNAL_LIBRARY_GPLV3_LIST

enabled gpl && map "die_license_disabled_gpl nonfree" $EXTERNAL_LIBRARY_NONFREE_LIST
map "die_license_disabled nonfree" $HWACCEL_LIBRARY_NONFREE_LIST

enabled version3 && { enabled gpl && enable gplv3 || enable lgplv3; }

enabled_all gnutls openssl &&
    die "GnuTLS and OpenSSL must not be enabled at the same time."

# Disable all the library-specific components if the library itself
# is disabled, see AVCODEC_LIST and following _LIST variables.

disable_components(){
    disabled ${1} && disable $(
        eval components="\$$(toupper ${1})_COMPONENTS"
        map 'eval echo \${$(toupper ${v%s})_LIST}' $components
    )
}

map 'disable_components $v' $LIBRARY_LIST

echo "# $0 $FFMPEG_CONFIGURATION" > $logfile
set >> $logfile

test -n "$valgrind" && toolchain="valgrind-memcheck"

enabled ossfuzz && {
    add_cflags  -fsanitize=address,undefined -fsanitize-coverage=trace-pc-guard,trace-cmp -fno-omit-frame-pointer
    add_ldflags -fsanitize=address,undefined -fsanitize-coverage=trace-pc-guard,trace-cmp
}

case "$toolchain" in
    *-asan)
        cc_default="${toolchain%-asan}"
        add_cflags  -fsanitize=address
        add_ldflags -fsanitize=address
    ;;
    *-msan)
        cc_default="${toolchain%-msan}"
        add_cflags  -fsanitize=memory -fsanitize-memory-track-origins
        add_ldflags -fsanitize=memory
    ;;
    *-tsan)
        cc_default="${toolchain%-tsan}"
        add_cflags  -fsanitize=thread -fPIE
        add_ldflags -fsanitize=thread -pie
        case "$toolchain" in
            gcc-tsan)
                add_cflags  -fPIC
                add_ldflags -fPIC
                ;;
        esac
    ;;
    *-usan)
        cc_default="${toolchain%-usan}"
        add_cflags  -fsanitize=undefined
        add_ldflags -fsanitize=undefined
    ;;
    valgrind-*)
        target_exec_default="valgrind"
        case "$toolchain" in
            valgrind-massif)
                target_exec_args="--tool=massif --alloc-fn=av_malloc --alloc-fn=av_mallocz --alloc-fn=av_calloc --alloc-fn=av_fast_padded_malloc --alloc-fn=av_fast_malloc --alloc-fn=av_realloc_f --alloc-fn=av_fast_realloc --alloc-fn=av_realloc"
                ;;
            valgrind-memcheck)
                target_exec_args="--error-exitcode=1 --malloc-fill=0x2a --track-origins=yes --leak-check=full --gen-suppressions=all --suppressions=$source_path/tests/fate-valgrind.supp"
                ;;
        esac
    ;;
    msvc)
        # Check whether the current MSVC version needs the C99 converter.
        # From MSVC 2013 (compiler major version 18) onwards, it does actually
        # support enough of C99 to build ffmpeg. Default to the new
        # behaviour if the regexp was unable to match anything, since this
        # successfully parses the version number of existing supported
        # versions that require the converter (MSVC 2010 and 2012).
        cl_major_ver=$(cl 2>&1 | sed -n 's/.*Version \([[:digit:]]\{1,\}\)\..*/\1/p')
        if [ -z "$cl_major_ver" ] || [ $cl_major_ver -ge 18 ]; then
            cc_default="cl"
            cxx_default="cl"
        else
            cc_default="c99wrap cl"
            cxx_default="c99wrap cl"
        fi
        ld_default="$source_path/compat/windows/mslink"
        nm_default="dumpbin -symbols"
        ar_default="lib"
        case "$arch" in
        arm*)
            as_default="armasm"
            ;;
        esac
        target_os_default="win32"
        # Use a relative path for TMPDIR. This makes sure all the
        # ffconf temp files are written with a relative path, avoiding
        # issues with msys/win32 path conversion for MSVC parameters
        # such as -Fo<file> or -out:<file>.
        TMPDIR=.
    ;;
    icl)
        cc_default="icl"
        ld_default="xilink"
        nm_default="dumpbin -symbols"
        ar_default="xilib"
        target_os_default="win32"
        TMPDIR=.
    ;;
    gcov)
        add_cflags  -fprofile-arcs -ftest-coverage
        add_ldflags -fprofile-arcs -ftest-coverage
    ;;
    llvm-cov)
        add_cflags -fprofile-arcs -ftest-coverage
        add_ldflags --coverage
    ;;
    hardened)
        add_cppflags -U_FORTIFY_SOURCE -D_FORTIFY_SOURCE=2
        add_cflags   -fno-strict-overflow -fstack-protector-all
        add_ldflags  -Wl,-z,relro -Wl,-z,now
        add_cflags   -fPIE
        add_ldexeflags -fPIE -pie
    ;;
    ?*)
        die "Unknown toolchain $toolchain"
    ;;
esac

test -n "$cross_prefix" && enable cross_compile

if enabled cross_compile; then
    test -n "$arch" && test -n "$target_os" ||
        die "Must specify target arch (--arch) and OS (--target-os) when cross-compiling"
fi

ar_default="${cross_prefix}${ar_default}"
cc_default="${cross_prefix}${cc_default}"
cxx_default="${cross_prefix}${cxx_default}"
nm_default="${cross_prefix}${nm_default}"
pkg_config_default="${cross_prefix}${pkg_config_default}"
if ${cross_prefix}${ranlib_default} 2>&1 | grep -q "\-D "; then
    ranlib_default="${cross_prefix}${ranlib_default} -D"
else
    ranlib_default="${cross_prefix}${ranlib_default}"
fi
strip_default="${cross_prefix}${strip_default}"
windres_default="${cross_prefix}${windres_default}"

sysinclude_default="${sysroot}/usr/include"

set_default arch cc cxx doxygen pkg_config ranlib strip sysinclude \
    target_exec target_os x86asmexe nvcc
enabled cross_compile || host_cc_default=$cc
set_default host_cc

pkg_config_fail_message=""
if ! $pkg_config --version >/dev/null 2>&1; then
    warn "$pkg_config not found, library detection may fail."
    pkg_config=false
elif is_in -static $cc $LDFLAGS && ! is_in --static $pkg_config $pkg_config_flags; then
    pkg_config_fail_message="
Note: When building a static binary, add --pkg-config-flags=\"--static\"."
fi

if test $doxygen != $doxygen_default && \
  ! $doxygen --version >/dev/null 2>&1; then
    warn "Specified doxygen \"$doxygen\" not found, API documentation will fail to build."
fi

exesuf() {
    case $1 in
        mingw32*|mingw64*|win32|win64|cygwin*|*-dos|freedos|opendos|os/2*|symbian) echo .exe ;;
    esac
}

EXESUF=$(exesuf $target_os)
HOSTEXESUF=$(exesuf $host_os)

# set temporary file name
: ${TMPDIR:=$TEMPDIR}
: ${TMPDIR:=$TMP}
: ${TMPDIR:=/tmp}

if [ -n "$tempprefix" ] ; then
    mktemp(){
        tmpname="$tempprefix.${HOSTNAME}.${UID}"
        echo "$tmpname"
        mkdir "$tmpname"
    }
elif ! check_cmd mktemp -u XXXXXX; then
    # simple replacement for missing mktemp
    # NOT SAFE FOR GENERAL USE
    mktemp(){
        tmpname="${2%%XXX*}.${HOSTNAME}.${UID}.$$"
        echo "$tmpname"
        mkdir "$tmpname"
    }
fi

FFTMPDIR=$(mktemp -d "${TMPDIR}/ffconf.XXXXXXXX" 2> /dev/null) ||
    die "Unable to create temporary directory in $TMPDIR."

tmpfile(){
    tmp="${FFTMPDIR}/test"$2
    (set -C; exec > $tmp) 2> /dev/null ||
        die "Unable to create temporary file in $FFTMPDIR."
    eval $1=$tmp
}

trap 'rm -rf -- "$FFTMPDIR"' EXIT
trap 'exit 2' INT

tmpfile TMPASM .asm
tmpfile TMPC   .c
tmpfile TMPCPP .cpp
tmpfile TMPE   $EXESUF
tmpfile TMPH   .h
tmpfile TMPM   .m
tmpfile TMPO   .o
tmpfile TMPS   .S
tmpfile TMPSH  .sh
tmpfile TMPV   .ver

unset -f mktemp

chmod +x $TMPE

# make sure we can execute files in $TMPDIR
cat > $TMPSH 2>> $logfile <<EOF
#! /bin/sh
EOF
chmod +x $TMPSH >> $logfile 2>&1
if ! $TMPSH >> $logfile 2>&1; then
    cat <<EOF
Unable to create and execute files in $TMPDIR.  Set the TMPDIR environment
variable to another directory and make sure that it is not mounted noexec.
EOF
    die "Sanity test failed."
fi

armasm_flags(){
    for flag; do
        case $flag in
            # Filter out MSVC cl.exe options from cflags that shouldn't
            # be passed to gas-preprocessor
            -M[TD]*)                                            ;;
            *)                  echo $flag                      ;;
        esac
   done
}

cparser_flags(){
    for flag; do
        case $flag in
            -Wno-switch)             echo -Wno-switch-enum ;;
            -Wno-format-zero-length) ;;
            -Wdisabled-optimization) ;;
            -Wno-pointer-sign)       echo -Wno-other ;;
            *)                       echo $flag ;;
        esac
    done
}

msvc_common_flags(){
    for flag; do
        case $flag in
            # In addition to specifying certain flags under the compiler
            # specific filters, they must be specified here as well or else the
            # generic catch all at the bottom will print the original flag.
            -Wall)                ;;
            -Wextra)              ;;
            -std=c99)             ;;
            # Common flags
            -fomit-frame-pointer) ;;
            -g)                   echo -Z7 ;;
            -fno-math-errno)      ;;
            -fno-common)          ;;
            -fno-signed-zeros)    ;;
            -fPIC)                ;;
            -mthumb)              ;;
            -march=*)             ;;
            -lz)                  echo zlib.lib ;;
            -lx264)               echo libx264.lib ;;
            -lstdc++)             ;;
            -l*)                  echo ${flag#-l}.lib ;;
            -LARGEADDRESSAWARE)   echo $flag ;;
            -L*)                  echo -libpath:${flag#-L} ;;
            *)                    echo $flag ;;
        esac
    done
}

msvc_flags(){
    msvc_common_flags "$@"
    for flag; do
        case $flag in
            -Wall)                echo -W3 -wd4018 -wd4146 -wd4244 -wd4305     \
                                       -wd4554 ;;
            -Wextra)              echo -W4 -wd4244 -wd4127 -wd4018 -wd4389     \
                                       -wd4146 -wd4057 -wd4204 -wd4706 -wd4305 \
                                       -wd4152 -wd4324 -we4013 -wd4100 -wd4214 \
                                       -wd4307 \
                                       -wd4273 -wd4554 -wd4701 -wd4703 ;;
        esac
    done
}

icl_flags(){
    msvc_common_flags "$@"
    for flag; do
        case $flag in
            # Despite what Intel's documentation says -Wall, which is supported
            # on Windows, does enable remarks so disable them here.
            -Wall)                echo $flag -Qdiag-disable:remark ;;
            -std=c99)             echo -Qstd=c99 ;;
            -flto)                echo -ipo ;;
        esac
    done
}

icc_flags(){
    for flag; do
        case $flag in
            -flto)                echo -ipo ;;
            *)                    echo $flag ;;
        esac
    done
}

pgi_flags(){
    for flag; do
        case $flag in
            -flto)                echo -Mipa=fast,libopt,libinline,vestigial ;;
            -fomit-frame-pointer) echo -Mnoframe ;;
            -g)                   echo -gopt ;;
            *)                    echo $flag ;;
        esac
    done
}

suncc_flags(){
    for flag; do
        case $flag in
            -march=*|-mcpu=*)
                case "${flag#*=}" in
                    native)                   echo -xtarget=native       ;;
                    v9|niagara)               echo -xarch=sparc          ;;
                    ultrasparc)               echo -xarch=sparcvis       ;;
                    ultrasparc3|niagara2)     echo -xarch=sparcvis2      ;;
                    i586|pentium)             echo -xchip=pentium        ;;
                    i686|pentiumpro|pentium2) echo -xtarget=pentium_pro  ;;
                    pentium3*|c3-2)           echo -xtarget=pentium3     ;;
                    pentium-m)          echo -xarch=sse2 -xchip=pentium3 ;;
                    pentium4*)          echo -xtarget=pentium4           ;;
                    prescott|nocona)    echo -xarch=sse3 -xchip=pentium4 ;;
                    *-sse3)             echo -xarch=sse3                 ;;
                    core2)              echo -xarch=ssse3 -xchip=core2   ;;
                    bonnell)                   echo -xarch=ssse3         ;;
                    corei7|nehalem)            echo -xtarget=nehalem     ;;
                    westmere)                  echo -xtarget=westmere    ;;
                    silvermont)                echo -xarch=sse4_2        ;;
                    corei7-avx|sandybridge)    echo -xtarget=sandybridge ;;
                    core-avx*|ivybridge|haswell|broadwell|skylake*|knl)
                                               echo -xarch=avx           ;;
                    amdfam10|barcelona)        echo -xtarget=barcelona   ;;
                    btver1)                    echo -xarch=amdsse4a      ;;
                    btver2|bdver*|znver*)      echo -xarch=avx           ;;
                    athlon-4|athlon-[mx]p)     echo -xarch=ssea          ;;
                    k8|opteron|athlon64|athlon-fx)
                                               echo -xarch=sse2a         ;;
                    athlon*)                   echo -xarch=pentium_proa  ;;
                esac
                ;;
            -std=c99)             echo -xc99              ;;
            -fomit-frame-pointer) echo -xregs=frameptr    ;;
            -fPIC)                echo -KPIC -xcode=pic32 ;;
            -W*,*)                echo $flag              ;;
            -f*-*|-W*|-mimpure-text)                      ;;
            -shared)              echo -G                 ;;
            *)                    echo $flag              ;;
        esac
    done
}

tms470_flags(){
    for flag; do
        case $flag in
            -march=*|-mcpu=*)
                case "${flag#*=}" in
                    armv7-a|cortex-a*)      echo -mv=7a8 ;;
                    armv7-r|cortex-r*)      echo -mv=7r4 ;;
                    armv7-m|cortex-m*)      echo -mv=7m3 ;;
                    armv6*|arm11*)          echo -mv=6   ;;
                    armv5*e|arm[79]*e*|arm9[24]6*|arm96*|arm102[26])
                                            echo -mv=5e  ;;
                    armv4*|arm7*|arm9[24]*) echo -mv=4   ;;
                esac
                ;;
            -mfpu=neon)     echo --float_support=vfpv3 --neon ;;
            -mfpu=vfp)      echo --float_support=vfpv2        ;;
            -mfpu=vfpv3)    echo --float_support=vfpv3        ;;
            -mfpu=vfpv3-d16) echo --float_support=vfpv3d16    ;;
            -msoft-float)   echo --float_support=vfplib       ;;
            -O[0-3]|-mf=*)  echo $flag                        ;;
            -g)             echo -g -mn                       ;;
            -pds=*)         echo $flag                        ;;
            -D*|-I*)        echo $flag                        ;;
            --gcc|--abi=*)  echo $flag                        ;;
            -me)            echo $flag                        ;;
        esac
    done
}

probe_cc(){
    pfx=$1
    _cc=$2
    first=$3

    unset _type _ident _cc_c _cc_e _cc_o _flags _cflags
    unset _ld_o _ldflags _ld_lib _ld_path
    unset _depflags _DEPCMD _DEPFLAGS
    _flags_filter=echo

    if $_cc --version 2>&1 | grep -q '^GNU assembler'; then
        true # no-op to avoid reading stdin in following checks
    elif $_cc -v 2>&1 | grep -q '^gcc.*LLVM'; then
        _type=llvm_gcc
        gcc_extra_ver=$(expr "$($_cc --version 2>/dev/null | head -n1)" : '.*\((.*)\)')
        _ident="llvm-gcc $($_cc -dumpversion 2>/dev/null) $gcc_extra_ver"
        _depflags='-MMD -MF $(@:.o=.d) -MT $@'
        _cflags_speed='-O3'
        _cflags_size='-Os'
    elif $_cc -v 2>&1 | grep -qi ^gcc; then
        _type=gcc
        gcc_version=$($_cc --version | head -n1)
        gcc_basever=$($_cc -dumpversion)
        gcc_pkg_ver=$(expr "$gcc_version" : '[^ ]* \(([^)]*)\)')
        gcc_ext_ver=$(expr "$gcc_version" : ".*$gcc_pkg_ver $gcc_basever \\(.*\\)")
        _ident=$(cleanws "gcc $gcc_basever $gcc_pkg_ver $gcc_ext_ver")
        case $gcc_basever in
            2) ;;
            2.*) ;;
            *) _depflags='-MMD -MF $(@:.o=.d) -MT $@' ;;
        esac
        if [ "$first" = true ]; then
            case $gcc_basever in
                4.2*)
                warn "gcc 4.2 is outdated and may miscompile FFmpeg. Please use a newer compiler." ;;
            esac
        fi
        _cflags_speed='-O3'
        _cflags_size='-Os'
    elif $_cc --version 2>/dev/null | grep -q ^icc; then
        _type=icc
        _ident=$($_cc --version | head -n1)
        _depflags='-MMD'
        _cflags_speed='-O3'
        _cflags_size='-Os'
        _cflags_noopt='-O1'
        _flags_filter=icc_flags
    elif $_cc -v 2>&1 | grep -q xlc; then
        _type=xlc
        _ident=$($_cc -qversion 2>/dev/null | head -n1)
        _cflags_speed='-O5'
        _cflags_size='-O5 -qcompact'
    elif $_cc --vsn 2>/dev/null | grep -Eq "ARM (C/C\+\+ )?Compiler"; then
        test -d "$sysroot" || die "No valid sysroot specified."
        _type=armcc
        _ident=$($_cc --vsn | grep -i build | head -n1 | sed 's/.*: //')
        armcc_conf="$PWD/armcc.conf"
        $_cc --arm_linux_configure                 \
             --arm_linux_config_file="$armcc_conf" \
             --configure_sysroot="$sysroot"        \
             --configure_cpp_headers="$sysinclude" >>$logfile 2>&1 ||
             die "Error creating armcc configuration file."
        $_cc --vsn | grep -q RVCT && armcc_opt=rvct || armcc_opt=armcc
        _flags="--arm_linux_config_file=$armcc_conf --translate_gcc"
        as_default="${cross_prefix}gcc"
        _depflags='-MMD'
        _cflags_speed='-O3'
        _cflags_size='-Os'
    elif $_cc -version 2>/dev/null | grep -Eq 'TMS470|TI ARM'; then
        _type=tms470
        _ident=$($_cc -version | head -n1 | tr -s ' ')
        _flags='--gcc --abi=eabi -me'
        _cc_e='-ppl -fe=$@'
        _cc_o='-fe=$@'
        _depflags='-ppa -ppd=$(@:.o=.d)'
        _cflags_speed='-O3 -mf=5'
        _cflags_size='-O3 -mf=2'
        _flags_filter=tms470_flags
    elif $_cc -v 2>&1 | grep -q clang; then
        _type=clang
        _ident=$($_cc --version 2>/dev/null | head -n1)
        _depflags='-MMD -MF $(@:.o=.d) -MT $@'
        _cflags_speed='-O3'
        _cflags_size='-Oz'
    elif $_cc -V 2>&1 | grep -q Sun; then
        _type=suncc
        _ident=$($_cc -V 2>&1 | head -n1 | cut -d' ' -f 2-)
        _DEPCMD='$(DEP$(1)) $(DEP$(1)FLAGS) $($(1)DEP_FLAGS) $< | sed -e "1s,^.*: ,$@: ," -e "\$$!s,\$$, \\\," -e "1!s,^.*: , ," > $(@:.o=.d)'
        _DEPFLAGS='-xM1 -xc99'
        _ldflags='-std=c99'
        _cflags_speed='-O5'
        _cflags_size='-O5 -xspace'
        _flags_filter=suncc_flags
    elif $_cc -v 2>&1 | grep -q 'PathScale\|Path64'; then
        _type=pathscale
        _ident=$($_cc -v 2>&1 | head -n1 | tr -d :)
        _depflags='-MMD -MF $(@:.o=.d) -MT $@'
        _cflags_speed='-O2'
        _cflags_size='-Os'
        _flags_filter='filter_out -Wdisabled-optimization'
    elif $_cc -v 2>&1 | grep -q Open64; then
        _type=open64
        _ident=$($_cc -v 2>&1 | head -n1 | tr -d :)
        _depflags='-MMD -MF $(@:.o=.d) -MT $@'
        _cflags_speed='-O2'
        _cflags_size='-Os'
        _flags_filter='filter_out -Wdisabled-optimization|-Wtype-limits|-fno-signed-zeros'
    elif $_cc -V 2>&1 | grep -q Portland; then
        _type=pgi
        _ident="PGI $($_cc -V 2>&1 | awk '/^pgcc/ { print $2; exit }')"
        opt_common='-alias=ansi -Mdse -Mlre -Mpre'
        _cflags_speed="-O3 -Mautoinline -Munroll=c:4 $opt_common"
        _cflags_size="-O2 -Munroll=c:1 $opt_common"
        _cflags_noopt="-O"
        _flags_filter=pgi_flags
    elif $_cc 2>&1 | grep -q 'Microsoft.*ARM.*Assembler'; then
        _type=armasm
        _ident=$($_cc | head -n1)
        # 4509: "This form of conditional instruction is deprecated"
        _flags="-nologo -ignore 4509"
        _flags_filter=armasm_flags
    elif $_cc 2>&1 | grep -q Intel; then
        _type=icl
        _ident=$($_cc 2>&1 | head -n1)
        _depflags='-QMMD -QMF$(@:.o=.d) -QMT$@'
        # Not only is O3 broken on 13.x+ but it is slower on all previous
        # versions (tested) as well.
        _cflags_speed="-O2"
        _cflags_size="-O1 -Oi" # -O1 without -Oi miscompiles stuff
        if $_cc 2>&1 | grep -q Linker; then
            _ld_o='-out:$@'
        else
            _ld_o='-Fe$@'
        fi
        _cc_o='-Fo$@'
        _cc_e='-P'
        _flags_filter=icl_flags
        _ld_lib='lib%.a'
        _ld_path='-libpath:'
        # -Qdiag-error to make icl error when seeing certain unknown arguments
        _flags='-nologo -Qdiag-error:4044,10157'
        # -Qvec- -Qsimd- to prevent miscompilation, -GS, fp:precise for consistency
        # with MSVC which enables it by default.
        _cflags='-Qms0 -Qvec- -Qsimd- -GS -fp:precise'
        disable stripping
    elif $_cc -? 2>/dev/null | grep -q 'LLVM.*Linker'; then
        # lld can emulate multiple different linkers; in ms link.exe mode,
        # the -? parameter gives the help output which contains an identifyable
        # string, while it gives an error in other modes.
        _type=lld-link
        # The link.exe mode doesn't have a switch for getting the version,
        # but we can force it back to gnu mode and get the version from there.
        _ident=$($_cc -flavor gnu --version 2>/dev/null)
        _ld_o='-out:$@'
        _flags_filter=msvc_flags
        _ld_lib='lib%.a'
        _ld_path='-libpath:'
    elif $_cc -nologo- 2>&1 | grep -q Microsoft; then
        _type=msvc
        _ident=$($_cc 2>&1 | head -n1)
        _DEPCMD='$(DEP$(1)) $(DEP$(1)FLAGS) $($(1)DEP_FLAGS) $< 2>&1 | awk '\''/including/ { sub(/^.*file: */, ""); gsub(/\\/, "/"); if (!match($$0, / /)) print "$@:", $$0 }'\'' > $(@:.o=.d)'
        _DEPFLAGS='$(CPPFLAGS) $(CFLAGS) -showIncludes -Zs'
        _cflags_speed="-O2"
        _cflags_size="-O1"
        _cflags_noopt="-O1"
        if $_cc -nologo- 2>&1 | grep -q Linker; then
            _ld_o='-out:$@'
        else
            _ld_o='-Fe$@'
        fi
        _cc_o='-Fo$@'
        _cc_e='-P -Fi$@'
        _flags_filter=msvc_flags
        _ld_lib='lib%.a'
        _ld_path='-libpath:'
        _flags='-nologo'
        disable stripping
    elif $_cc --version 2>/dev/null | grep -q ^cparser; then
        _type=cparser
        _ident=$($_cc --version | head -n1)
        _depflags='-MMD'
        _cflags_speed='-O4'
        _cflags_size='-O2'
        _flags_filter=cparser_flags
    fi

    eval ${pfx}_type=\$_type
    eval ${pfx}_ident=\$_ident
}

set_ccvars(){
    eval ${1}_C=\${_cc_c-\${${1}_C}}
    eval ${1}_E=\${_cc_e-\${${1}_E}}
    eval ${1}_O=\${_cc_o-\${${1}_O}}

    if [ -n "$_depflags" ]; then
        eval ${1}_DEPFLAGS=\$_depflags
    else
        eval ${1}DEP=\${_DEPCMD:-\$DEPCMD}
        eval ${1}DEP_FLAGS=\${_DEPFLAGS:-\$DEPFLAGS}
        eval DEP${1}FLAGS=\$_flags
    fi
}

probe_cc cc "$cc" "true"
cflags_filter=$_flags_filter
cflags_speed=$_cflags_speed
cflags_size=$_cflags_size
cflags_noopt=$_cflags_noopt
add_cflags $_flags $_cflags
cc_ldflags=$_ldflags
set_ccvars CC
set_ccvars CXX

probe_cc hostcc "$host_cc"
host_cflags_filter=$_flags_filter
host_cflags_speed=$_cflags_speed
add_host_cflags  $_flags $_cflags
set_ccvars HOSTCC

test -n "$cc_type" && enable $cc_type ||
    warn "Unknown C compiler $cc, unable to select optimal CFLAGS"

: ${as_default:=$cc}
: ${objcc_default:=$cc}
: ${dep_cc_default:=$cc}
: ${ld_default:=$cc}
: ${host_ld_default:=$host_cc}
set_default ar as objcc dep_cc ld ln_s host_ld windres

probe_cc as "$as"
asflags_filter=$_flags_filter
add_asflags $_flags $_cflags
set_ccvars AS

probe_cc objcc "$objcc"
objcflags_filter=$_flags_filter
add_objcflags $_flags $_cflags
set_ccvars OBJC

probe_cc ld "$ld"
ldflags_filter=$_flags_filter
add_ldflags $_flags $_ldflags
test "$cc_type" != "$ld_type" && add_ldflags $cc_ldflags
LD_O=${_ld_o-$LD_O}
LD_LIB=${_ld_lib-$LD_LIB}
LD_PATH=${_ld_path-$LD_PATH}

probe_cc hostld "$host_ld"
host_ldflags_filter=$_flags_filter
add_host_ldflags $_flags $_ldflags
HOSTLD_O=${_ld_o-$HOSTLD_O}

if [ -z "$CC_DEPFLAGS" ] && [ "$dep_cc" != "$cc" ]; then
    probe_cc depcc "$dep_cc"
    CCDEP=${_DEPCMD:-$DEPCMD}
    CCDEP_FLAGS=${_DEPFLAGS:=$DEPFLAGS}
    DEPCCFLAGS=$_flags
fi

if $ar 2>&1 | grep -q Microsoft; then
    arflags="-nologo"
    ar_o='-out:$@'
elif $ar 2>&1 | grep -q 'Texas Instruments'; then
    arflags="rq"
    ar_o='$@'
elif $ar 2>&1 | grep -q 'Usage: ar.*-X.*any'; then
    arflags='-Xany -r -c'
    ar_o='$@'
elif $ar 2>&1 | grep -q "\[D\] "; then
    arflags="rcD"
    ar_o='$@'
else
    arflags="rc"
    ar_o='$@'
fi

add_cflags $extra_cflags
add_cxxflags $extra_cxxflags
add_objcflags $extra_objcflags
add_asflags $extra_cflags

if test -n "$sysroot"; then
    case "$cc_type" in
        gcc|llvm_gcc|clang)
            add_cppflags --sysroot="$sysroot"
            add_ldflags --sysroot="$sysroot"
        ;;
        tms470)
            add_cppflags -I"$sysinclude"
            add_ldflags  --sysroot="$sysroot"
        ;;
    esac
fi

if test "$cpu" = host; then
    enabled cross_compile &&
        die "--cpu=host makes no sense when cross-compiling."

    case "$cc_type" in
        gcc|llvm_gcc)
            check_native(){
                $cc $1=native -v -c -o $TMPO $TMPC >$TMPE 2>&1 || return
                sed -n "/cc1.*$1=/{
                            s/.*$1=\\([^ ]*\\).*/\\1/
                            p
                            q
                        }" $TMPE
            }
            cpu=$(check_native -march || check_native -mcpu)
        ;;
        clang)
            check_native(){
                $cc $1=native -v -c -o $TMPO $TMPC >$TMPE 2>&1 || return
                sed -n "/cc1.*-target-cpu /{
                            s/.*-target-cpu \\([^ ]*\\).*/\\1/
                            p
                            q
                        }" $TMPE
            }
            cpu=$(check_native -march)
        ;;
    esac

    test "${cpu:-host}" = host &&
        die "--cpu=host not supported with compiler $cc"
fi

# Deal with common $arch aliases
case "$arch" in
    aarch64|arm64)
        arch="aarch64"
    ;;
    arm*|iPad*|iPhone*)
        arch="arm"
    ;;
    mips*|IP*)
        case "$arch" in
        *el)
            add_cppflags -EL
            add_ldflags -EL
        ;;
        *eb)
            add_cppflags -EB
            add_ldflags -EB
        ;;
        esac
        arch="mips"
    ;;
    parisc*|hppa*)
        arch="parisc"
    ;;
    "Power Macintosh"|ppc*|powerpc*)
        arch="ppc"
    ;;
    s390|s390x)
        arch="s390"
    ;;
    sh4|sh)
        arch="sh4"
    ;;
    sun4*|sparc*)
        arch="sparc"
    ;;
    tilegx|tile-gx)
        arch="tilegx"
    ;;
    i[3-6]86*|i86pc|BePC|x86pc|x86_64|x86_32|amd64)
        arch="x86"
    ;;
esac

is_in $arch $ARCH_LIST || warn "unknown architecture $arch"
enable $arch

# Add processor-specific flags
if enabled aarch64; then

    case $cpu in
        armv*)
            cpuflags="-march=$cpu"
        ;;
        *)
            cpuflags="-mcpu=$cpu"
        ;;
    esac

elif enabled alpha; then

    cpuflags="-mcpu=$cpu"

elif enabled arm; then

    check_arm_arch() {
        check_cpp_condition stddef.h \
            "defined __ARM_ARCH_${1}__ || defined __TARGET_ARCH_${2:-$1}" \
            $cpuflags
    }

    probe_arm_arch() {
        if   check_arm_arch 4;        then echo armv4
        elif check_arm_arch 4T;       then echo armv4t
        elif check_arm_arch 5;        then echo armv5
        elif check_arm_arch 5E;       then echo armv5e
        elif check_arm_arch 5T;       then echo armv5t
        elif check_arm_arch 5TE;      then echo armv5te
        elif check_arm_arch 5TEJ;     then echo armv5te
        elif check_arm_arch 6;        then echo armv6
        elif check_arm_arch 6J;       then echo armv6j
        elif check_arm_arch 6K;       then echo armv6k
        elif check_arm_arch 6Z;       then echo armv6z
        elif check_arm_arch 6ZK;      then echo armv6zk
        elif check_arm_arch 6T2;      then echo armv6t2
        elif check_arm_arch 7;        then echo armv7
        elif check_arm_arch 7A  7_A;  then echo armv7-a
        elif check_arm_arch 7S;       then echo armv7-a
        elif check_arm_arch 7R  7_R;  then echo armv7-r
        elif check_arm_arch 7M  7_M;  then echo armv7-m
        elif check_arm_arch 7EM 7E_M; then echo armv7-m
        elif check_arm_arch 8A  8_A;  then echo armv8-a
        fi
    }

    [ "$cpu" = generic ] && cpu=$(probe_arm_arch)

    case $cpu in
        armv*)
            cpuflags="-march=$cpu"
            subarch=$(echo $cpu | sed 's/[^a-z0-9]//g')
        ;;
        *)
            cpuflags="-mcpu=$cpu"
            case $cpu in
                cortex-a*)                               subarch=armv7a  ;;
                cortex-r*)                               subarch=armv7r  ;;
                cortex-m*)                 enable thumb; subarch=armv7m  ;;
                arm11*)                                  subarch=armv6   ;;
                arm[79]*e*|arm9[24]6*|arm96*|arm102[26]) subarch=armv5te ;;
                armv4*|arm7*|arm9[24]*)                  subarch=armv4   ;;
                *)                             subarch=$(probe_arm_arch) ;;
            esac
        ;;
    esac

    case "$subarch" in
        armv5t*)    enable fast_clz                ;;
        armv[6-8]*)
            enable fast_clz
            disabled fast_unaligned || enable fast_unaligned
            ;;
    esac

elif enabled avr32; then

    case $cpu in
        ap7[02]0[0-2])
            subarch="avr32_ap"
            cpuflags="-mpart=$cpu"
        ;;
        ap)
            subarch="avr32_ap"
            cpuflags="-march=$cpu"
        ;;
        uc3[ab]*)
            subarch="avr32_uc"
            cpuflags="-mcpu=$cpu"
        ;;
        uc)
            subarch="avr32_uc"
            cpuflags="-march=$cpu"
        ;;
    esac

elif enabled bfin; then

    cpuflags="-mcpu=$cpu"

elif enabled mips; then

    cpuflags="-march=$cpu"

    if [ "$cpu" != "generic" ]; then
        disable mips32r2
        disable mips32r5
        disable mips64r2
        disable mips32r6
        disable mips64r6
        disable loongson2
        disable loongson3

        case $cpu in
            24kc|24kf*|24kec|34kc|1004kc|24kef*|34kf*|1004kf*|74kc|74kf)
                enable mips32r2
                disable msa
            ;;
            p5600|i6400|p6600)
                disable mipsdsp
                disable mipsdspr2
            ;;
            loongson*)
                enable loongson2
                enable loongson3
                enable local_aligned
                enable simd_align_16
                enable fast_64bit
                enable fast_clz
                enable fast_cmov
                enable fast_unaligned
                disable aligned_stack
                disable mipsfpu
                disable mipsdsp
                disable mipsdspr2
                case $cpu in
                    loongson3*)
                        cpuflags="-march=loongson3a -mhard-float -fno-expensive-optimizations"
                    ;;
                    loongson2e)
                        cpuflags="-march=loongson2e -mhard-float -fno-expensive-optimizations"
                    ;;
                    loongson2f)
                        cpuflags="-march=loongson2f -mhard-float -fno-expensive-optimizations"
                    ;;
                esac
            ;;
            *)
                # Unknown CPU. Disable everything.
                warn "unknown CPU. Disabling all MIPS optimizations."
                disable mipsfpu
                disable mipsdsp
                disable mipsdspr2
                disable msa
                disable mmi
            ;;
        esac

        case $cpu in
            24kc)
                disable mipsfpu
                disable mipsdsp
                disable mipsdspr2
            ;;
            24kf*)
                disable mipsdsp
                disable mipsdspr2
            ;;
            24kec|34kc|1004kc)
                disable mipsfpu
                disable mipsdspr2
            ;;
            24kef*|34kf*|1004kf*)
                disable mipsdspr2
            ;;
            74kc)
                disable mipsfpu
            ;;
            p5600)
                enable mips32r5
                check_cflags "-mtune=p5600" && check_cflags "-msched-weight -mload-store-pairs -funroll-loops"
            ;;
            i6400)
                enable mips64r6
                check_cflags "-mtune=i6400 -mabi=64" && check_cflags "-msched-weight -mload-store-pairs -funroll-loops" && check_ldflags "-mabi=64"
            ;;
            p6600)
                enable mips64r6
                check_cflags "-mtune=p6600 -mabi=64" && check_cflags "-msched-weight -mload-store-pairs -funroll-loops" && check_ldflags "-mabi=64"
            ;;
        esac
    else
        # We do not disable anything. Is up to the user to disable the unwanted features.
        warn 'generic cpu selected'
    fi

elif enabled ppc; then

    disable ldbrx

    case $(tolower $cpu) in
        601|ppc601|powerpc601)
            cpuflags="-mcpu=601"
            disable altivec
        ;;
        603*|ppc603*|powerpc603*)
            cpuflags="-mcpu=603"
            disable altivec
        ;;
        604*|ppc604*|powerpc604*)
            cpuflags="-mcpu=604"
            disable altivec
        ;;
        g3|75*|ppc75*|powerpc75*)
            cpuflags="-mcpu=750"
            disable altivec
        ;;
        g4|745*|ppc745*|powerpc745*)
            cpuflags="-mcpu=7450"
            disable vsx
        ;;
        74*|ppc74*|powerpc74*)
            cpuflags="-mcpu=7400"
            disable vsx
        ;;
        g5|970|ppc970|powerpc970)
            cpuflags="-mcpu=970"
            disable vsx
        ;;
        power[3-6]*)
            cpuflags="-mcpu=$cpu"
            disable vsx
        ;;
        power[7-8]*)
            cpuflags="-mcpu=$cpu"
        ;;
        cell)
            cpuflags="-mcpu=cell"
            enable ldbrx
            disable vsx
        ;;
        e500mc)
            cpuflags="-mcpu=e500mc"
            disable altivec
        ;;
        e500v2)
            cpuflags="-mcpu=8548 -mhard-float -mfloat-gprs=double"
            disable altivec
            disable dcbzl
        ;;
        e500)
            cpuflags="-mcpu=8540 -mhard-float"
            disable altivec
            disable dcbzl
        ;;
    esac

elif enabled sparc; then

    case $cpu in
        cypress|f93[04]|tsc701|sparcl*|supersparc|hypersparc|niagara|v[789])
            cpuflags="-mcpu=$cpu"
        ;;
        ultrasparc*|niagara[234])
            cpuflags="-mcpu=$cpu"
        ;;
    esac

elif enabled x86; then

    case $cpu in
        i[345]86|pentium)
            cpuflags="-march=$cpu"
            disable i686
            disable mmx
        ;;
        # targets that do NOT support nopl and conditional mov (cmov)
        pentium-mmx|k6|k6-[23]|winchip-c6|winchip2|c3)
            cpuflags="-march=$cpu"
            disable i686
        ;;
        # targets that do support nopl and conditional mov (cmov)
        i686|pentiumpro|pentium[23]|pentium-m|athlon|athlon-tbird|athlon-4|athlon-[mx]p|athlon64*|k8*|opteron*|athlon-fx\
        |core*|atom|bonnell|nehalem|westmere|silvermont|sandybridge|ivybridge|haswell|broadwell|skylake*|knl\
        |amdfam10|barcelona|b[dt]ver*|znver*)
            cpuflags="-march=$cpu"
            enable i686
            enable fast_cmov
        ;;
        # targets that do support conditional mov but on which it's slow
        pentium4|pentium4m|prescott|nocona)
            cpuflags="-march=$cpu"
            enable i686
            disable fast_cmov
        ;;
    esac

fi

if [ "$cpu" != generic ]; then
    add_cflags  $cpuflags
    add_asflags $cpuflags
    test "$cc_type" = "$ld_type" && add_ldflags $cpuflags
fi

# compiler sanity check
check_exec <<EOF
int main(void){ return 0; }
EOF
if test "$?" != 0; then
    echo "$cc is unable to create an executable file."
    if test -z "$cross_prefix" && ! enabled cross_compile ; then
        echo "If $cc is a cross-compiler, use the --enable-cross-compile option."
        echo "Only do this if you know what cross compiling means."
    fi
    die "C compiler test failed."
fi

add_cppflags -D_ISOC99_SOURCE
add_cxxflags -D__STDC_CONSTANT_MACROS
check_cxxflags -std=c++11 || check_cxxflags -std=c++0x

# some compilers silently accept -std=c11, so we also need to check that the
# version macro is defined properly
test_cflags_cc -std=c11 ctype.h "__STDC_VERSION__ >= 201112L" &&
    add_cflags -std=c11 ||
    check_cflags -std=c99

check_cppflags -D_FILE_OFFSET_BITS=64
check_cppflags -D_LARGEFILE_SOURCE

add_host_cppflags -D_ISOC99_SOURCE
check_host_cflags -std=c99
check_host_cflags -Wall
check_host_cflags $host_cflags_speed

check_64bit(){
    arch32=$1
    arch64=$2
    expr=$3
    check_code cc "" "int test[2*($expr) - 1]" &&
        subarch=$arch64 || subarch=$arch32
}

case "$arch" in
    aarch64|alpha|ia64)
        spic=$shared
    ;;
    mips)
        check_64bit mips mips64 '_MIPS_SIM > 1'
        spic=$shared
    ;;
    parisc)
        check_64bit parisc parisc64 'sizeof(void *) > 4'
        spic=$shared
    ;;
    ppc)
        check_64bit ppc ppc64 'sizeof(void *) > 4'
        spic=$shared
    ;;
    s390)
        check_64bit s390 s390x 'sizeof(void *) > 4'
        spic=$shared
    ;;
    sparc)
        check_64bit sparc sparc64 'sizeof(void *) > 4'
        spic=$shared
    ;;
    x86)
        check_64bit x86_32 x86_64 'sizeof(void *) > 4'
        # Treat x32 as x64 for now. Note it also needs spic=$shared
        test "$subarch" = "x86_32" && check_cpp_condition stddef.h 'defined(__x86_64__)' &&
            subarch=x86_64
        if test "$subarch" = "x86_64"; then
            spic=$shared
        fi
    ;;
    ppc)
        check_cc <<EOF && subarch="ppc64"
        int test[(int)sizeof(char*) - 7];
EOF
    ;;
esac

enable $subarch
enabled spic && enable_weak pic

enabled x86_64 && objformat=elf64 || objformat="elf32"

# OS specific
case $target_os in
    aix)
        SHFLAGS=-shared
        add_cppflags '-I\$(SRC_PATH)/compat/aix'
        enabled shared && add_ldflags -Wl,-brtl
        ;;
    android)
        disable symver
        enable section_data_rel_ro
        SLIB_INSTALL_NAME='$(SLIBNAME)'
        SLIB_INSTALL_LINKS=
        SHFLAGS='-shared -Wl,-soname,$(SLIBNAME)'
        ;;
    haiku)
        prefix_default="/boot/common"
        network_extralibs="-lnetwork"
        host_extralibs=
        ;;
    sunos)
        SHFLAGS='-shared -Wl,-h,$$(@F)'
        enabled x86 && SHFLAGS="-mimpure-text $SHFLAGS"
        network_extralibs="-lsocket -lnsl"
        add_cppflags -D__EXTENSIONS__
        # When using suncc to build, the Solaris linker will mark
        # an executable with each instruction set encountered by
        # the Solaris assembler.  As our libraries contain their own
        # guards for processor-specific code, instead suppress
        # generation of the HWCAPS ELF section on Solaris x86 only.
        enabled_all suncc x86 &&
            echo "hwcap_1 = OVERRIDE;" > mapfile &&
            add_ldflags -Wl,-M,mapfile
        nm_default='nm -P -g'
        version_script='-M'
        VERSION_SCRIPT_POSTPROCESS_CMD='perl $(SRC_PATH)/compat/solaris/make_sunver.pl - $(OBJS)'
        ;;
    netbsd)
        disable symver
        oss_indev_extralibs="-lossaudio"
        oss_outdev_extralibs="-lossaudio"
        enabled gcc || check_ldflags -Wl,-zmuldefs
        ;;
    openbsd|bitrig)
        disable symver
        SHFLAGS='-shared'
        SLIB_INSTALL_NAME='$(SLIBNAME).$(LIBMAJOR).$(LIBMINOR)'
        SLIB_INSTALL_LINKS=
        oss_indev_extralibs="-lossaudio"
        oss_outdev_extralibs="-lossaudio"
        ;;
    dragonfly)
        disable symver
        ;;
    freebsd)
        ;;
    bsd/os)
        add_extralibs -lpoll -lgnugetopt
        strip="strip -d"
        ;;
    darwin)
        enabled ppc && add_asflags -force_cpusubtype_ALL
        install_name_dir_default='$(SHLIBDIR)'
        SHFLAGS='-dynamiclib -Wl,-single_module -Wl,-install_name,$(INSTALL_NAME_DIR)/$(SLIBNAME_WITH_MAJOR),-current_version,$(LIBVERSION),-compatibility_version,$(LIBMAJOR)'
        enabled x86_32 && append SHFLAGS -Wl,-read_only_relocs,suppress
        strip="${strip} -x"
        add_ldflags -Wl,-dynamic,-search_paths_first
        check_cflags -Werror=partial-availability
        SLIBSUF=".dylib"
        SLIBNAME_WITH_VERSION='$(SLIBPREF)$(FULLNAME).$(LIBVERSION)$(SLIBSUF)'
        SLIBNAME_WITH_MAJOR='$(SLIBPREF)$(FULLNAME).$(LIBMAJOR)$(SLIBSUF)'
        enabled x86_64 && objformat="macho64" || objformat="macho32"
        enabled_any pic shared x86_64 ||
            { check_cflags -mdynamic-no-pic && add_asflags -mdynamic-no-pic; }
        check_header dispatch/dispatch.h &&
            add_cppflags '-I\$(SRC_PATH)/compat/dispatch_semaphore'
        if test -n "$sysroot"; then
            is_in -isysroot $cc $CPPFLAGS $CFLAGS || check_cppflags -isysroot $sysroot
            is_in -isysroot $ld $LDFLAGS          || check_ldflags  -isysroot $sysroot
        fi
        version_script='-exported_symbols_list'
        VERSION_SCRIPT_POSTPROCESS_CMD='tr " " "\n" | sed -n /global:/,/local:/p | grep ";" | tr ";" "\n" | sed -E "s/(.+)/_\1/g" | sed -E "s/(.+[^*])$$$$/\1*/"'
        ;;
    msys*)
        die "Native MSYS builds are discouraged, please use the MINGW environment."
        ;;
    mingw32*|mingw64*)
        target_os=mingw32
        LIBTARGET=i386
        if enabled x86_64; then
            LIBTARGET="i386:x86-64"
        fi
        if enabled shared; then
            # Cannot build both shared and static libs when using dllexport.
            disable static
        fi
        enabled shared && ! enabled small && check_cmd $windres --version && enable gnu_windres
        enabled x86_32 && check_ldflags -Wl,--large-address-aware
        shlibdir_default="$bindir_default"
        SLIBPREF=""
        SLIBSUF=".dll"
        SLIBNAME_WITH_VERSION='$(SLIBPREF)$(FULLNAME)-$(LIBVERSION)$(SLIBSUF)'
        SLIBNAME_WITH_MAJOR='$(SLIBPREF)$(FULLNAME)-$(LIBMAJOR)$(SLIBSUF)'
        SLIB_EXTRA_CMD=-'$(DLLTOOL) -m $(LIBTARGET) -d $$(@:$(SLIBSUF)=.def) -l $(SUBDIR)$(SLIBNAME:$(SLIBSUF)=.lib) -D $(SLIBNAME_WITH_MAJOR)'
        SLIB_INSTALL_NAME='$(SLIBNAME_WITH_MAJOR)'
        SLIB_INSTALL_LINKS=
        SLIB_INSTALL_EXTRA_SHLIB='$(SLIBNAME:$(SLIBSUF)=.lib)'
        SLIB_INSTALL_EXTRA_LIB='lib$(SLIBNAME:$(SLIBSUF)=.dll.a) $(SLIBNAME_WITH_MAJOR:$(SLIBSUF)=.def)'
        SLIB_CREATE_DEF_CMD='ARCH="$(ARCH)" AR="$(AR_CMD)" NM="$(NM_CMD)" $(SRC_PATH)/compat/windows/makedef $(SUBDIR)lib$(NAME).ver $(OBJS) > $$(@:$(SLIBSUF)=.def)'
        SHFLAGS='-shared -Wl,--out-implib,$(SUBDIR)lib$(SLIBNAME:$(SLIBSUF)=.dll.a) -Wl,--disable-auto-image-base $$(@:$(SLIBSUF)=.def)'
        enabled x86_64 && objformat="win64" || objformat="win32"
        dlltool="${cross_prefix}dlltool"
        ranlib=:
        enable dos_paths
        check_ldflags -Wl,--nxcompat,--dynamicbase
        # Lets work around some stupidity in binutils.
        # ld will strip relocations from executables even though we need them
        # for dynamicbase (ASLR).  Using -pie does retain the reloc section
        # however ld then forgets what the entry point should be (oops) so we
        # have to manually (re)set it.
        if enabled x86_32; then
            disabled debug && add_ldexeflags -Wl,--pic-executable,-e,_mainCRTStartup
        elif enabled x86_64; then
            disabled debug && add_ldexeflags -Wl,--pic-executable,-e,mainCRTStartup
            check_ldflags -Wl,--high-entropy-va # binutils 2.25
            # Set image base >4GB for extra entropy with HEASLR
            add_ldexeflags -Wl,--image-base,0x140000000
            append SHFLAGS -Wl,--image-base,0x180000000
        fi
        ;;
    win32|win64)
        disable symver
        if enabled shared; then
            # Link to the import library instead of the normal static library
            # for shared libs.
            LD_LIB='%.lib'
            # Cannot build both shared and static libs with MSVC or icl.
            disable static
        fi
        enabled x86_32 && check_ldflags -LARGEADDRESSAWARE
        shlibdir_default="$bindir_default"
        SLIBPREF=""
        SLIBSUF=".dll"
        SLIBNAME_WITH_VERSION='$(SLIBPREF)$(FULLNAME)-$(LIBVERSION)$(SLIBSUF)'
        SLIBNAME_WITH_MAJOR='$(SLIBPREF)$(FULLNAME)-$(LIBMAJOR)$(SLIBSUF)'
        SLIB_CREATE_DEF_CMD='$(SRC_PATH)/compat/windows/makedef $(SUBDIR)lib$(NAME).ver $(OBJS) > $$(@:$(SLIBSUF)=.def)'
        SLIB_INSTALL_NAME='$(SLIBNAME_WITH_MAJOR)'
        SLIB_INSTALL_LINKS=
        SLIB_INSTALL_EXTRA_SHLIB='$(SLIBNAME:$(SLIBSUF)=.lib)'
        SLIB_INSTALL_EXTRA_LIB='$(SLIBNAME_WITH_MAJOR:$(SLIBSUF)=.def)'
        SHFLAGS='-dll -def:$$(@:$(SLIBSUF)=.def) -implib:$(SUBDIR)$(SLIBNAME:$(SLIBSUF)=.lib)'
        enabled x86_64 && objformat="win64" || objformat="win32"
        ranlib=:
        enable dos_paths
        ;;
    cygwin*)
        target_os=cygwin
        shlibdir_default="$bindir_default"
        SLIBPREF="cyg"
        SLIBSUF=".dll"
        SLIBNAME_WITH_VERSION='$(SLIBPREF)$(FULLNAME)-$(LIBVERSION)$(SLIBSUF)'
        SLIBNAME_WITH_MAJOR='$(SLIBPREF)$(FULLNAME)-$(LIBMAJOR)$(SLIBSUF)'
        SLIB_INSTALL_NAME='$(SLIBNAME_WITH_MAJOR)'
        SLIB_INSTALL_LINKS=
        SLIB_INSTALL_EXTRA_LIB='lib$(FULLNAME).dll.a'
        SHFLAGS='-shared -Wl,--out-implib,$(SUBDIR)lib$(FULLNAME).dll.a'
        enabled x86_64 && objformat="win64" || objformat="win32"
        enable dos_paths
        enabled shared && ! enabled small && check_cmd $windres --version && enable gnu_windres
        add_cppflags -D_POSIX_C_SOURCE=200112 -D_XOPEN_SOURCE=600
        ;;
    *-dos|freedos|opendos)
        network_extralibs="-lsocket"
        objformat="coff"
        enable dos_paths
        add_cppflags -U__STRICT_ANSI__
        ;;
    linux)
        enable section_data_rel_ro
        enabled_any arm aarch64 && enable_weak linux_perf
        ;;
    irix*)
        target_os=irix
        ranlib="echo ignoring ranlib"
        ;;
    os/2*)
        strip="lxlite -CS"
        striptype=""
        objformat="aout"
        add_cppflags -D_GNU_SOURCE
        add_ldflags -Zomf -Zbin-files -Zargs-wild -Zhigh-mem -Zmap
        SHFLAGS='$(SUBDIR)$(NAME).def -Zdll -Zomf'
        LIBSUF="_s.a"
        SLIBPREF=""
        SLIBSUF=".dll"
        SLIBNAME_WITH_VERSION='$(SLIBPREF)$(FULLNAME)-$(LIBVERSION)$(SLIBSUF)'
        SLIBNAME_WITH_MAJOR='$(SLIBPREF)$(shell echo $(FULLNAME) | cut -c1-6)$(LIBMAJOR)$(SLIBSUF)'
        SLIB_CREATE_DEF_CMD='echo LIBRARY $(SLIBNAME_WITH_MAJOR:$(SLIBSUF)=) INITINSTANCE TERMINSTANCE > $(SUBDIR)$(FULLNAME).def; \
            echo CODE PRELOAD MOVEABLE DISCARDABLE >> $(SUBDIR)$(FULLNAME).def; \
            echo DATA PRELOAD MOVEABLE MULTIPLE NONSHARED >> $(SUBDIR)$(FULLNAME).def; \
            echo EXPORTS >> $(SUBDIR)$(FULLNAME).def; \
            emxexp $(OBJS) >> $(SUBDIR)$(FULLNAME).def'
        SLIB_EXTRA_CMD='emximp -o $(SUBDIR)$(LIBPREF)$(FULLNAME)_dll.a $(SUBDIR)$(FULLNAME).def; \
            emximp -o $(SUBDIR)$(LIBPREF)$(FULLNAME)_dll.lib $(SUBDIR)$(FULLNAME).def;'
        SLIB_INSTALL_NAME='$(SLIBNAME_WITH_MAJOR)'
        SLIB_INSTALL_LINKS=
        SLIB_INSTALL_EXTRA_LIB='$(LIBPREF)$(FULLNAME)_dll.a $(LIBPREF)$(FULLNAME)_dll.lib'
        enable dos_paths
        enable_weak os2threads
        ;;
    gnu/kfreebsd)
        add_cppflags -D_BSD_SOURCE
        ;;
    gnu)
        ;;
    qnx)
        add_cppflags -D_QNX_SOURCE
        network_extralibs="-lsocket"
        ;;
    symbian)
        SLIBSUF=".dll"
        enable dos_paths
        add_cflags --include=$sysinclude/gcce/gcce.h -fvisibility=default
        add_cppflags -D__GCCE__ -D__SYMBIAN32__ -DSYMBIAN_OE_POSIX_SIGNALS
        add_ldflags -Wl,--target1-abs,--no-undefined \
                    -Wl,-Ttext,0x80000,-Tdata,0x1000000 -shared \
                    -Wl,--entry=_E32Startup -Wl,-u,_E32Startup
        add_extralibs -l:eexe.lib -l:usrt2_2.lib -l:dfpaeabi.dso \
                      -l:drtaeabi.dso -l:scppnwdl.dso -lsupc++ -lgcc \
                      -l:libc.dso -l:libm.dso -l:euser.dso -l:libcrt0.lib
        ;;
    minix)
        ;;
    none)
        ;;
    *)
        die "Unknown OS '$target_os'."
        ;;
esac

# test if creating links works
link_dest=$(mktemp -u $TMPDIR/dest_XXXXXXXX)
link_name=$(mktemp -u $TMPDIR/name_XXXXXXXX)
mkdir "$link_dest"
$ln_s "$link_dest" "$link_name"
touch "$link_dest/test_file"
if [ "$source_path" != "." ] && ([ ! -d src ] || [ -L src ]) && [ -e "$link_name/test_file" ]; then
    # create link to source path
    [ -e src ] && rm src
    $ln_s "$source_path" src
    source_link=src
else
    # creating directory links doesn't work
    # fall back to using the full source path
    source_link="$source_path"
fi
# cleanup
rm -r "$link_dest"
rm -r "$link_name"

# determine libc flavour

probe_libc(){
    pfx=$1
    pfx_no_=${pfx%_}
    # uclibc defines __GLIBC__, so it needs to be checked before glibc.
    if check_${pfx}cpp_condition features.h "defined __UCLIBC__"; then
        eval ${pfx}libc_type=uclibc
        add_${pfx}cppflags -D_POSIX_C_SOURCE=200112 -D_XOPEN_SOURCE=600
    elif check_${pfx}cpp_condition features.h "defined __GLIBC__"; then
        eval ${pfx}libc_type=glibc
        add_${pfx}cppflags -D_POSIX_C_SOURCE=200112 -D_XOPEN_SOURCE=600
    # MinGW headers can be installed on Cygwin, so check for newlib first.
    elif check_${pfx}cpp_condition newlib.h "defined _NEWLIB_VERSION"; then
        eval ${pfx}libc_type=newlib
        add_${pfx}cppflags -U__STRICT_ANSI__ -D_XOPEN_SOURCE=600
    # MinGW64 is backwards compatible with MinGW32, so check for it first.
    elif check_${pfx}cpp_condition _mingw.h "defined __MINGW64_VERSION_MAJOR"; then
        eval ${pfx}libc_type=mingw64
        if check_${pfx}cpp_condition _mingw.h "__MINGW64_VERSION_MAJOR < 3"; then
            add_compat msvcrt/snprintf.o
            add_cflags "-include $source_path/compat/msvcrt/snprintf.h"
        fi
        add_${pfx}cppflags -U__STRICT_ANSI__ -D__USE_MINGW_ANSI_STDIO=1
        eval test \$${pfx_no_}cc_type = "gcc" &&
            add_${pfx}cppflags -D__printf__=__gnu_printf__
    elif check_${pfx}cpp_condition _mingw.h "defined __MINGW_VERSION"  ||
         check_${pfx}cpp_condition _mingw.h "defined __MINGW32_VERSION"; then
        eval ${pfx}libc_type=mingw32
        check_${pfx}cpp_condition _mingw.h "__MINGW32_MAJOR_VERSION > 3 || \
            (__MINGW32_MAJOR_VERSION == 3 && __MINGW32_MINOR_VERSION >= 15)" ||
            die "ERROR: MinGW32 runtime version must be >= 3.15."
        add_${pfx}cppflags -U__STRICT_ANSI__ -D__USE_MINGW_ANSI_STDIO=1
        check_${pfx}cpp_condition _mingw.h "__MSVCRT_VERSION__ < 0x0700" &&
            add_${pfx}cppflags -D__MSVCRT_VERSION__=0x0700
        check_${pfx}cpp_condition windows.h "defined(_WIN32_WINNT) && _WIN32_WINNT < 0x0502" &&
            add_${pfx}cppflags -D_WIN32_WINNT=0x0502
        eval test \$${pfx_no_}cc_type = "gcc" &&
            add_${pfx}cppflags -D__printf__=__gnu_printf__
    elif check_${pfx}cpp_condition crtversion.h "defined _VC_CRT_MAJOR_VERSION"; then
        eval ${pfx}libc_type=msvcrt
        if check_${pfx}cpp_condition crtversion.h "_VC_CRT_MAJOR_VERSION < 14"; then
            if [ "$pfx" = host_ ]; then
                add_host_cppflags -Dsnprintf=_snprintf
            else
                add_compat strtod.o strtod=avpriv_strtod
                add_compat msvcrt/snprintf.o snprintf=avpriv_snprintf   \
                                             _snprintf=avpriv_snprintf  \
                                             vsnprintf=avpriv_vsnprintf
            fi
        fi
        add_${pfx}cppflags -D_USE_MATH_DEFINES -D_CRT_SECURE_NO_WARNINGS -D_CRT_NONSTDC_NO_WARNINGS
        # The MSVC 2010 headers (Win 7.0 SDK) set _WIN32_WINNT to
        # 0x601 by default unless something else is set by the user.
        # This can easily lead to us detecting functions only present
        # in such new versions and producing binaries requiring windows 7.0.
        # Therefore explicitly set the default to XP unless the user has
        # set something else on the command line.
        # Don't do this if WINAPI_FAMILY is set and is set to a non-desktop
        # family. For these cases, configure is free to use any functions
        # found in the SDK headers by default. (Alternatively, we could force
        # _WIN32_WINNT to 0x0602 in that case.)
        check_${pfx}cpp_condition stdlib.h "defined(_WIN32_WINNT)" ||
            { check_${pfx}cpp <<EOF && add_${pfx}cppflags -D_WIN32_WINNT=0x0502; }
#ifdef WINAPI_FAMILY
#include <winapifamily.h>
#if !WINAPI_FAMILY_PARTITION(WINAPI_PARTITION_DESKTOP)
#error not desktop
#endif
#endif
EOF
        if [ "$pfx" = "" ]; then
            check_func strtoll || add_cflags -Dstrtoll=_strtoi64
            check_func strtoull || add_cflags -Dstrtoull=_strtoui64
        fi
    elif check_${pfx}cpp_condition stddef.h "defined __KLIBC__"; then
        eval ${pfx}libc_type=klibc
    elif check_${pfx}cpp_condition sys/cdefs.h "defined __BIONIC__"; then
        eval ${pfx}libc_type=bionic
    elif check_${pfx}cpp_condition sys/brand.h "defined LABELED_BRAND_NAME"; then
        eval ${pfx}libc_type=solaris
        add_${pfx}cppflags -D__EXTENSIONS__ -D_XOPEN_SOURCE=600
    fi
    check_${pfx}cc <<EOF
#include <time.h>
void *v = localtime_r;
EOF
test "$?" != 0 && check_${pfx}cc -D_POSIX_C_SOURCE=200112 -D_XOPEN_SOURCE=600 <<EOF && add_${pfx}cppflags -D_POSIX_C_SOURCE=200112 -D_XOPEN_SOURCE=600
#include <time.h>
void *v = localtime_r;
EOF

}

probe_libc
test -n "$libc_type" && enable libc_$libc_type
probe_libc host_
test -n "$host_libc_type" && enable host_libc_$host_libc_type

# hacks for compiler/libc/os combinations

case $libc_type in
    bionic)
        add_compat strtod.o strtod=avpriv_strtod
        ;;
    glibc)
        if enabled tms470; then
            CPPFLAGS="-I${source_path}/compat/tms470 ${CPPFLAGS}"
            add_cppflags -D__USER_LABEL_PREFIX__=
            add_cppflags -D__builtin_memset=memset
            add_cppflags -D__gnuc_va_list=va_list -D_VA_LIST_DEFINED
            add_cflags   -pds=48    # incompatible redefinition of macro
        fi
        ;;
esac

check_compile_assert flt_lim "float.h limits.h" "DBL_MAX == (double)DBL_MAX" ||
    add_cppflags '-I\$(SRC_PATH)/compat/float'

esc(){
    echo "$*" | sed 's/%/%25/g;s/:/%3a/g'
}

echo "config:$arch:$subarch:$cpu:$target_os:$(esc $cc_ident):$(esc $FFMPEG_CONFIGURATION)" > ffbuild/config.fate

check_cpp_condition stdlib.h "defined(__PIC__) || defined(__pic__) || defined(PIC)" && enable_weak pic

set_default libdir
: ${shlibdir_default:="$libdir"}
: ${pkgconfigdir_default:="$libdir/pkgconfig"}

set_default $PATHS_LIST
set_default nm

# we need to build at least one lib type
if ! enabled_any static shared; then
    cat <<EOF
At least one library type must be built.
Specify --enable-static to build the static libraries or --enable-shared to
build the shared libraries as well. To only build the shared libraries specify
--disable-static in addition to --enable-shared.
EOF
    exit 1
fi

disabled optimizations || enabled ossfuzz || check_cflags -fomit-frame-pointer

enable_weak_pic() {
    disabled pic && return
    enable pic
    add_cppflags -DPIC
    case "$target_os" in
    mingw*|cygwin*)
        ;;
    *)
        add_cflags -fPIC
        ;;
    esac
    add_asflags  -fPIC
}

enabled pic && enable_weak_pic

check_cc <<EOF || die "Symbol mangling check failed."
int ff_extern;
EOF
sym=$($nm $TMPO | awk '/ff_extern/{ print substr($0, match($0, /[^ \t]*ff_extern/)) }')
extern_prefix=${sym%%ff_extern*}

! disabled inline_asm && check_inline_asm inline_asm '"" ::'

_restrict=
for restrict_keyword in restrict __restrict__ __restrict; do
    check_cc <<EOF && _restrict=$restrict_keyword && break
void foo(char * $restrict_keyword p);
EOF
done

check_cc <<EOF && enable pragma_deprecated
void foo(void) { _Pragma("GCC diagnostic ignored \"-Wdeprecated-declarations\"") }
EOF

check_cc <<EOF && enable attribute_packed
struct { int x; } __attribute__((packed)) x;
EOF

check_cc <<EOF && enable attribute_may_alias
union { int x; } __attribute__((may_alias)) x;
EOF

check_cc <<EOF || die "endian test failed"
unsigned int endian = 'B' << 24 | 'I' << 16 | 'G' << 8 | 'E';
EOF
od -t x1 $TMPO | grep -q '42 *49 *47 *45' && enable bigendian

check_cc <<EOF && enable const_nan
#include <math.h>
void foo(void) { struct { double d; } static const bar[] = { { NAN } }; }
EOF

if ! enabled ppc64 || enabled bigendian; then
    disable vsx
fi

check_gas() {
    log "check_gas using '$as' as AS"
    # :vararg is used on aarch64, arm and ppc altivec
    check_as <<EOF || return 1
.macro m n, y:vararg=0
\n: .int \y
.endm
m x
EOF
    # .altmacro is only used in arm asm
    ! enabled arm || check_as <<EOF || return 1
.altmacro
EOF
    enable gnu_as
    return 0
}

if enabled_any arm aarch64 || enabled_all ppc altivec && enabled asm; then
    nogas=:
    enabled_any arm aarch64 && nogas=die
    enabled_all ppc altivec && [ $target_os_default != aix ] && nogas=warn
    as_noop=-v

    case $as_type in
        arm*) gaspp_as_type=armasm; as_noop=-h ;;
        gcc)  gaspp_as_type=gas ;;
        *)    gaspp_as_type=$as_type ;;
    esac

    [ $target_os = "darwin" ] && gaspp_as_type="apple-$gaspp_as_type"

    test "${as#*gas-preprocessor.pl}" != "$as" ||
    check_cmd gas-preprocessor.pl -arch $arch -as-type $gaspp_as_type -- ${as:=$cc} $as_noop &&
        gas="${gas:=gas-preprocessor.pl} -arch $arch -as-type $gaspp_as_type -- ${as:=$cc}"

    if ! check_gas ; then
        as=${gas:=$as}
        check_gas || \
            $nogas "GNU assembler not found, install/update gas-preprocessor"
    fi

    check_as <<EOF && enable as_func
.func test
.endfunc
EOF
fi

check_inline_asm inline_asm_labels '"1:\n"'

check_inline_asm inline_asm_nonlocal_labels '"Label:\n"'

if enabled aarch64; then
    enabled armv8 && check_insn armv8 'prfm   pldl1strm, [x0]'
    # internal assembler in clang 3.3 does not support this instruction
    enabled neon && check_insn neon 'ext   v0.8B, v0.8B, v1.8B, #1'
    enabled vfp  && check_insn vfp  'fmadd d0,    d0,    d1,    d2'

    map 'enabled_any ${v}_external ${v}_inline || disable $v' $ARCH_EXT_LIST_ARM

elif enabled alpha; then

    check_cflags -mieee

elif enabled arm; then

    enabled msvc && check_cpp_condition stddef.h "defined _M_ARMT" && enable thumb

    check_cpp_condition stddef.h "defined __thumb__" && check_cc <<EOF && enable_weak thumb
float func(float a, float b){ return a+b; }
EOF

    enabled thumb && check_cflags -mthumb || check_cflags -marm

    if     check_cpp_condition stddef.h "defined __ARM_PCS_VFP"; then
        enable vfp_args
    elif check_cpp_condition stddef.h "defined _M_ARM_FP && _M_ARM_FP >= 30"; then
        enable vfp_args
    elif ! check_cpp_condition stddef.h "defined __ARM_PCS || defined __SOFTFP__" && [ $target_os != darwin ]; then
        case "${cross_prefix:-$cc}" in
            *hardfloat*)         enable vfp_args;   fpabi=vfp ;;
            *) check_ld "cc" <<EOF && enable vfp_args && fpabi=vfp || fpabi=soft ;;
__asm__ (".eabi_attribute 28, 1");
int main(void) { return 0; }
EOF
        esac
        warn "Compiler does not indicate floating-point ABI, guessing $fpabi."
    fi

    enabled armv5te && check_insn armv5te 'qadd r0, r0, r0'
    enabled armv6   && check_insn armv6   'sadd16 r0, r0, r0'
    enabled armv6t2 && check_insn armv6t2 'movt r0, #0'
    enabled neon    && check_insn neon    'vadd.i16 q0, q0, q0'
    enabled vfp     && check_insn vfp     'fadds s0, s0, s0'
    enabled vfpv3   && check_insn vfpv3   'vmov.f32 s0, #1.0'
    enabled setend  && check_insn setend  'setend be'

    [ $target_os = linux ] || [ $target_os = android ] ||
        map 'enabled_any ${v}_external ${v}_inline || disable $v' \
            $ARCH_EXT_LIST_ARM

    check_inline_asm asm_mod_q '"add r0, %Q0, %R0" :: "r"((long long)0)'

    check_as <<EOF && enable as_arch_directive
.arch armv7-a
EOF
    check_as <<EOF && enable as_fpu_directive
.fpu neon
EOF

    # llvm's integrated assembler supports .object_arch from llvm 3.5
    [ "$objformat" = elf32 ] || [ "$objformat" = elf64 ] &&
        check_as <<EOF && enable as_object_arch
.object_arch armv4
EOF

    [ $target_os != win32 ] && enabled_all armv6t2 shared !pic && enable_weak_pic

elif enabled mips; then

    enabled loongson2 && check_inline_asm loongson2 '"dmult.g $8, $9, $10"'
    enabled loongson3 && check_inline_asm loongson3 '"gsldxc1 $f0, 0($2, $3)"'
    enabled mmi && check_inline_asm mmi '"punpcklhw $f0, $f0, $f0"'

    # Enable minimum ISA based on selected options
    if enabled mips64; then
        enabled mips64r6 && check_inline_asm_flags mips64r6 '"dlsa $0, $0, $0, 1"' '-mips64r6'
        enabled mips64r2 && check_inline_asm_flags mips64r2 '"dext $0, $0, 0, 1"' '-mips64r2'
        disabled mips64r6 && disabled mips64r2 && check_inline_asm_flags mips64r1 '"daddi $0, $0, 0"' '-mips64'
    else
        enabled mips32r6 && check_inline_asm_flags mips32r6 '"aui $0, $0, 0"' '-mips32r6'
        enabled mips32r5 && check_inline_asm_flags mips32r5 '"eretnc"' '-mips32r5'
        enabled mips32r2 && check_inline_asm_flags mips32r2 '"ext $0, $0, 0, 1"' '-mips32r2'
        disabled mips32r6 && disabled mips32r5 && disabled mips32r2 && check_inline_asm_flags mips32r1 '"addi $0, $0, 0"' '-mips32'
    fi

    enabled mipsfpu && check_inline_asm_flags mipsfpu '"cvt.d.l $f0, $f2"' '-mhard-float'
    enabled mipsfpu && (enabled mips32r5 || enabled mips32r6 || enabled mips64r6) && check_inline_asm_flags mipsfpu '"cvt.d.l $f0, $f1"' '-mfp64'
    enabled mipsfpu && enabled msa && check_inline_asm_flags msa '"addvi.b $w0, $w1, 1"' '-mmsa' && check_header msa.h || disable msa
    enabled mipsdsp && check_inline_asm_flags mipsdsp '"addu.qb $t0, $t1, $t2"' '-mdsp'
    enabled mipsdspr2 && check_inline_asm_flags mipsdspr2 '"absq_s.qb $t0, $t1"' '-mdspr2'

    if enabled bigendian && enabled msa; then
        disable msa
    fi

elif enabled parisc; then

    if enabled gcc; then
        case $($cc -dumpversion) in
            4.[3-9].*) check_cflags -fno-optimize-sibling-calls ;;
        esac
    fi

elif enabled ppc; then

    enable local_aligned

    check_inline_asm dcbzl     '"dcbzl 0, %0" :: "r"(0)'
    check_inline_asm ibm_asm   '"add 0, 0, 0"'
    check_inline_asm ppc4xx    '"maclhw r10, r11, r12"'
    check_inline_asm xform_asm '"lwzx %1, %y0" :: "Z"(*(int*)0), "r"(0)'

    if enabled altivec; then
        check_cflags -maltivec -mabi=altivec

        # check if our compiler supports Motorola AltiVec C API
        check_code cc altivec.h "vector signed int v1 = (vector signed int) { 0 };
                                 vector signed int v2 = (vector signed int) { 1 };
                                 v1 = vec_add(v1, v2);" ||
            disable altivec

        enabled altivec || warn "Altivec disabled, possibly missing --cpu flag"
    fi

    if enabled vsx; then
        check_cflags -mvsx &&
        check_code cc altivec.h "int v[4] = { 0 };
                                 vector signed int v1 = vec_vsx_ld(0, v);" ||
            disable vsx
    fi

    if enabled power8; then
        check_cpp_condition "altivec.h" "defined(_ARCH_PWR8)" || disable power8
    fi

elif enabled x86; then

    check_builtin rdtsc    intrin.h   "__rdtsc()"
    check_builtin mm_empty mmintrin.h "_mm_empty()"

    enable local_aligned

    # check whether EBP is available on x86
    # As 'i' is stored on the stack, this program will crash
    # if the base pointer is used to access it because the
    # base pointer is cleared in the inline assembly code.
    check_exec_crash <<EOF && enable ebp_available
volatile int i=0;
__asm__ volatile ("xorl %%ebp, %%ebp" ::: "%ebp");
return i;
EOF

    # check whether EBX is available on x86
    check_inline_asm ebx_available '""::"b"(0)' &&
        check_inline_asm ebx_available '"":::"%ebx"'

    # check whether xmm clobbers are supported
    check_inline_asm xmm_clobbers '"":::"%xmm0"'

    check_inline_asm inline_asm_direct_symbol_refs '"movl '$extern_prefix'test, %eax"' ||
        check_inline_asm inline_asm_direct_symbol_refs '"movl '$extern_prefix'test(%rip), %eax"'

    # check whether binutils is new enough to compile SSSE3/MMXEXT
    enabled ssse3  && check_inline_asm ssse3_inline  '"pabsw %xmm0, %xmm0"'
    enabled mmxext && check_inline_asm mmxext_inline '"pmaxub %mm0, %mm1"'

    probe_x86asm(){
        x86asmexe_probe=$1
        if check_cmd $x86asmexe_probe -v; then
            x86asmexe=$x86asmexe_probe
            x86asm_type=nasm
            x86asm_debug="-g -F dwarf"
            X86ASMDEP=
            X86ASM_DEPFLAGS='-MD $(@:.o=.d)'
        elif check_cmd $x86asmexe_probe --version; then
            x86asmexe=$x86asmexe_probe
            x86asm_type=yasm
            x86asm_debug="-g dwarf2"
            X86ASMDEP='$(DEPX86ASM) $(X86ASMFLAGS) -M $(X86ASM_O) $< > $(@:.o=.d)'
            X86ASM_DEPFLAGS=
        fi
        check_x86asm "movbe ecx, [5]" && enable x86asm
    }

    if ! disabled_any asm mmx x86asm; then
        disable x86asm
        for program in $x86asmexe nasm yasm; do
            probe_x86asm $program && break
        done
        disabled x86asm && die "nasm/yasm not found or too old. Use --disable-x86asm for a crippled build."
        X86ASMFLAGS="-f $objformat"
        enabled pic               && append X86ASMFLAGS "-DPIC"
        test -n "$extern_prefix"  && append X86ASMFLAGS "-DPREFIX"
        case "$objformat" in
            elf*) enabled debug && append X86ASMFLAGS $x86asm_debug ;;
        esac

        check_x86asm "vextracti128 xmm0, ymm0, 0"      || disable avx2_external
        check_x86asm "vpmacsdd xmm0, xmm1, xmm2, xmm3" || disable xop_external
        check_x86asm "vfmaddps ymm0, ymm1, ymm2, ymm3" || disable fma4_external
        check_x86asm "CPU amdnop" || disable cpunop
    fi

    case "$cpu" in
        athlon*|opteron*|k8*|pentium|pentium-mmx|prescott|nocona|atom|geode)
            disable fast_clz
        ;;
    esac

fi

check_code cc arm_neon.h "int16x8_t test = vdupq_n_s16(0)" && enable intrinsics_neon

check_ldflags -Wl,--as-needed
check_ldflags -Wl,-z,noexecstack

if ! disabled network; then
    check_func getaddrinfo $network_extralibs
    check_func inet_aton $network_extralibs

    check_type netdb.h "struct addrinfo"
    check_type netinet/in.h "struct group_source_req" -D_BSD_SOURCE
    check_type netinet/in.h "struct ip_mreq_source" -D_BSD_SOURCE
    check_type netinet/in.h "struct ipv6_mreq" -D_DARWIN_C_SOURCE
    check_type poll.h "struct pollfd"
    check_type netinet/sctp.h "struct sctp_event_subscribe"
    check_struct "sys/socket.h" "struct msghdr" msg_flags
    check_struct "sys/types.h sys/socket.h" "struct sockaddr" sa_len
    check_type netinet/in.h "struct sockaddr_in6"
    check_type "sys/types.h sys/socket.h" "struct sockaddr_storage"
    check_type "sys/types.h sys/socket.h" socklen_t

    # Prefer arpa/inet.h over winsock2
    if check_header arpa/inet.h ; then
        check_func closesocket
    elif check_header winsock2.h ; then
        check_func_headers winsock2.h closesocket -lws2 &&
            network_extralibs="-lws2" ||
        { check_func_headers winsock2.h closesocket -lws2_32 &&
            network_extralibs="-lws2_32"; } || disable winsock2_h network
        check_func_headers ws2tcpip.h getaddrinfo $network_extralibs

        check_type ws2tcpip.h socklen_t
        check_type ws2tcpip.h "struct addrinfo"
        check_type ws2tcpip.h "struct group_source_req"
        check_type ws2tcpip.h "struct ip_mreq_source"
        check_type ws2tcpip.h "struct ipv6_mreq"
        check_type winsock2.h "struct pollfd"
        check_struct winsock2.h "struct sockaddr" sa_len
        check_type ws2tcpip.h "struct sockaddr_in6"
        check_type ws2tcpip.h "struct sockaddr_storage"
    else
        disable network
    fi
fi

check_builtin atomic_cas_ptr atomic.h "void **ptr; void *oldval, *newval; atomic_cas_ptr(ptr, oldval, newval)"
check_builtin machine_rw_barrier mbarrier.h "__machine_rw_barrier()"
check_builtin MemoryBarrier windows.h "MemoryBarrier()"
check_builtin sarestart signal.h "SA_RESTART"
check_builtin sync_val_compare_and_swap "" "int *ptr; int oldval, newval; __sync_val_compare_and_swap(ptr, oldval, newval)"
check_builtin gmtime_r time.h "time_t *time; struct tm *tm; gmtime_r(time, tm)"
check_builtin localtime_r time.h "time_t *time; struct tm *tm; localtime_r(time, tm)"
check_builtin x264_csp_bgr "stdint.h x264.h" "X264_CSP_BGR"

case "$custom_allocator" in
    jemalloc)
        # jemalloc by default does not use a prefix
        require libjemalloc jemalloc/jemalloc.h malloc -ljemalloc
    ;;
    tcmalloc)
        require_pkg_config libtcmalloc libtcmalloc gperftools/tcmalloc.h tc_malloc
        malloc_prefix=tc_
    ;;
esac

check_func_headers malloc.h _aligned_malloc     && enable aligned_malloc
check_func  ${malloc_prefix}memalign            && enable memalign
check_func  ${malloc_prefix}posix_memalign      && enable posix_memalign

check_func  access
check_func_headers stdlib.h arc4random
check_lib   clock_gettime time.h clock_gettime || check_lib clock_gettime time.h clock_gettime -lrt
check_func  fcntl
check_func  fork
check_func  gethrtime
check_func  getopt
check_func  getrusage
check_func  gettimeofday
check_func  isatty
check_func  mach_absolute_time
check_func  mkstemp
check_func  mmap
check_func  mprotect
# Solaris has nanosleep in -lrt, OpenSolaris no longer needs that
check_func_headers time.h nanosleep || check_lib nanosleep time.h nanosleep -lrt
check_func  sched_getaffinity
check_func  setrlimit
check_struct "sys/stat.h" "struct stat" st_mtim.tv_nsec -D_BSD_SOURCE
check_func  strerror_r
check_func  sysconf
check_func  sysctl
check_func  usleep

check_func_headers conio.h kbhit
check_func_headers io.h setmode
check_func_headers lzo/lzo1x.h lzo1x_999_compress
check_func_headers stdlib.h getenv
check_func_headers sys/stat.h lstat

check_func_headers windows.h GetProcessAffinityMask
check_func_headers windows.h GetProcessTimes
check_func_headers windows.h GetSystemTimeAsFileTime
check_func_headers windows.h LoadLibrary
check_func_headers windows.h MapViewOfFile
check_func_headers windows.h PeekNamedPipe
check_func_headers windows.h SetConsoleTextAttribute
check_func_headers windows.h SetConsoleCtrlHandler
check_func_headers windows.h Sleep
check_func_headers windows.h VirtualAlloc
check_struct windows.h "CONDITION_VARIABLE" Ptr
check_func_headers glob.h glob
enabled xlib &&
    check_func_headers "X11/Xlib.h X11/extensions/Xvlib.h" XvGetPortAttribute -lXv -lX11 -lXext

check_header direct.h
check_header dirent.h
check_header dxgidebug.h
check_header dxva.h
check_header dxva2api.h -D_WIN32_WINNT=0x0600
check_header io.h
check_header libcrystalhd/libcrystalhd_if.h
check_header mach/mach_time.h
check_header malloc.h
check_header net/udplite.h
check_header poll.h
check_header sys/param.h
check_header sys/resource.h
check_header sys/select.h
check_header sys/time.h
check_header sys/un.h
check_header termios.h
check_header unistd.h
check_header valgrind/valgrind.h
check_func_headers VideoToolbox/VTCompressionSession.h VTCompressionSessionPrepareToEncodeFrames -framework VideoToolbox
check_header windows.h
check_header X11/extensions/XvMClib.h
check_header asm/types.h

# it seems there are versions of clang in some distros that try to use the
# gcc headers, which explodes for stdatomic
# so we also check that atomics actually work here
check_builtin stdatomic_h stdatomic.h "atomic_int foo, bar = ATOMIC_VAR_INIT(-1); atomic_store(&foo, 0)"

check_lib advapi32 "windows.h"            RegCloseKey          -ladvapi32
check_lib ole32    "windows.h"            CoTaskMemFree        -lole32
check_lib shell32  "windows.h shellapi.h" CommandLineToArgvW   -lshell32
check_lib wincrypt "windows.h wincrypt.h" CryptGenRandom       -ladvapi32
check_lib psapi    "windows.h psapi.h"    GetProcessMemoryInfo -lpsapi

enabled appkit       && check_apple_framework AppKit
enabled audiotoolbox && check_apple_framework AudioToolbox
enabled avfoundation && check_apple_framework AVFoundation
enabled coreimage    && check_apple_framework CoreImage
enabled videotoolbox && check_apple_framework VideoToolbox

check_apple_framework CoreFoundation
check_apple_framework CoreMedia
check_apple_framework CoreVideo

enabled avfoundation && {
    disable coregraphics applicationservices
    check_lib coregraphics        CoreGraphics/CoreGraphics.h               CGGetActiveDisplayList "-framework CoreGraphics" ||
    check_lib applicationservices ApplicationServices/ApplicationServices.h CGGetActiveDisplayList "-framework ApplicationServices"; }

enabled videotoolbox && {
    check_lib coreservices CoreServices/CoreServices.h UTGetOSTypeFromString "-framework CoreServices"
    check_func_headers CoreMedia/CMFormatDescription.h kCMVideoCodecType_HEVC "-framework CoreMedia"
}

check_struct "sys/time.h sys/resource.h" "struct rusage" ru_maxrss

check_type "windows.h dxva.h" "DXVA_PicParams_HEVC" -DWINAPI_FAMILY=WINAPI_FAMILY_DESKTOP_APP -D_CRT_BUILD_DESKTOP_APP=0
check_type "windows.h dxva.h" "DXVA_PicParams_VP9" -DWINAPI_FAMILY=WINAPI_FAMILY_DESKTOP_APP -D_CRT_BUILD_DESKTOP_APP=0
check_type "windows.h d3d11.h" "ID3D11VideoDecoder"
check_type "windows.h d3d11.h" "ID3D11VideoContext"
check_type "d3d9.h dxva2api.h" DXVA2_ConfigPictureDecode -D_WIN32_WINNT=0x0602

check_type "va/va.h va/va_dec_hevc.h" "VAPictureParameterBufferHEVC"
check_struct "va/va.h" "VADecPictureParameterBufferVP9" bit_depth
check_type "va/va.h va/va_vpp.h" "VAProcPipelineParameterBuffer"
check_type "va/va.h va/va_enc_h264.h" "VAEncPictureParameterBufferH264"
check_type "va/va.h va/va_enc_hevc.h" "VAEncPictureParameterBufferHEVC"
check_type "va/va.h va/va_enc_jpeg.h" "VAEncPictureParameterBufferJPEG"
check_type "va/va.h va/va_enc_mpeg2.h" "VAEncPictureParameterBufferMPEG2"
check_type "va/va.h va/va_enc_vp8.h"  "VAEncPictureParameterBufferVP8"
check_type "va/va.h va/va_enc_vp9.h"  "VAEncPictureParameterBufferVP9"

check_type "vdpau/vdpau.h" "VdpPictureInfoHEVC"

check_cpp_condition windows.h "!WINAPI_FAMILY_PARTITION(WINAPI_PARTITION_DESKTOP)" && enable winrt || disable winrt

if ! disabled w32threads && ! enabled pthreads; then
    check_func_headers "windows.h process.h" _beginthreadex &&
        enable w32threads || disable w32threads
    if ! enabled w32threads && enabled winrt; then
        check_func_headers "windows.h" CreateThread &&
            enable w32threads || disable w32threads
    fi
fi

# check for some common methods of building with pthread support
# do this before the optional library checks as some of them require pthreads
if ! disabled pthreads && ! enabled w32threads && ! enabled os2threads; then
    if check_lib pthreads pthread.h pthread_join   -pthread &&
       check_lib pthreads pthread.h pthread_create -pthread; then
        add_cflags -pthread
    elif check_lib pthreads pthread.h pthread_join   -pthreads &&
         check_lib pthreads pthread.h pthread_create -pthreads; then
        add_cflags -pthreads
    elif check_lib pthreads pthread.h pthread_join   -ldl -pthread &&
         check_lib pthreads pthread.h pthread_create -ldl -pthread; then
        add_cflags -ldl -pthread
    elif check_lib pthreads pthread.h pthread_join   -lpthreadGC2 &&
         check_lib pthreads pthread.h pthread_create -lpthreadGC2; then
        :
    elif check_lib pthreads pthread.h pthread_join   -lpthread &&
         check_lib pthreads pthread.h pthread_create -lpthread; then
        :
    elif check_func pthread_join && check_func pthread_create; then
        enable pthreads
    fi
    check_code cc "pthread.h" "static pthread_mutex_t atomic_lock = PTHREAD_MUTEX_INITIALIZER" || disable pthreads
fi


if enabled pthreads; then
  check_func pthread_cancel $pthreads_extralibs
fi

enabled pthreads &&
    check_builtin sem_timedwait semaphore.h "sem_t *s; sem_init(s,0,0); sem_timedwait(s,0); sem_destroy(s)" $pthreads_extralibs

enabled  zlib && check_lib zlib   zlib.h      zlibVersion    -lz
enabled bzlib && check_lib bzlib bzlib.h BZ2_bzlibVersion    -lbz2
enabled  lzma && check_lib lzma   lzma.h lzma_version_number -llzma

# On some systems dynamic loading requires no extra linker flags
check_lib libdl dlfcn.h "dlopen dlsym" || check_lib libdl dlfcn.h "dlopen dlsym" -ldl

check_lib libm math.h sin -lm

atan2f_args=2
copysign_args=2
hypot_args=2
ldexpf_args=2
powf_args=2

for func in $MATH_FUNCS; do
    eval check_mathfunc $func \${${func}_args:-1} $libm_extralibs
done

for func in $COMPLEX_FUNCS; do
    eval check_complexfunc $func \${${func}_args:-1}
done

# these are off by default, so fail if requested and not available
enabled cuda_sdk          && require cuda_sdk cuda.h cuCtxCreate -lcuda
enabled cuvid             && { enabled cuda ||
                               die "ERROR: CUVID requires CUDA"; }
enabled nvdec             && { enabled cuda ||
                               die "ERROR: NVDEC hwaccel requires CUDA"; }
enabled chromaprint       && require chromaprint chromaprint.h chromaprint_get_version -lchromaprint
enabled decklink          && { require_header DeckLinkAPI.h &&
                               { check_cpp_condition DeckLinkAPIVersion.h "BLACKMAGIC_DECKLINK_API_VERSION >= 0x0a060100" || die "ERROR: Decklink API version must be >= 10.6.1."; } }
enabled libndi_newtek     && require_header Processing.NDI.Lib.h
enabled frei0r            && require_header frei0r.h
enabled gmp               && require gmp gmp.h mpz_export -lgmp
enabled gnutls            && require_pkg_config gnutls gnutls gnutls/gnutls.h gnutls_global_init
enabled jni               && { [ $target_os = "android" ] && check_header jni.h && enabled pthreads || die "ERROR: jni not found"; }
enabled ladspa            && require_header ladspa.h
enabled libiec61883       && require libiec61883 libiec61883/iec61883.h iec61883_cmp_connect -lraw1394 -lavc1394 -lrom1394 -liec61883
enabled libass            && require_pkg_config libass libass ass/ass.h ass_library_init
enabled libbluray         && require_pkg_config libbluray libbluray libbluray/bluray.h bd_open
enabled libbs2b           && require_pkg_config libbs2b libbs2b bs2b.h bs2b_open
enabled libcelt           && require libcelt celt/celt.h celt_decode -lcelt0 &&
                             { check_lib libcelt celt/celt.h celt_decoder_create_custom -lcelt0 ||
                               die "ERROR: libcelt must be installed and version must be >= 0.11.0."; }
enabled libcaca           && require_pkg_config libcaca caca caca.h caca_create_canvas
enabled libdc1394         && require_pkg_config libdc1394 libdc1394-2 dc1394/dc1394.h dc1394_new
enabled libdrm            && require_pkg_config libdrm libdrm xf86drm.h drmGetVersion
enabled libfdk_aac        && { check_pkg_config libfdk_aac fdk-aac "fdk-aac/aacenc_lib.h" aacEncOpen ||
                               { require libfdk_aac fdk-aac/aacenc_lib.h aacEncOpen -lfdk-aac &&
                                 warn "using libfdk without pkg-config"; } }
flite_extralibs="-lflite_cmu_time_awb -lflite_cmu_us_awb -lflite_cmu_us_kal -lflite_cmu_us_kal16 -lflite_cmu_us_rms -lflite_cmu_us_slt -lflite_usenglish -lflite_cmulex -lflite"
enabled libflite          && require libflite "flite/flite.h" flite_init $flite_extralibs
enabled fontconfig        && enable libfontconfig
enabled libfontconfig     && require_pkg_config libfontconfig fontconfig "fontconfig/fontconfig.h" FcInit
enabled libfreetype       && require_pkg_config libfreetype freetype2 "ft2build.h FT_FREETYPE_H" FT_Init_FreeType
<<<<<<< HEAD
enabled libfribidi        && require_pkg_config libfribidi fribidi fribidi.h fribidi_version_info
enabled libgme            && { check_pkg_config libgme libgme gme/gme.h gme_new_emu ||
                               require libgme gme/gme.h gme_new_emu -lgme -lstdc++; }
enabled libgsm            && { for gsm_hdr in "gsm.h" "gsm/gsm.h"; do
                                   check_lib libgsm "${gsm_hdr}" gsm_create -lgsm && break;
                               done || die "ERROR: libgsm not found"; }
enabled libilbc           && require libilbc ilbc.h WebRtcIlbcfix_InitDecode -lilbc $pthreads_extralibs
=======
enabled libgsm            && require libgsm gsm._h gsm_create -lgsm
enabled libhdcd           && require_pkg_config libhdcd libhdcd "hdcd/hdcd_simple.h" hdcd_new
enabled libilbc           && require libilbc ilbc.h WebRtcIlbcfix_InitDecode -lilbc
>>>>>>> 8e97a8c6
enabled libkvazaar        && require_pkg_config libkvazaar "kvazaar >= 0.8.1" kvazaar.h kvz_api_get
# While it may appear that require is being used as a pkg-config
# fallback for libmfx, it is actually being used to detect a different
# installation route altogether.  If libmfx is installed via the Intel
# Media SDK or Intel Media Server Studio, these don't come with
# pkg-config support.  Instead, users should make sure that the build
# can find the libraries and headers through other means.
enabled libmfx            && { check_pkg_config libmfx libmfx "mfx/mfxvideo.h" MFXInit ||
                               { require libmfx "mfx/mfxvideo.h" MFXInit "-llibmfx $advapi32_extralibs" && warn "using libmfx without pkg-config"; } }
enabled libmodplug        && require_pkg_config libmodplug libmodplug libmodplug/modplug.h ModPlug_Load
enabled libmp3lame        && require "libmp3lame >= 3.98.3" lame/lame.h lame_set_VBR_quality -lmp3lame
enabled libmysofa         && require libmysofa "mysofa.h" mysofa_load -lmysofa $zlib_extralibs
enabled libnpp            && { check_lib libnpp npp.h nppGetLibVersion -lnppig -lnppicc -lnppc ||
                               check_lib libnpp npp.h nppGetLibVersion -lnppi -lnppc ||
                               die "ERROR: libnpp not found"; }
enabled libopencore_amrnb && require libopencore_amrnb opencore-amrnb/interf_dec.h Decoder_Interface_init -lopencore-amrnb
enabled libopencore_amrwb && require libopencore_amrwb opencore-amrwb/dec_if.h D_IF_init -lopencore-amrwb
enabled libopencv         && { check_header opencv2/core/core_c.h &&
                               { check_pkg_config libopencv opencv opencv2/core/core_c.h cvCreateImageHeader ||
                                 require libopencv opencv2/core/core_c.h cvCreateImageHeader -lopencv_core -lopencv_imgproc; } ||
                               require_pkg_config libopencv opencv opencv/cxcore.h cvCreateImageHeader; }
enabled libopenh264       && require_pkg_config libopenh264 openh264 wels/codec_api.h WelsGetCodecVersion
enabled libopenjpeg       && { check_pkg_config libopenjpeg "libopenjp2 >= 2.1.0" openjpeg.h opj_version ||
                               { require_pkg_config libopenjpeg "libopenjp2 >= 2.1.0" openjpeg.h opj_version -DOPJ_STATIC && add_cppflags -DOPJ_STATIC; } }
enabled libopenmpt        && require_pkg_config libopenmpt "libopenmpt >= 0.2.6557" libopenmpt/libopenmpt.h openmpt_module_create -lstdc++ && append libopenmpt_extralibs "-lstdc++"
enabled libopus           && {
    enabled libopus_decoder && {
        require_pkg_config libopus opus opus_multistream.h opus_multistream_decoder_create
    }
    enabled libopus_encoder && {
        require_pkg_config libopus opus opus_multistream.h opus_multistream_surround_encoder_create
    }
}
enabled libpulse          && require_pkg_config libpulse libpulse pulse/pulseaudio.h pa_context_new
enabled librsvg           && require_pkg_config librsvg librsvg-2.0 librsvg-2.0/librsvg/rsvg.h rsvg_handle_render_cairo
enabled librtmp           && require_pkg_config librtmp librtmp librtmp/rtmp.h RTMP_Socket
enabled librubberband     && require_pkg_config librubberband "rubberband >= 1.8.1" rubberband/rubberband-c.h rubberband_new -lstdc++ && append librubberband_extralibs "-lstdc++"
enabled libshine          && require_pkg_config libshine shine shine/layer3.h shine_encode_buffer
enabled libsmbclient      && { check_pkg_config libsmbclient smbclient libsmbclient.h smbc_init ||
                               require libsmbclient libsmbclient.h smbc_init -lsmbclient; }
enabled libsnappy         && require libsnappy snappy-c.h snappy_compress -lsnappy -lstdc++
enabled libsoxr           && require libsoxr soxr.h soxr_create -lsoxr
enabled libssh            && require_pkg_config libssh libssh libssh/sftp.h sftp_init
enabled libspeex          && require_pkg_config libspeex speex speex/speex.h speex_decoder_init -lspeex
enabled libtesseract      && require_pkg_config libtesseract tesseract tesseract/capi.h TessBaseAPICreate
enabled libtheora         && require libtheora theora/theoraenc.h th_info_init -ltheoraenc -ltheoradec -logg
enabled libtwolame        && require libtwolame twolame.h twolame_init -ltwolame &&
                             { check_lib libtwolame twolame.h twolame_encode_buffer_float32_interleaved -ltwolame ||
                               die "ERROR: libtwolame must be installed and version must be >= 0.3.10"; }
enabled libv4l2           && require_pkg_config libv4l2 libv4l2 libv4l2.h v4l2_ioctl
enabled libvidstab        && require_pkg_config libvidstab "vidstab >= 0.98" vid.stab/libvidstab.h vsMotionDetectInit
enabled libvmaf           && require_pkg_config libvmaf libvmaf libvmaf.h compute_vmaf
enabled libvo_amrwbenc    && require libvo_amrwbenc vo-amrwbenc/enc_if.h E_IF_init -lvo-amrwbenc
enabled libvorbis         && require_pkg_config libvorbis vorbis vorbis/codec.h vorbis_info_init &&
                             require_pkg_config libvorbisenc vorbisenc vorbis/vorbisenc.h vorbis_encode_init

enabled libvpx            && {
    enabled libvpx_vp8_decoder && {
        check_pkg_config libvpx_vp8_decoder "vpx >= 0.9.1" "vpx/vpx_decoder.h vpx/vp8dx.h" vpx_codec_vp8_dx ||
            check_lib libvpx_vp8_decoder "vpx/vpx_decoder.h vpx/vp8dx.h" vpx_codec_dec_init_ver -lvpx ||
                die "ERROR: libvpx decoder version must be >=0.9.1";
    }
    enabled libvpx_vp8_encoder && {
        check_pkg_config libvpx_vp8_encoder "vpx >= 0.9.7" "vpx/vpx_encoder.h vpx/vp8cx.h" vpx_codec_vp8_cx ||
            check_lib libvpx_vp8_encoder "vpx/vpx_encoder.h vpx/vp8cx.h" "vpx_codec_enc_init_ver VP8E_SET_MAX_INTRA_BITRATE_PCT" -lvpx ||
                die "ERROR: libvpx encoder version must be >=0.9.7";
    }
    enabled libvpx_vp9_decoder && {
        check_pkg_config libvpx_vp9_decoder "vpx >= 1.3.0" "vpx/vpx_decoder.h vpx/vp8dx.h" vpx_codec_vp9_dx ||
            check_lib libvpx_vp9_decoder "vpx/vpx_decoder.h vpx/vp8dx.h" "vpx_codec_vp9_dx" -lvpx
    }
    enabled libvpx_vp9_encoder && {
        check_pkg_config libvpx_vp9_encoder "vpx >= 1.3.0" "vpx/vpx_encoder.h vpx/vp8cx.h" vpx_codec_vp9_cx ||
            check_lib libvpx_vp9_encoder "vpx/vpx_encoder.h vpx/vp8cx.h" "vpx_codec_vp9_cx VP9E_SET_AQ_MODE" -lvpx
    }
    if disabled_all libvpx_vp8_decoder libvpx_vp9_decoder libvpx_vp8_encoder libvpx_vp9_encoder; then
        die "libvpx enabled but no supported decoders found"
    fi
}

enabled libwavpack        && require libwavpack wavpack/wavpack.h WavpackOpenFileOutput  -lwavpack
enabled libwebp           && {
    enabled libwebp_encoder      && require_pkg_config libwebp "libwebp >= 0.2.0" webp/encode.h WebPGetEncoderVersion
    enabled libwebp_anim_encoder && check_pkg_config libwebp_anim_encoder "libwebpmux >= 0.4.0" webp/mux.h WebPAnimEncoderOptionsInit; }
enabled libx264           && { check_pkg_config libx264 x264 "stdint.h x264.h" x264_encoder_encode ||
                               { require libx264 "stdint.h x264.h" x264_encoder_encode -lx264 &&
                                 warn "using libx264 without pkg-config"; } } &&
                             require_cpp_condition x264.h "X264_BUILD >= 118" &&
                             { check_cpp_condition x264.h "X264_MPEG2" &&
                               enable libx262; }
enabled libx265           && require_pkg_config libx265 x265 x265.h x265_api_get &&
                             require_cpp_condition x265.h "X265_BUILD >= 68"
enabled libxavs           && require libxavs "stdint.h xavs.h" xavs_encoder_encode "-lxavs $pthreads_extralibs $libm_extralibs"
enabled libxvid           && require libxvid xvid.h xvid_global -lxvidcore
enabled libzimg           && require_pkg_config libzimg "zimg >= 2.3.0" zimg.h zimg_get_api_version
enabled libzmq            && require_pkg_config libzmq libzmq zmq.h zmq_ctx_new
enabled libzvbi           && require_pkg_config libzvbi zvbi-0.2 libzvbi.h vbi_decoder_new &&
                             { check_cpp_condition libzvbi.h "VBI_VERSION_MAJOR > 0 || VBI_VERSION_MINOR > 2 || VBI_VERSION_MINOR == 2 && VBI_VERSION_MICRO >= 28" ||
                               enabled gpl || die "ERROR: libzvbi requires version 0.2.28 or --enable-gpl."; }
enabled libxml2           && require_pkg_config libxml2 libxml-2.0 libxml2/libxml/xmlversion.h xmlCheckVersion
enabled mediacodec        && { enabled jni || die "ERROR: mediacodec requires --enable-jni"; }
enabled mmal              && { check_lib mmal interface/mmal/mmal.h mmal_port_connect -lmmal_core -lmmal_util -lmmal_vc_client -lbcm_host ||
                               { ! enabled cross_compile &&
                                 add_cflags -isystem/opt/vc/include/ -isystem/opt/vc/include/interface/vmcs_host/linux -isystem/opt/vc/include/interface/vcos/pthreads -fgnu89-inline &&
                                 add_ldflags -L/opt/vc/lib/ &&
                                 check_lib mmal interface/mmal/mmal.h mmal_port_connect -lmmal_core -lmmal_util -lmmal_vc_client -lbcm_host; } ||
                               die "ERROR: mmal not found" &&
                               check_func_headers interface/mmal/mmal.h "MMAL_PARAMETER_VIDEO_MAX_NUM_CALLBACKS"; }
enabled openal            && { { for al_extralibs in "${OPENAL_LIBS}" "-lopenal" "-lOpenAL32"; do
                               check_lib openal 'AL/al.h' alGetError "${al_extralibs}" && break; done } ||
                               die "ERROR: openal not found"; } &&
                             { check_cpp_condition "AL/al.h" "defined(AL_VERSION_1_1)" ||
                               die "ERROR: openal must be installed and version must be 1.1 or compatible"; }
enabled opencl            && { check_lib opencl OpenCL/cl.h clEnqueueNDRangeKernel -Wl,-framework,OpenCL ||
                               check_lib opencl CL/cl.h clEnqueueNDRangeKernel -lOpenCL ||
                               die "ERROR: opencl not found"; } &&
                             { check_cpp_condition "OpenCL/cl.h" "defined(CL_VERSION_1_2)" ||
                               check_cpp_condition "CL/cl.h" "defined(CL_VERSION_1_2)" ||
                               die "ERROR: opencl must be installed and version must be 1.2 or compatible"; }
enabled opengl            && { check_lib opengl GL/glx.h glXGetProcAddress "-lGL" ||
                               check_lib opengl windows.h wglGetProcAddress "-lopengl32 -lgdi32" ||
                               check_lib opengl OpenGL/gl3.h glGetError "-Wl,-framework,OpenGL" ||
                               check_lib opengl ES2/gl.h glGetError "-isysroot=${sysroot} -Wl,-framework,OpenGLES" ||
                               die "ERROR: opengl not found."
                             }
enabled omx               && require_header OMX_Core.h
enabled omx_rpi           && { check_header OMX_Core.h ||
                               { ! enabled cross_compile && add_cflags -isystem/opt/vc/include/IL && check_header OMX_Core.h ; } ||
                               die "ERROR: OpenMAX IL headers not found"; } && enable omx
enabled openssl           && { check_pkg_config openssl openssl openssl/ssl.h OPENSSL_init_ssl ||
                               check_pkg_config openssl openssl openssl/ssl.h SSL_library_init ||
                               check_lib openssl openssl/ssl.h SSL_library_init -lssl -lcrypto ||
                               check_lib openssl openssl/ssl.h SSL_library_init -lssl32 -leay32 ||
                               check_lib openssl openssl/ssl.h SSL_library_init -lssl -lcrypto -lws2_32 -lgdi32 ||
                               die "ERROR: openssl not found"; }
enabled rkmpp             && { { require_pkg_config rkmpp rockchip_mpp rockchip/rk_mpi.h mpp_create ||
                                 die "ERROR : Rockchip MPP was not found."; } &&
                               { check_func_headers rockchip/rk_mpi_cmd.h "MPP_DEC_GET_FREE_PACKET_SLOT_COUNT" ||
                                 die "ERROR: Rockchip MPP is outdated, please get a more recent one."; } &&
                               { enabled libdrm ||
                                 die "ERROR: rkmpp requires --enable-libdrm"; }
                             }

if enabled gcrypt; then
    GCRYPT_CONFIG="${cross_prefix}libgcrypt-config"
    if "${GCRYPT_CONFIG}" --version > /dev/null 2>&1; then
        gcrypt_cflags=$("${GCRYPT_CONFIG}" --cflags)
        gcrypt_extralibs=$("${GCRYPT_CONFIG}" --libs)
        check_func_headers gcrypt.h gcry_mpi_new $gcrypt_cflags $gcrypt_extralibs ||
            die "ERROR: gcrypt not found"
        add_cflags $gcrypt_cflags
    else
        require gcrypt gcrypt.h gcry_mpi_new -lgcrypt
    fi
fi

if enabled sdl2; then
    SDL2_CONFIG="${cross_prefix}sdl2-config"
    if test_pkg_config sdl2 "sdl2 >= 2.0.1 sdl2 < 2.1.0" SDL_events.h SDL_PollEvent; then
        check_func SDL_Init $sdl2_extralibs $sdl2_cflags ||
            disable sdl2
    elif "${SDL2_CONFIG}" --version > /dev/null 2>&1; then
        sdl2_cflags=$("${SDL2_CONFIG}" --cflags)
        sdl2_extralibs=$("${SDL2_CONFIG}" --libs)
        check_cpp_condition SDL.h "(SDL_MAJOR_VERSION<<16 | SDL_MINOR_VERSION<<8 | SDL_PATCHLEVEL) >= 0x020001" $sdl2_cflags &&
        check_cpp_condition SDL.h "(SDL_MAJOR_VERSION<<16 | SDL_MINOR_VERSION<<8 | SDL_PATCHLEVEL) < 0x020100" $sdl2_cflags &&
        check_func SDL_Init $sdl2_extralibs $sdl2_cflags &&
            enable sdl2
    fi
    if test $target_os = "mingw32"; then
        sdl2_extralibs=$(filter_out '-mwindows' $sdl2_extralibs)
    fi
fi

if enabled decklink; then
    case $target_os in
        mingw32*|mingw64*|win32|win64)
            decklink_outdev_extralibs="$decklink_outdev_extralibs -lole32 -loleaut32"
            decklink_indev_extralibs="$decklink_indev_extralibs -lole32 -loleaut32"
            ;;
    esac
fi

enabled securetransport &&
    check_func SecIdentityCreate "-Wl,-framework,CoreFoundation -Wl,-framework,Security" &&
    check_lib securetransport "Security/SecureTransport.h Security/Security.h" "SSLCreateContext SecItemImport" "-Wl,-framework,CoreFoundation -Wl,-framework,Security" ||
        disable securetransport

enabled schannel &&
    check_func_headers "windows.h security.h" InitializeSecurityContext -DSECURITY_WIN32 -lsecur32 &&
    check_cpp_condition winerror.h "defined(SEC_I_CONTEXT_EXPIRED)" &&
    schannel_extralibs="-lsecur32" ||
        disable schannel

makeinfo --version > /dev/null 2>&1 && enable makeinfo  || disable makeinfo
enabled makeinfo \
    && [ 0$(makeinfo --version | grep "texinfo" | sed 's/.*texinfo[^0-9]*\([0-9]*\)\..*/\1/') -ge 5 ] \
    && enable makeinfo_html || disable makeinfo_html
disabled makeinfo_html && texi2html --help 2> /dev/null | grep -q 'init-file' && enable texi2html || disable texi2html
perl -v            > /dev/null 2>&1 && enable perl      || disable perl
pod2man --help     > /dev/null 2>&1 && enable pod2man   || disable pod2man
rsync --help 2> /dev/null | grep -q 'contimeout' && enable rsync_contimeout || disable rsync_contimeout

# check V4L2 codecs available in the API
check_header linux/fb.h
check_header linux/videodev2.h
check_code cc linux/videodev2.h "struct v4l2_frmsizeenum vfse; vfse.discrete.width = 0;" && enable_sanitized struct_v4l2_frmivalenum_discrete
check_code cc linux/videodev2.h "int i = V4L2_CAP_VIDEO_M2M_MPLANE | V4L2_CAP_VIDEO_M2M | V4L2_BUF_FLAG_LAST;" || disable v4l2_m2m
check_code cc linux/videodev2.h "int i = V4L2_PIX_FMT_VC1_ANNEX_G;" && enable vc1_v4l2_m2m
check_code cc linux/videodev2.h "int i = V4L2_PIX_FMT_MPEG1;" && enable mpeg1_v4l2_m2m
check_code cc linux/videodev2.h "int i = V4L2_PIX_FMT_MPEG2;" && enable mpeg2_v4l2_m2m
check_code cc linux/videodev2.h "int i = V4L2_PIX_FMT_MPEG4;" && enable mpeg4_v4l2_m2m
check_code cc linux/videodev2.h "int i = V4L2_PIX_FMT_HEVC;" && enable hevc_v4l2_m2m
check_code cc linux/videodev2.h "int i = V4L2_PIX_FMT_H263;" && enable h263_v4l2_m2m
check_code cc linux/videodev2.h "int i = V4L2_PIX_FMT_H264;" && enable h264_v4l2_m2m
check_code cc linux/videodev2.h "int i = V4L2_PIX_FMT_VP8;" && enable vp8_v4l2_m2m
check_code cc linux/videodev2.h "int i = V4L2_PIX_FMT_VP9;" && enable vp9_v4l2_m2m

check_header sys/videoio.h
check_code cc sys/videoio.h "struct v4l2_frmsizeenum vfse; vfse.discrete.width = 0;" && enable_sanitized struct_v4l2_frmivalenum_discrete

check_lib user32 "windows.h winuser.h" GetShellWindow -luser32
check_lib vfw32 "windows.h vfw.h" capCreateCaptureWindow -lvfw32
# check that WM_CAP_DRIVER_CONNECT is defined to the proper value
# w32api 3.12 had it defined wrong
check_cpp_condition vfw.h "WM_CAP_DRIVER_CONNECT > WM_USER" && enable vfwcap_defines

check_type "dshow.h" IBaseFilter

# check for ioctl_meteor.h, ioctl_bt848.h and alternatives
{ check_header dev/bktr/ioctl_meteor.h &&
  check_header dev/bktr/ioctl_bt848.h; } ||
{ check_header machine/ioctl_meteor.h &&
  check_header machine/ioctl_bt848.h; } ||
{ check_header dev/video/meteor/ioctl_meteor.h &&
  check_header dev/video/bktr/ioctl_bt848.h; } ||
check_header dev/ic/bt8xx.h

if check_struct sys/soundcard.h audio_buf_info bytes; then
    enable_sanitized sys/soundcard.h
else
    check_cc -D__BSD_VISIBLE -D__XSI_VISIBLE <<EOF && add_cppflags -D__BSD_VISIBLE -D__XSI_VISIBLE && enable_sanitized sys/soundcard.h
    #include <sys/soundcard.h>
    audio_buf_info abc;
EOF
fi
check_header soundcard.h

enabled alsa && check_pkg_config alsa alsa "alsa/asoundlib.h" snd_pcm_htimestamp ||
    check_lib alsa alsa/asoundlib.h snd_pcm_htimestamp -lasound

enabled libjack &&
    require_pkg_config libjack jack jack/jack.h jack_port_get_latency_range

enabled sndio && check_lib sndio sndio.h sio_open -lsndio

if enabled libcdio; then
    check_pkg_config libcdio libcdio_paranoia "cdio/cdda.h cdio/paranoia.h" cdio_cddap_open ||
    check_pkg_config libcdio libcdio_paranoia "cdio/paranoia/cdda.h cdio/paranoia/paranoia.h" cdio_cddap_open ||
    check_lib libcdio "cdio/cdda.h cdio/paranoia.h" cdio_cddap_open -lcdio_paranoia -lcdio_cdda -lcdio ||
    check_lib libcdio "cdio/paranoia/cdda.h cdio/paranoia/paranoia.h" cdio_cddap_open -lcdio_paranoia -lcdio_cdda -lcdio ||
    die "ERROR: No usable libcdio/cdparanoia found"
fi

enabled libxcb && check_pkg_config libxcb "xcb >= 1.4" xcb/xcb.h xcb_connect ||
    disable libxcb_shm libxcb_shape libxcb_xfixes

if enabled libxcb; then
    enabled libxcb_shm    && check_pkg_config libxcb_shm    xcb-shm    xcb/shm.h    xcb_shm_attach
    enabled libxcb_shape  && check_pkg_config libxcb_shape  xcb-shape  xcb/shape.h  xcb_shape_get_rectangles
    enabled libxcb_xfixes && check_pkg_config libxcb_xfixes xcb-xfixes xcb/xfixes.h xcb_xfixes_get_cursor_image
fi

check_func_headers "windows.h" CreateDIBSection "$gdigrab_indev_extralibs"

# d3d11va requires linking directly to dxgi and d3d11 if not building for
# the desktop api partition
check_cpp <<EOF && enable uwp && d3d11va_extralibs="-ldxgi -ld3d11"
#ifdef WINAPI_FAMILY
#include <winapifamily.h>
#if WINAPI_FAMILY_PARTITION(WINAPI_PARTITION_DESKTOP)
#error desktop, not uwp
#else
// WINAPI_FAMILY_APP, WINAPI_FAMILY_PHONE_APP => UWP
#endif
#else
#error no family set
#endif
EOF

enabled vaapi &&
    check_lib vaapi va/va.h vaInitialize -lva

enabled vaapi &&
    check_code cc "va/va.h" "vaCreateSurfaces(0, 0, 0, 0, 0, 0, 0, 0)" ||
    disable vaapi

enabled vaapi &&
    check_lib vaapi_drm "va/va.h va/va_drm.h" vaGetDisplayDRM -lva -lva-drm

enabled vaapi &&
    check_lib vaapi_x11 "va/va.h va/va_x11.h" vaGetDisplay -lva -lva-x11 -lX11

enabled vaapi &&
    check_cpp_condition "va/va.h" "VA_CHECK_VERSION(1, 0, 0)" &&
    enable vaapi_1

enabled vdpau &&
    check_cpp_condition vdpau/vdpau.h "defined VDP_DECODER_PROFILE_MPEG4_PART2_ASP" ||
    disable vdpau

enabled vdpau &&
    check_lib vdpau_x11 "vdpau/vdpau.h vdpau/vdpau_x11.h" vdp_device_create_x11 -lvdpau -lX11

enabled crystalhd && check_lib crystalhd "stdint.h libcrystalhd/libcrystalhd_if.h" DtsCrystalHDVersion -lcrystalhd

if enabled x86; then
    case $target_os in
        mingw32*|mingw64*|win32|win64|linux|cygwin*)
            ;;
        *)
            disable cuda cuvid nvdec nvenc
            ;;
    esac
else
    disable cuda cuvid nvdec nvenc
fi

enabled nvenc &&
    check_cc -I$source_path <<EOF || disable nvenc
#include "compat/nvenc/nvEncodeAPI.h"
NV_ENCODE_API_FUNCTION_LIST flist;
void f(void) { struct { const GUID guid; } s[] = { { NV_ENC_PRESET_HQ_GUID } }; }
int main(void) { return 0; }
EOF

# Funny iconv installations are not unusual, so check it after all flags have been set
if enabled libc_iconv; then
    check_func_headers iconv.h iconv
elif enabled iconv; then
    check_func_headers iconv.h iconv || check_lib iconv iconv.h iconv -liconv
fi

enabled debug && add_cflags -g"$debuglevel" && add_asflags -g"$debuglevel"

# add some useful compiler flags if supported
check_cflags -Wdeclaration-after-statement
check_cflags -Wall
check_cflags -Wdisabled-optimization
check_cflags -Wpointer-arith
check_cflags -Wredundant-decls
check_cflags -Wwrite-strings
check_cflags -Wtype-limits
check_cflags -Wundef
check_cflags -Wmissing-prototypes
check_cflags -Wno-pointer-to-int-cast
check_cflags -Wstrict-prototypes
check_cflags -Wempty-body

if enabled extra_warnings; then
    check_cflags -Wcast-qual
    check_cflags -Wextra
    check_cflags -Wpedantic
fi

check_disable_warning(){
    warning_flag=-W${1#-Wno-}
    test_cflags $unknown_warning_flags $warning_flag && add_cflags $1
}

test_cflags -Werror=unused-command-line-argument &&
    append unknown_warning_flags "-Werror=unused-command-line-argument"
test_cflags -Werror=unknown-warning-option &&
    append unknown_warning_flags "-Werror=unknown-warning-option"

check_disable_warning -Wno-parentheses
check_disable_warning -Wno-switch
check_disable_warning -Wno-format-zero-length
check_disable_warning -Wno-pointer-sign
check_disable_warning -Wno-unused-const-variable
check_disable_warning -Wno-bool-operation

check_disable_warning_headers(){
    warning_flag=-W${1#-Wno-}
    test_cflags $warning_flag && add_cflags_headers $1
}

check_disable_warning_headers -Wno-deprecated-declarations
check_disable_warning_headers -Wno-unused-variable

check_cc <<EOF && enable blocks_extension
void (^block)(void);
EOF

# add some linker flags
check_ldflags -Wl,--warn-common
check_ldflags -Wl,-rpath-link=libpostproc:libswresample:libswscale:libavfilter:libavdevice:libavformat:libavcodec:libavutil:libavresample
enabled rpath && add_ldexeflags -Wl,-rpath,$libdir && add_ldsoflags -Wl,-rpath,$libdir
test_ldflags -Wl,-Bsymbolic && append SHFLAGS -Wl,-Bsymbolic

# add some strip flags
check_stripflags -x

enabled neon_clobber_test &&
    check_ldflags -Wl,--wrap,avcodec_open2              \
                  -Wl,--wrap,avcodec_decode_audio4      \
                  -Wl,--wrap,avcodec_decode_video2      \
                  -Wl,--wrap,avcodec_decode_subtitle2   \
                  -Wl,--wrap,avcodec_encode_audio2      \
                  -Wl,--wrap,avcodec_encode_video2      \
                  -Wl,--wrap,avcodec_encode_subtitle    \
                  -Wl,--wrap,avcodec_send_packet        \
                  -Wl,--wrap,avcodec_receive_packet     \
                  -Wl,--wrap,avcodec_send_frame         \
                  -Wl,--wrap,avcodec_receive_frame      \
                  -Wl,--wrap,swr_convert                \
                  -Wl,--wrap,avresample_convert ||
    disable neon_clobber_test

enabled xmm_clobber_test &&
    check_ldflags -Wl,--wrap,avcodec_open2              \
                  -Wl,--wrap,avcodec_decode_audio4      \
                  -Wl,--wrap,avcodec_decode_video2      \
                  -Wl,--wrap,avcodec_decode_subtitle2   \
                  -Wl,--wrap,avcodec_encode_audio2      \
                  -Wl,--wrap,avcodec_encode_video2      \
                  -Wl,--wrap,avcodec_encode_subtitle    \
                  -Wl,--wrap,avcodec_send_packet        \
                  -Wl,--wrap,avcodec_receive_packet     \
                  -Wl,--wrap,avcodec_send_frame         \
                  -Wl,--wrap,avcodec_receive_frame      \
                  -Wl,--wrap,swr_convert                \
                  -Wl,--wrap,avresample_convert         \
                  -Wl,--wrap,sws_scale ||
    disable xmm_clobber_test

check_ld "cc" <<EOF && enable proper_dce
extern const int array[512];
static inline int func(void) { return array[0]; }
int main(void) { return 0; }
EOF

if enabled proper_dce; then
    echo "X { local: *; };" > $TMPV
    if test_ldflags -Wl,${version_script},$TMPV; then
        append SHFLAGS '-Wl,${version_script},\$(SUBDIR)lib\$(NAME).ver'
        check_cc <<EOF && enable symver_asm_label
void ff_foo(void) __asm__ ("av_foo@VERSION");
void ff_foo(void) { ${inline_asm+__asm__($quotes);} }
EOF
        check_cc <<EOF && enable symver_gnu_asm
__asm__(".symver ff_foo,av_foo@VERSION");
void ff_foo(void) {}
EOF
    fi
fi

if [ -z "$optflags" ]; then
    if enabled small; then
        optflags=$cflags_size
    elif enabled optimizations; then
        optflags=$cflags_speed
    else
        optflags=$cflags_noopt
    fi
fi

if [ -z "$nvccflags" ]; then
    nvccflags=$nvccflags_default
fi

if enabled x86_64 || enabled ppc64 || enabled aarch64; then
    nvccflags="$nvccflags -m64"
else
    nvccflags="$nvccflags -m32"
fi

check_optflags(){
    check_cflags "$@"
    enabled lto && check_ldflags "$@"
}

check_optflags $optflags
check_optflags -fno-math-errno
check_optflags -fno-signed-zeros

if enabled lto; then
    test "$cc_type" != "$ld_type" && die "LTO requires same compiler and linker"
    check_cflags  -flto
    check_ldflags -flto $cpuflags
    disable inline_asm_direct_symbol_refs
fi

enabled ftrapv && check_cflags -ftrapv

check_cc -mno-red-zone <<EOF && noredzone_flags="-mno-red-zone"
int x;
EOF


if enabled icc; then
    # Just warnings, no remarks
    check_cflags -w1
    # -wd: Disable following warnings
    # 144, 167, 556: -Wno-pointer-sign
    # 188: enumerated type mixed with another type
    # 1292: attribute "foo" ignored
    # 1419: external declaration in primary source file
    # 10006: ignoring unknown option -fno-signed-zeros
    # 10148: ignoring unknown option -Wno-parentheses
    # 10156: ignoring option '-W'; no argument required
    # 13200: No EMMS instruction before call to function
    # 13203: No EMMS instruction before return from function
    check_cflags -wd144,167,188,556,1292,1419,10006,10148,10156,13200,13203
    # 11030: Warning unknown option --as-needed
    # 10156: ignoring option '-export'; no argument required
    check_ldflags -wd10156,11030
    # icc 11.0 and 11.1 work with ebp_available, but don't pass the test
    enable ebp_available
    # The test above does not test linking
    enabled lto && disable symver_asm_label
    if enabled x86_32; then
        icc_version=$($cc -dumpversion)
        test ${icc_version%%.*} -ge 11 &&
            check_cflags -falign-stack=maintain-16-byte ||
            disable aligned_stack
    fi
elif enabled gcc; then
    check_optflags -fno-tree-vectorize
    check_cflags -Werror=format-security
    check_cflags -Werror=implicit-function-declaration
    check_cflags -Werror=missing-prototypes
    check_cflags -Werror=return-type
    check_cflags -Werror=vla
    check_cflags -Wformat
    check_cflags -fdiagnostics-color=auto
    enabled extra_warnings || check_disable_warning -Wno-maybe-uninitialized
elif enabled llvm_gcc; then
    check_cflags -mllvm -stack-alignment=16
elif enabled clang; then
    check_cflags -mllvm -stack-alignment=16
    check_cflags -mstack-alignment=16
    check_cflags -Qunused-arguments
    check_cflags -Werror=implicit-function-declaration
    check_cflags -Werror=missing-prototypes
    check_cflags -Werror=return-type
elif enabled cparser; then
    add_cflags -Wno-missing-variable-declarations
    add_cflags -Wno-empty-statement
elif enabled armcc; then
    add_cflags -W${armcc_opt},--diag_suppress=4343 # hardfp compat
    add_cflags -W${armcc_opt},--diag_suppress=3036 # using . as system include dir
    # 2523: use of inline assembly is deprecated
    add_cflags -W${armcc_opt},--diag_suppress=2523
    add_cflags -W${armcc_opt},--diag_suppress=1207
    add_cflags -W${armcc_opt},--diag_suppress=1293 # assignment in condition
    add_cflags -W${armcc_opt},--diag_suppress=3343 # hardfp compat
    add_cflags -W${armcc_opt},--diag_suppress=167  # pointer sign
    add_cflags -W${armcc_opt},--diag_suppress=513  # pointer sign
elif enabled tms470; then
    add_cflags -pds=824 -pds=837
    disable inline_asm
elif enabled pathscale; then
    add_cflags -fstrict-overflow -OPT:wrap_around_unsafe_opt=OFF
    disable inline_asm
elif enabled_any msvc icl; then
    enabled x86_32 && disable aligned_stack
    enabled_all x86_32 debug && add_cflags -Oy-
    enabled debug && add_ldflags -debug
    enable pragma_deprecated
    if enabled icl; then
        # -Qansi-alias is basically -fstrict-aliasing, but does not work
        # (correctly) on icl 13.x.
        check_cpp_condition "windows.h" "__ICL < 1300 || __ICL >= 1400" &&
            add_cflags -Qansi-alias
        # Some inline asm is not compilable in debug
        if enabled debug; then
            disable ebp_available
            disable ebx_available
        fi
    fi
    # msvcrt10 x64 incorrectly enables log2, only msvcrt12 (MSVC 2013) onwards actually has log2.
    check_cpp_condition crtversion.h "_VC_CRT_MAJOR_VERSION >= 12" || disable log2
    # The CRT headers contain __declspec(restrict) in a few places, but if redefining
    # restrict, this might break. MSVC 2010 and 2012 fail with __declspec(__restrict)
    # (as it ends up if the restrict redefine is done before including stdlib.h), while
    # MSVC 2013 and newer can handle it fine.
    # If this declspec fails, force including stdlib.h before the restrict redefinition
    # happens in config.h.
    if [ $_restrict != restrict ]; then
        check_cc <<EOF || add_cflags -FIstdlib.h
__declspec($_restrict) void* foo(int);
EOF
    fi
    # the new SSA optimzer in VS2015 U3 is mis-optimizing some parts of the code
    # Issue has been fixed in MSVC v19.00.24218.
    check_cpp_condition windows.h "_MSC_FULL_VER >= 190024218" ||
        check_cflags -d2SSAOptimizer-
    # enable utf-8 source processing on VS2015 U2 and newer
    check_cpp_condition windows.h "_MSC_FULL_VER >= 190023918" &&
        add_cflags -utf-8
fi

for pfx in "" host_; do
    varname=${pfx%_}cc_type
    eval "type=\$$varname"
    if [ "$type" = "msvc" ]; then
        check_${pfx}cc <<EOF || add_${pfx}cflags -Dinline=__inline
static inline int foo(int a) { return a; }
EOF
    fi
done

case $as_type in
    clang)
        add_asflags -Qunused-arguments
    ;;
esac

case $ld_type in
    clang)
        check_ldflags -Qunused-arguments
    ;;
esac

enable frame_thread_encoder

enabled asm || { arch=c; disable $ARCH_LIST $ARCH_EXT_LIST; }

check_deps $CONFIG_LIST       \
           $CONFIG_EXTRA      \
           $HAVE_LIST         \
           $ALL_COMPONENTS    \

enabled threads && ! enabled pthreads && ! enabled atomics_native && die "non pthread threading without atomics not supported, try adding --enable-pthreads or --cpu=i486 or higher if you are on x86"


if test $target_os = "haiku"; then
    disable memalign
    disable posix_memalign
fi

flatten_extralibs(){
    unset nested_entries
    list_name=$1
    eval list=\$${1}
    for entry in $list; do
        entry_copy=$entry
        resolve entry_copy
        append nested_entries $(filter '*_extralibs' $entry_copy)
        flat_entries=$(filter_out '*_extralibs' $entry_copy)
        eval $entry="\$flat_entries"
    done
    append $list_name "$nested_entries"

    resolve nested_entries
    if test -n "$(filter '*_extralibs' $nested_entries)"; then
        flatten_extralibs $list_name
    fi
}

for linkunit in $LIBRARY_LIST; do
    unset current_extralibs
    eval components=\$$(toupper ${linkunit})_COMPONENTS_LIST
    for comp in ${components}; do
        enabled $comp || continue
        comp_extralibs="${comp}_extralibs"
        append current_extralibs $comp_extralibs
    done
    eval prepend ${linkunit}_extralibs $current_extralibs
done

for linkunit in $LIBRARY_LIST $PROGRAM_LIST $EXTRALIBS_LIST; do
    flatten_extralibs ${linkunit}_extralibs
    unique  ${linkunit}_extralibs
    resolve ${linkunit}_extralibs
    eval ${linkunit}_extralibs=\$\(\$ldflags_filter \$${linkunit}_extralibs\)
done

map 'enabled $v && intrinsics=${v#intrinsics_}' $INTRINSICS_LIST

for thread in $THREADS_LIST; do
    if enabled $thread; then
        test -n "$thread_type" &&
            die "ERROR: Only one thread type must be selected." ||
            thread_type="$thread"
    fi
done

if disabled stdatomic_h; then
    if enabled atomics_gcc; then
        add_cppflags '-I\$(SRC_PATH)/compat/atomics/gcc'
    elif enabled atomics_win32; then
        add_cppflags '-I\$(SRC_PATH)/compat/atomics/win32'
    elif enabled atomics_suncc; then
        add_cppflags '-I\$(SRC_PATH)/compat/atomics/suncc'
    elif enabled pthreads; then
        add_compat atomics/pthread/stdatomic.o
        add_cppflags '-I\$(SRC_PATH)/compat/atomics/pthread'
    else
        enabled threads && die "Threading is enabled, but no atomics are available"
        add_cppflags '-I\$(SRC_PATH)/compat/atomics/dummy'
    fi
fi

# Check if requested libraries were found.
for lib in $AUTODETECT_LIBS; do
    requested $lib && ! enabled $lib && die "ERROR: $lib requested but not found";
done

enabled zlib && add_cppflags -DZLIB_CONST

# conditional library dependencies, in linking order
enabled afftfilt_filter     && prepend avfilter_deps "avcodec"
enabled afir_filter         && prepend avfilter_deps "avcodec"
enabled amovie_filter       && prepend avfilter_deps "avformat avcodec"
enabled aresample_filter    && prepend avfilter_deps "swresample"
enabled atempo_filter       && prepend avfilter_deps "avcodec"
enabled cover_rect_filter   && prepend avfilter_deps "avformat avcodec"
enabled ebur128_filter && enabled swresample && prepend avfilter_deps "swresample"
enabled elbg_filter         && prepend avfilter_deps "avcodec"
enabled fftfilt_filter      && prepend avfilter_deps "avcodec"
enabled find_rect_filter    && prepend avfilter_deps "avformat avcodec"
enabled firequalizer_filter && prepend avfilter_deps "avcodec"
enabled mcdeint_filter      && prepend avfilter_deps "avcodec"
enabled movie_filter    && prepend avfilter_deps "avformat avcodec"
enabled pan_filter          && prepend avfilter_deps "swresample"
enabled pp_filter           && prepend avfilter_deps "postproc"
enabled removelogo_filter   && prepend avfilter_deps "avformat avcodec swscale"
enabled resample_filter && prepend avfilter_deps "avresample"
enabled sab_filter          && prepend avfilter_deps "swscale"
enabled scale_filter    && prepend avfilter_deps "swscale"
enabled scale2ref_filter    && prepend avfilter_deps "swscale"
enabled sofalizer_filter    && prepend avfilter_deps "avcodec"
enabled showcqt_filter      && prepend avfilter_deps "avformat avcodec swscale"
enabled showfreqs_filter    && prepend avfilter_deps "avcodec"
enabled showspectrum_filter && prepend avfilter_deps "avcodec"
enabled signature_filter    && prepend avfilter_deps "avcodec avformat"
enabled smartblur_filter    && prepend avfilter_deps "swscale"
enabled spectrumsynth_filter && prepend avfilter_deps "avcodec"
enabled spp_filter          && prepend avfilter_deps "avcodec"
enabled subtitles_filter    && prepend avfilter_deps "avformat avcodec"
enabled uspp_filter         && prepend avfilter_deps "avcodec"
enabled zoompan_filter      && prepend avfilter_deps "swscale"

enabled lavfi_indev         && prepend avdevice_deps "avfilter"

#FIXME
enabled sdl2_outdev     && add_cflags $(filter_out '-Dmain=SDL_main' $sdl2_cflags)

enabled opus_decoder    && prepend avcodec_deps "swresample"

expand_deps(){
    lib_deps=${1}_deps
    eval "deps=\$$lib_deps"
    append $lib_deps $(map 'eval echo \$${v}_deps' $deps)
    unique $lib_deps
}

#we have to remove gpl from the deps here as some code assumes all lib deps are libs
postproc_deps="$(filter_out 'gpl' $postproc_deps)"

map 'expand_deps $v' $LIBRARY_LIST

license="LGPL version 2.1 or later"
if enabled nonfree; then
    license="nonfree and unredistributable"
elif enabled gplv3; then
    license="GPL version 3 or later"
elif enabled lgplv3; then
    license="LGPL version 3 or later"
elif enabled gpl; then
    license="GPL version 2 or later"
fi

if test "$quiet" != "yes"; then

echo "install prefix            $prefix"
echo "source path               $source_path"
echo "C compiler                $cc"
echo "C library                 $libc_type"
if test "$host_cc" != "$cc"; then
    echo "host C compiler           $host_cc"
    echo "host C library            $host_libc_type"
fi
echo "ARCH                      $arch ($cpu)"
if test "$build_suffix" != ""; then
    echo "build suffix              $build_suffix"
fi
if test "$progs_suffix" != ""; then
    echo "progs suffix              $progs_suffix"
fi
if test "$extra_version" != ""; then
    echo "version string suffix     $extra_version"
fi
echo "big-endian                ${bigendian-no}"
echo "runtime cpu detection     ${runtime_cpudetect-no}"
if enabled x86; then
    echo "standalone assembly       ${x86asm-no}"
    echo "x86 assembler             ${x86asmexe}"
    echo "MMX enabled               ${mmx-no}"
    echo "MMXEXT enabled            ${mmxext-no}"
    echo "3DNow! enabled            ${amd3dnow-no}"
    echo "3DNow! extended enabled   ${amd3dnowext-no}"
    echo "SSE enabled               ${sse-no}"
    echo "SSSE3 enabled             ${ssse3-no}"
    echo "AESNI enabled             ${aesni-no}"
    echo "AVX enabled               ${avx-no}"
    echo "AVX2 enabled              ${avx2-no}"
    echo "XOP enabled               ${xop-no}"
    echo "FMA3 enabled              ${fma3-no}"
    echo "FMA4 enabled              ${fma4-no}"
    echo "i686 features enabled     ${i686-no}"
    echo "CMOV is fast              ${fast_cmov-no}"
    echo "EBX available             ${ebx_available-no}"
    echo "EBP available             ${ebp_available-no}"
fi
if enabled aarch64; then
    echo "NEON enabled              ${neon-no}"
    echo "VFP enabled               ${vfp-no}"
fi
if enabled arm; then
    echo "ARMv5TE enabled           ${armv5te-no}"
    echo "ARMv6 enabled             ${armv6-no}"
    echo "ARMv6T2 enabled           ${armv6t2-no}"
    echo "VFP enabled               ${vfp-no}"
    echo "NEON enabled              ${neon-no}"
    echo "THUMB enabled             ${thumb-no}"
fi
if enabled mips; then
    echo "MIPS FPU enabled          ${mipsfpu-no}"
    echo "MIPS DSP R1 enabled       ${mipsdsp-no}"
    echo "MIPS DSP R2 enabled       ${mipsdspr2-no}"
    echo "MIPS MSA enabled          ${msa-no}"
    echo "LOONGSON MMI enabled      ${mmi-no}"
fi
if enabled ppc; then
    echo "AltiVec enabled           ${altivec-no}"
    echo "VSX enabled               ${vsx-no}"
    echo "POWER8 enabled            ${power8-no}"
    echo "PPC 4xx optimizations     ${ppc4xx-no}"
    echo "dcbzl available           ${dcbzl-no}"
fi
echo "debug symbols             ${debug-no}"
echo "strip symbols             ${stripping-no}"
echo "optimize for size         ${small-no}"
echo "optimizations             ${optimizations-no}"
echo "static                    ${static-no}"
echo "shared                    ${shared-no}"
echo "postprocessing support    ${postproc-no}"
echo "network support           ${network-no}"
echo "threading support         ${thread_type-no}"
echo "safe bitstream reader     ${safe_bitstream_reader-no}"
echo "texi2html enabled         ${texi2html-no}"
echo "perl enabled              ${perl-no}"
echo "pod2man enabled           ${pod2man-no}"
echo "makeinfo enabled          ${makeinfo-no}"
echo "makeinfo supports HTML    ${makeinfo_html-no}"
test -n "$random_seed" &&
    echo "random seed               ${random_seed}"
echo

echo "External libraries:"
print_enabled '' $EXTERNAL_LIBRARY_LIST $EXTERNAL_AUTODETECT_LIBRARY_LIST | print_in_columns
echo

echo "External libraries providing hardware acceleration:"
print_enabled '' $HWACCEL_LIBRARY_LIST $HWACCEL_AUTODETECT_LIBRARY_LIST | print_in_columns
echo

echo "Libraries:"
print_enabled '' $LIBRARY_LIST | print_in_columns
echo

echo "Programs:"
print_enabled '' $PROGRAM_LIST | print_in_columns
echo

for type in decoder encoder hwaccel parser demuxer muxer protocol filter bsf indev outdev; do
    echo "Enabled ${type}s:"
    eval list=\$$(toupper $type)_LIST
    print_enabled '_*' $list | print_in_columns
    echo
done

if test -n "$ignore_tests"; then
    ignore_tests=$(echo $ignore_tests | tr ',' ' ')
    echo "Ignored FATE tests:"
    echo $ignore_tests | print_in_columns
    echo
fi

echo "License: $license"

echo "Creating configuration files ..."

fi # test "$quiet" != "yes"

test -e Makefile || echo "include $source_path/Makefile" > Makefile

enabled stripping || strip="echo skipping strip"
enabled stripping || striptype=""

config_files="$TMPH ffbuild/config.mak doc/config.texi"

cat > ffbuild/config.mak <<EOF
# Automatically generated by configure - do not modify!
ifndef FFMPEG_CONFIG_MAK
FFMPEG_CONFIG_MAK=1
FFMPEG_CONFIGURATION=$FFMPEG_CONFIGURATION
prefix=$prefix
LIBDIR=\$(DESTDIR)$libdir
SHLIBDIR=\$(DESTDIR)$shlibdir
INCDIR=\$(DESTDIR)$incdir
BINDIR=\$(DESTDIR)$bindir
DATADIR=\$(DESTDIR)$datadir
DOCDIR=\$(DESTDIR)$docdir
MANDIR=\$(DESTDIR)$mandir
PKGCONFIGDIR=\$(DESTDIR)$pkgconfigdir
INSTALL_NAME_DIR=$install_name_dir
SRC_PATH=$source_path
SRC_LINK=$source_link
ifndef MAIN_MAKEFILE
SRC_PATH:=\$(SRC_PATH:.%=..%)
endif
CC_IDENT=$cc_ident
ARCH=$arch
INTRINSICS=$intrinsics
CC=$cc
CXX=$cxx
AS=$as
OBJCC=$objcc
LD=$ld
DEPCC=$dep_cc
DEPCCFLAGS=$DEPCCFLAGS \$(CPPFLAGS)
DEPAS=$as
DEPASFLAGS=$DEPASFLAGS \$(CPPFLAGS)
X86ASM=$x86asmexe
DEPX86ASM=$x86asmexe
DEPX86ASMFLAGS=\$(X86ASMFLAGS)
AR=$ar
ARFLAGS=$arflags
AR_O=$ar_o
AR_CMD=$ar
NM_CMD=$nm
RANLIB=$ranlib
STRIP=$strip
STRIPTYPE=$striptype
NVCC=$nvcc
CP=cp -p
LN_S=$ln_s
CPPFLAGS=$CPPFLAGS
CFLAGS=$CFLAGS
CXXFLAGS=$CXXFLAGS
OBJCFLAGS=$OBJCFLAGS
ASFLAGS=$ASFLAGS
NVCCFLAGS=$nvccflags
AS_C=$AS_C
AS_O=$AS_O
OBJCC_C=$OBJCC_C
OBJCC_E=$OBJCC_E
OBJCC_O=$OBJCC_O
CC_C=$CC_C
CC_E=$CC_E
CC_O=$CC_O
CXX_C=$CXX_C
CXX_O=$CXX_O
NVCC_C=$NVCC_C
NVCC_O=$NVCC_O
LD_O=$LD_O
X86ASM_O=$X86ASM_O
LD_LIB=$LD_LIB
LD_PATH=$LD_PATH
DLLTOOL=$dlltool
WINDRES=$windres
DEPWINDRES=$dep_cc
DOXYGEN=$doxygen
LDFLAGS=$LDFLAGS
LDEXEFLAGS=$LDEXEFLAGS
LDSOFLAGS=$LDSOFLAGS
SHFLAGS=$(echo $($ldflags_filter $SHFLAGS))
ASMSTRIPFLAGS=$ASMSTRIPFLAGS
X86ASMFLAGS=$X86ASMFLAGS
BUILDSUF=$build_suffix
PROGSSUF=$progs_suffix
FULLNAME=$FULLNAME
LIBPREF=$LIBPREF
LIBSUF=$LIBSUF
LIBNAME=$LIBNAME
SLIBPREF=$SLIBPREF
SLIBSUF=$SLIBSUF
EXESUF=$EXESUF
EXTRA_VERSION=$extra_version
CCDEP=$CCDEP
CXXDEP=$CXXDEP
CCDEP_FLAGS=$CCDEP_FLAGS
ASDEP=$ASDEP
ASDEP_FLAGS=$ASDEP_FLAGS
X86ASMDEP=$X86ASMDEP
X86ASMDEP_FLAGS=$X86ASMDEP_FLAGS
CC_DEPFLAGS=$CC_DEPFLAGS
AS_DEPFLAGS=$AS_DEPFLAGS
X86ASM_DEPFLAGS=$X86ASM_DEPFLAGS
HOSTCC=$host_cc
HOSTLD=$host_ld
HOSTCFLAGS=$host_cflags
HOSTCPPFLAGS=$host_cppflags
HOSTEXESUF=$HOSTEXESUF
HOSTLDFLAGS=$host_ldflags
HOSTEXTRALIBS=$host_extralibs
DEPHOSTCC=$host_cc
DEPHOSTCCFLAGS=$DEPHOSTCCFLAGS \$(HOSTCCFLAGS)
HOSTCCDEP=$HOSTCCDEP
HOSTCCDEP_FLAGS=$HOSTCCDEP_FLAGS
HOSTCC_DEPFLAGS=$HOSTCC_DEPFLAGS
HOSTCC_C=$HOSTCC_C
HOSTCC_O=$HOSTCC_O
HOSTLD_O=$HOSTLD_O
TARGET_EXEC=$target_exec $target_exec_args
TARGET_PATH=$target_path
TARGET_SAMPLES=${target_samples:-\$(SAMPLES)}
CFLAGS-ffplay=${sdl2_cflags}
CFLAGS_HEADERS=$CFLAGS_HEADERS
LIB_INSTALL_EXTRA_CMD=$LIB_INSTALL_EXTRA_CMD
EXTRALIBS=$extralibs
COMPAT_OBJS=$compat_objs
INSTALL=$install
LIBTARGET=${LIBTARGET}
SLIBNAME=${SLIBNAME}
SLIBNAME_WITH_VERSION=${SLIBNAME_WITH_VERSION}
SLIBNAME_WITH_MAJOR=${SLIBNAME_WITH_MAJOR}
SLIB_CREATE_DEF_CMD=${SLIB_CREATE_DEF_CMD}
SLIB_EXTRA_CMD=${SLIB_EXTRA_CMD}
SLIB_INSTALL_NAME=${SLIB_INSTALL_NAME}
SLIB_INSTALL_LINKS=${SLIB_INSTALL_LINKS}
SLIB_INSTALL_EXTRA_LIB=${SLIB_INSTALL_EXTRA_LIB}
SLIB_INSTALL_EXTRA_SHLIB=${SLIB_INSTALL_EXTRA_SHLIB}
VERSION_SCRIPT_POSTPROCESS_CMD=${VERSION_SCRIPT_POSTPROCESS_CMD}
SAMPLES:=${samples:-\$(FATE_SAMPLES)}
NOREDZONE_FLAGS=$noredzone_flags
LIBFUZZER_PATH=$libfuzzer_path
IGNORE_TESTS=$ignore_tests
EOF

map 'eval echo "${v}_FFLIBS=\$${v}_deps" >> ffbuild/config.mak' $LIBRARY_LIST

for entry in $LIBRARY_LIST $PROGRAM_LIST $EXTRALIBS_LIST; do
    eval echo "EXTRALIBS-${entry}=\$${entry}_extralibs" >> ffbuild/config.mak
done

cat > $TMPH <<EOF
/* Automatically generated by configure - do not modify! */
#ifndef FFMPEG_CONFIG_H
#define FFMPEG_CONFIG_H
#define FFMPEG_CONFIGURATION "$(c_escape $FFMPEG_CONFIGURATION)"
#define FFMPEG_LICENSE "$(c_escape $license)"
#define CONFIG_THIS_YEAR 2017
#define FFMPEG_DATADIR "$(eval c_escape $datadir)"
#define AVCONV_DATADIR "$(eval c_escape $datadir)"
#define CC_IDENT "$(c_escape ${cc_ident:-Unknown compiler})"
#define av_restrict $_restrict
#define EXTERN_PREFIX "${extern_prefix}"
#define EXTERN_ASM ${extern_prefix}
#define BUILDSUF "$build_suffix"
#define SLIBSUF "$SLIBSUF"
#define HAVE_MMX2 HAVE_MMXEXT
#define SWS_MAX_FILTER_SIZE $sws_max_filter_size
EOF

test -n "$assert_level" &&
    echo "#define ASSERT_LEVEL $assert_level" >>$TMPH

test -n "$malloc_prefix" &&
    echo "#define MALLOC_PREFIX $malloc_prefix" >>$TMPH

if enabled x86asm; then
    append config_files $TMPASM
    printf '' >$TMPASM
fi

enabled getenv || echo "#define getenv(x) NULL" >> $TMPH


mkdir -p doc
mkdir -p tests
mkdir -p tests/api
echo "@c auto-generated by configure - do not modify! " > doc/config.texi

print_config ARCH_   "$config_files" $ARCH_LIST
print_config HAVE_   "$config_files" $HAVE_LIST
print_config CONFIG_ "$config_files" $CONFIG_LIST       \
                                     $CONFIG_EXTRA      \
                                     $ALL_COMPONENTS    \

echo "#endif /* FFMPEG_CONFIG_H */" >> $TMPH
echo "endif # FFMPEG_CONFIG_MAK" >> ffbuild/config.mak

# Do not overwrite an unchanged config.h to avoid superfluous rebuilds.
cp_if_changed $TMPH config.h
touch ffbuild/.config

enabled x86asm && cp_if_changed $TMPASM config.asm

cat > $TMPH <<EOF
/* Generated by ffconf */
#ifndef AVUTIL_AVCONFIG_H
#define AVUTIL_AVCONFIG_H
EOF

print_config AV_HAVE_ $TMPH $HAVE_LIST_PUB

echo "#endif /* AVUTIL_AVCONFIG_H */" >> $TMPH

cp_if_changed $TMPH libavutil/avconfig.h

# generate the lists of enabled components
print_enabled_components(){
    file=$1
    struct_name=$2
    name=$3
    shift 3
    echo "static const $struct_name * const $name[] = {" > $TMPH
    for c in $*; do
        enabled $c && printf "    &ff_%s,\n" $c >> $TMPH
    done
    echo "    NULL };" >> $TMPH
    cp_if_changed $TMPH $file
}

print_enabled_components libavcodec/bsf_list.c AVBitStreamFilter bitstream_filters $BSF_LIST
print_enabled_components libavformat/protocol_list.c URLProtocol url_protocols $PROTOCOL_LIST

if test -n "$WARNINGS"; then
    printf "\n%s%s$WARNINGS%s" "$warn_color" "$bold_color" "$reset_color"
    enabled fatal_warnings && exit 1
fi

# Settings for pkg-config files

cat > ffbuild/config.sh <<EOF
# Automatically generated by configure - do not modify!
shared=$shared
build_suffix=$build_suffix
prefix=$prefix
libdir=$libdir
incdir=$incdir
rpath=$(enabled rpath && echo "-Wl,-rpath,\${libdir}")
source_path=${source_path}
LIBPREF=${LIBPREF}
LIBSUF=${LIBSUF}
extralibs_avutil="$avutil_extralibs"
extralibs_avcodec="$avcodec_extralibs"
extralibs_avformat="$avformat_extralibs"
extralibs_avdevice="$avdevice_extralibs"
extralibs_avfilter="$avfilter_extralibs"
extralibs_avresample="$avresample_extralibs"
extralibs_postproc="$postproc_extralibs"
extralibs_swscale="$swscale_extralibs"
extralibs_swresample="$swresample_extralibs"
EOF

for lib in $LIBRARY_LIST; do
    lib_deps="$(eval echo \$${lib}_deps)"
    echo ${lib}_deps=\"$lib_deps\" >> ffbuild/config.sh
done<|MERGE_RESOLUTION|>--- conflicted
+++ resolved
@@ -1925,11 +1925,7 @@
     dirent_h
     dxgidebug_h
     dxva_h
-<<<<<<< HEAD
     ES2_gl_h
-    gsm_h
-=======
->>>>>>> 8e97a8c6
     io_h
     mach_mach_time_h
     machine_ioctl_bt848_h
@@ -5937,19 +5933,11 @@
 enabled fontconfig        && enable libfontconfig
 enabled libfontconfig     && require_pkg_config libfontconfig fontconfig "fontconfig/fontconfig.h" FcInit
 enabled libfreetype       && require_pkg_config libfreetype freetype2 "ft2build.h FT_FREETYPE_H" FT_Init_FreeType
-<<<<<<< HEAD
 enabled libfribidi        && require_pkg_config libfribidi fribidi fribidi.h fribidi_version_info
 enabled libgme            && { check_pkg_config libgme libgme gme/gme.h gme_new_emu ||
                                require libgme gme/gme.h gme_new_emu -lgme -lstdc++; }
-enabled libgsm            && { for gsm_hdr in "gsm.h" "gsm/gsm.h"; do
-                                   check_lib libgsm "${gsm_hdr}" gsm_create -lgsm && break;
-                               done || die "ERROR: libgsm not found"; }
+enabled libgsm            && require libgsm gsm.h gsm_create -lgsm
 enabled libilbc           && require libilbc ilbc.h WebRtcIlbcfix_InitDecode -lilbc $pthreads_extralibs
-=======
-enabled libgsm            && require libgsm gsm._h gsm_create -lgsm
-enabled libhdcd           && require_pkg_config libhdcd libhdcd "hdcd/hdcd_simple.h" hdcd_new
-enabled libilbc           && require libilbc ilbc.h WebRtcIlbcfix_InitDecode -lilbc
->>>>>>> 8e97a8c6
 enabled libkvazaar        && require_pkg_config libkvazaar "kvazaar >= 0.8.1" kvazaar.h kvz_api_get
 # While it may appear that require is being used as a pkg-config
 # fallback for libmfx, it is actually being used to detect a different
