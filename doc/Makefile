<<<<<<< HEAD
LIBRARIES-$(CONFIG_AVUTIL)     += libavutil
LIBRARIES-$(CONFIG_SWSCALE)    += libswscale
LIBRARIES-$(CONFIG_SWRESAMPLE) += libswresample
LIBRARIES-$(CONFIG_AVCODEC)    += libavcodec
LIBRARIES-$(CONFIG_AVFORMAT)   += libavformat
LIBRARIES-$(CONFIG_AVDEVICE)   += libavdevice
LIBRARIES-$(CONFIG_AVFILTER)   += libavfilter

COMPONENTS-$(CONFIG_AVUTIL)     += ffmpeg-utils
COMPONENTS-$(CONFIG_SWSCALE)    += ffmpeg-scaler
COMPONENTS-$(CONFIG_SWRESAMPLE) += ffmpeg-resampler
COMPONENTS-$(CONFIG_AVCODEC)    += ffmpeg-codecs ffmpeg-bitstream-filters
COMPONENTS-$(CONFIG_AVFORMAT)   += ffmpeg-formats ffmpeg-protocols
COMPONENTS-$(CONFIG_AVDEVICE)   += ffmpeg-devices
COMPONENTS-$(CONFIG_AVFILTER)   += ffmpeg-filters

MANPAGES1   = $(PROGS-yes:%=doc/%.1)    $(PROGS-yes:%=doc/%-all.1)    $(COMPONENTS-yes:%=doc/%.1)
MANPAGES3   = $(LIBRARIES-yes:%=doc/%.3)
MANPAGES    = $(MANPAGES1) $(MANPAGES3)
PODPAGES    = $(PROGS-yes:%=doc/%.pod)  $(PROGS-yes:%=doc/%-all.pod)  $(COMPONENTS-yes:%=doc/%.pod)  $(LIBRARIES-yes:%=doc/%.pod)
HTMLPAGES   = $(PROGS-yes:%=doc/%.html) $(PROGS-yes:%=doc/%-all.html) $(COMPONENTS-yes:%=doc/%.html) $(LIBRARIES-yes:%=doc/%.html) \
=======
ALLMANPAGES = $(AVBASENAMES:%=%.1)
MANPAGES    = $(AVPROGS-yes:%=doc/%.1)
PODPAGES    = $(AVPROGS-yes:%=doc/%.pod)
HTMLPAGES   = $(AVPROGS-yes:%=doc/%.html)                               \
>>>>>>> 14abeaa4
              doc/developer.html                                        \
              doc/faq.html                                              \
              doc/fate.html                                             \
              doc/general.html                                          \
              doc/git-howto.html                                        \
              doc/nut.html                                              \
              doc/platform.html                                         \

TXTPAGES    = doc/fate.txt                                              \


DOCS-$(CONFIG_HTMLPAGES) += $(HTMLPAGES)
DOCS-$(CONFIG_PODPAGES)  += $(PODPAGES)
DOCS-$(CONFIG_MANPAGES)  += $(MANPAGES)
DOCS-$(CONFIG_TXTPAGES)  += $(TXTPAGES)
DOCS = $(DOCS-yes)

all-$(CONFIG_DOC): doc

doc: documentation

apidoc: doc/doxy/html
documentation: $(DOCS)

TEXIDEP = awk '/^@(verbatim)?include/ { printf "$@: $(@D)/%s\n", $$2 }' <$< >$(@:%=%.d)

doc/%.txt: TAG = TXT
doc/%.txt: doc/%.texi
	$(Q)$(TEXIDEP)
	$(M)makeinfo --force --no-headers -o $@ $< 2>/dev/null

GENTEXI  = format codec
GENTEXI := $(GENTEXI:%=doc/avoptions_%.texi)

$(GENTEXI): TAG = GENTEXI
$(GENTEXI): doc/avoptions_%.texi: doc/print_options$(HOSTEXESUF)
	$(M)doc/print_options $* > $@

doc/%.html: TAG = HTML
doc/%.html: doc/%.texi $(SRC_PATH)/doc/t2h.init $(GENTEXI)
	$(Q)$(TEXIDEP)
	$(M)texi2html -I doc -monolithic --D=config-not-all --init-file $(SRC_PATH)/doc/t2h.init --output $@ $<

doc/%-all.html: TAG = HTML
doc/%-all.html: doc/%.texi $(SRC_PATH)/doc/t2h.init $(GENTEXI)
	$(Q)$(TEXIDEP)
	$(M)texi2html -I doc -monolithic --D=config-all --init-file $(SRC_PATH)/doc/t2h.init --output $@ $<

doc/%.pod: TAG = POD
doc/%.pod: doc/%.texi $(SRC_PATH)/doc/texi2pod.pl $(GENTEXI)
	$(Q)$(TEXIDEP)
	$(M)perl $(SRC_PATH)/doc/texi2pod.pl -Dconfig-not-all=yes -Idoc $< $@

doc/%-all.pod: TAG = POD
doc/%-all.pod: doc/%.texi $(SRC_PATH)/doc/texi2pod.pl $(GENTEXI)
	$(Q)$(TEXIDEP)
	$(M)perl $(SRC_PATH)/doc/texi2pod.pl -Dconfig-all=yes -Idoc $< $@

doc/%.1 doc/%.3: TAG = MAN
doc/%.1: doc/%.pod $(GENTEXI)
	$(M)pod2man --section=1 --center=" " --release=" " $< > $@
doc/%.3: doc/%.pod $(GENTEXI)
	$(M)pod2man --section=3 --center=" " --release=" " $< > $@

$(DOCS) doc/doxy/html: | doc/

doc/doxy/html: $(SRC_PATH)/doc/Doxyfile $(INSTHEADERS)
	$(M)$(SRC_PATH)/doc/doxy-wrapper.sh $(SRC_PATH) $^

install-doc: install-html install-man

install-html:

install-man:

ifdef CONFIG_HTMLPAGES
install-progs-$(CONFIG_DOC): install-html

install-html: $(HTMLPAGES)
	$(Q)mkdir -p "$(DOCDIR)"
	$(INSTALL) -m 644 $(HTMLPAGES) "$(DOCDIR)"
endif

ifdef CONFIG_MANPAGES
install-progs-$(CONFIG_DOC): install-man

install-man: $(MANPAGES)
	$(Q)mkdir -p "$(MANDIR)/man1"
	$(INSTALL) -m 644 $(MANPAGES1) "$(MANDIR)/man1"
	$(Q)mkdir -p "$(MANDIR)/man3"
	$(INSTALL) -m 644 $(MANPAGES3) "$(MANDIR)/man3"
endif

uninstall: uninstall-doc

uninstall-doc: uninstall-html uninstall-man

uninstall-html:
	$(RM) -r "$(DOCDIR)"

uninstall-man:
	$(RM) $(addprefix "$(MANDIR)/man1/",$(PROGS-yes:%=%.1) $(PROGS-yes:%=%-all.1) $(COMPONENTS-yes:%=%.1))
	$(RM) $(addprefix "$(MANDIR)/man3/",$(LIBRARIES-yes:%=%.3))

clean:: docclean

distclean:: docclean
	$(RM) doc/config.texi

docclean:
	$(RM) $(TXTPAGES) doc/*.html doc/*.pod doc/*.1 doc/*.3 $(CLEANSUFFIXES:%=doc/%) doc/avoptions_*.texi
	$(RM) -r doc/doxy/html

-include $(wildcard $(DOCS:%=%.d))

.PHONY: apidoc doc documentation<|MERGE_RESOLUTION|>--- conflicted
+++ resolved
@@ -1,4 +1,3 @@
-<<<<<<< HEAD
 LIBRARIES-$(CONFIG_AVUTIL)     += libavutil
 LIBRARIES-$(CONFIG_SWSCALE)    += libswscale
 LIBRARIES-$(CONFIG_SWRESAMPLE) += libswresample
@@ -15,17 +14,11 @@
 COMPONENTS-$(CONFIG_AVDEVICE)   += ffmpeg-devices
 COMPONENTS-$(CONFIG_AVFILTER)   += ffmpeg-filters
 
-MANPAGES1   = $(PROGS-yes:%=doc/%.1)    $(PROGS-yes:%=doc/%-all.1)    $(COMPONENTS-yes:%=doc/%.1)
+MANPAGES1   = $(AVPROGS-yes:%=doc/%.1)    $(AVPROGS-yes:%=doc/%-all.1)    $(COMPONENTS-yes:%=doc/%.1)
 MANPAGES3   = $(LIBRARIES-yes:%=doc/%.3)
 MANPAGES    = $(MANPAGES1) $(MANPAGES3)
-PODPAGES    = $(PROGS-yes:%=doc/%.pod)  $(PROGS-yes:%=doc/%-all.pod)  $(COMPONENTS-yes:%=doc/%.pod)  $(LIBRARIES-yes:%=doc/%.pod)
-HTMLPAGES   = $(PROGS-yes:%=doc/%.html) $(PROGS-yes:%=doc/%-all.html) $(COMPONENTS-yes:%=doc/%.html) $(LIBRARIES-yes:%=doc/%.html) \
-=======
-ALLMANPAGES = $(AVBASENAMES:%=%.1)
-MANPAGES    = $(AVPROGS-yes:%=doc/%.1)
-PODPAGES    = $(AVPROGS-yes:%=doc/%.pod)
-HTMLPAGES   = $(AVPROGS-yes:%=doc/%.html)                               \
->>>>>>> 14abeaa4
+PODPAGES    = $(AVPROGS-yes:%=doc/%.pod)  $(AVPROGS-yes:%=doc/%-all.pod)  $(COMPONENTS-yes:%=doc/%.pod)  $(LIBRARIES-yes:%=doc/%.pod)
+HTMLPAGES   = $(AVPROGS-yes:%=doc/%.html) $(AVPROGS-yes:%=doc/%-all.html) $(COMPONENTS-yes:%=doc/%.html) $(LIBRARIES-yes:%=doc/%.html) \
               doc/developer.html                                        \
               doc/faq.html                                              \
               doc/fate.html                                             \
@@ -127,7 +120,7 @@
 	$(RM) -r "$(DOCDIR)"
 
 uninstall-man:
-	$(RM) $(addprefix "$(MANDIR)/man1/",$(PROGS-yes:%=%.1) $(PROGS-yes:%=%-all.1) $(COMPONENTS-yes:%=%.1))
+	$(RM) $(addprefix "$(MANDIR)/man1/",$(AVPROGS-yes:%=%.1) $(AVPROGS-yes:%=%-all.1) $(COMPONENTS-yes:%=%.1))
 	$(RM) $(addprefix "$(MANDIR)/man3/",$(LIBRARIES-yes:%=%.3))
 
 clean:: docclean
