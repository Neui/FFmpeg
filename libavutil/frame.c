--- conflicted
+++ resolved
@@ -476,15 +476,12 @@
     dst->best_effort_timestamp = src->best_effort_timestamp;
     dst->coded_picture_number = src->coded_picture_number;
     dst->display_picture_number = src->display_picture_number;
-<<<<<<< HEAD
+    dst->flags                  = src->flags;
     dst->decode_error_flags  = src->decode_error_flags;
     dst->colorspace          = src->colorspace;
     dst->color_range         = src->color_range;
 
     av_dict_copy(&dst->metadata, src->metadata, 0);
-=======
-    dst->flags                  = src->flags;
->>>>>>> c342132f
 
     memcpy(dst->error, src->error, sizeof(dst->error));
 
