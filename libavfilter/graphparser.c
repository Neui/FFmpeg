/*
 * filter graph parser
 * Copyright (c) 2008 Vitor Sessak
 * Copyright (c) 2007 Bobby Bingham
 *
 * This file is part of FFmpeg.
 *
 * FFmpeg is free software; you can redistribute it and/or
 * modify it under the terms of the GNU Lesser General Public
 * License as published by the Free Software Foundation; either
 * version 2.1 of the License, or (at your option) any later version.
 *
 * FFmpeg is distributed in the hope that it will be useful,
 * but WITHOUT ANY WARRANTY; without even the implied warranty of
 * MERCHANTABILITY or FITNESS FOR A PARTICULAR PURPOSE.  See the GNU
 * Lesser General Public License for more details.
 *
 * You should have received a copy of the GNU Lesser General Public
 * License along with FFmpeg; if not, write to the Free Software
 * Foundation, Inc., 51 Franklin Street, Fifth Floor, Boston, MA 02110-1301 USA
 */

#include <string.h>
#include <stdio.h>

#include "libavutil/avstring.h"
#include "libavutil/mem.h"
#include "avfilter.h"
#include "avfiltergraph.h"

#define WHITESPACES " \n\t"

/**
 * Link two filters together.
 *
 * @see avfilter_link()
 */
static int link_filter(AVFilterContext *src, int srcpad,
                       AVFilterContext *dst, int dstpad,
                       void *log_ctx)
{
    int ret;
    if ((ret = avfilter_link(src, srcpad, dst, dstpad))) {
        av_log(log_ctx, AV_LOG_ERROR,
               "Cannot create the link %s:%d -> %s:%d\n",
               src->filter->name, srcpad, dst->filter->name, dstpad);
        return ret;
    }

    return 0;
}

/**
 * Parse the name of a link, which has the format "[linkname]".
 *
 * @return a pointer (that need to be freed after use) to the name
 * between parenthesis
 */
static char *parse_link_name(const char **buf, void *log_ctx)
{
    const char *start = *buf;
    char *name;
    (*buf)++;

    name = av_get_token(buf, "]");

    if (!name[0]) {
        av_log(log_ctx, AV_LOG_ERROR,
               "Bad (empty?) label found in the following: \"%s\".\n", start);
        goto fail;
    }

    if (*(*buf)++ != ']') {
        av_log(log_ctx, AV_LOG_ERROR,
               "Mismatched '[' found in the following: \"%s\".\n", start);
    fail:
        av_freep(&name);
    }

    return name;
}

/**
 * Create an instance of a filter, initialize and insert it in the
 * filtergraph in *ctx.
 *
 * @param filt_ctx put here a filter context in case of successful creation and configuration, NULL otherwise.
 * @param ctx the filtergraph context
 * @param index an index which is supposed to be unique for each filter instance added to the filtergraph
 * @param filt_name the name of the filter to create
 * @param args the arguments provided to the filter during its initialization
 * @param log_ctx the log context to use
 * @return 0 in case of success, a negative AVERROR code otherwise
 */
static int create_filter(AVFilterContext **filt_ctx, AVFilterGraph *ctx, int index,
                         const char *filt_name, const char *args, void *log_ctx)
{
    AVFilter *filt;
    char inst_name[30];
    char tmp_args[256];
    int ret;

    snprintf(inst_name, sizeof(inst_name), "Parsed_%s_%d", filt_name, index);

    filt = avfilter_get_by_name(filt_name);

    if (!filt) {
        av_log(log_ctx, AV_LOG_ERROR,
               "No such filter: '%s'\n", filt_name);
        return AVERROR(EINVAL);
    }

    ret = avfilter_open(filt_ctx, filt, inst_name);
    if (!*filt_ctx) {
        av_log(log_ctx, AV_LOG_ERROR,
               "Error creating filter '%s'\n", filt_name);
        return ret;
    }

    if ((ret = avfilter_graph_add_filter(ctx, *filt_ctx)) < 0) {
        avfilter_free(*filt_ctx);
        return ret;
    }

    if (!strcmp(filt_name, "scale") && args && !strstr(args, "flags")
        && ctx->scale_sws_opts) {
        snprintf(tmp_args, sizeof(tmp_args), "%s:%s",
                 args, ctx->scale_sws_opts);
        args = tmp_args;
    }

    if ((ret = avfilter_init_filter(*filt_ctx, args, NULL)) < 0) {
        av_log(log_ctx, AV_LOG_ERROR,
               "Error initializing filter '%s' with args '%s'\n", filt_name, args);
        return ret;
    }

    return 0;
}

/**
 * Parse a string of the form FILTER_NAME[=PARAMS], and create a
 * corresponding filter instance which is added to graph with
 * create_filter().
 *
 * @param filt_ctx Pointer that is set to the created and configured filter
 *                 context on success, set to NULL on failure.
 * @param filt_ctx put here a pointer to the created filter context on
 * success, NULL otherwise
 * @param buf pointer to the buffer to parse, *buf will be updated to
 * point to the char next after the parsed string
 * @param index an index which is assigned to the created filter
 * instance, and which is supposed to be unique for each filter
 * instance added to the filtergraph
 * @return 0 in case of success, a negative AVERROR code otherwise
 */
static int parse_filter(AVFilterContext **filt_ctx, const char **buf, AVFilterGraph *graph,
                        int index, void *log_ctx)
{
    char *opts = NULL;
    char *name = av_get_token(buf, "=,;[\n");
    int ret;

    if (**buf == '=') {
        (*buf)++;
        opts = av_get_token(buf, "[],;\n");
    }

    ret = create_filter(filt_ctx, graph, index, name, opts, log_ctx);
    av_free(name);
    av_free(opts);
    return ret;
}

AVFilterInOut *avfilter_inout_alloc(void)
{
    return av_mallocz(sizeof(AVFilterInOut));
}

void avfilter_inout_free(AVFilterInOut **inout)
{
    while (*inout) {
        AVFilterInOut *next = (*inout)->next;
        av_freep(&(*inout)->name);
        av_freep(inout);
        *inout = next;
    }
}

static AVFilterInOut *extract_inout(const char *label, AVFilterInOut **links)
{
    AVFilterInOut *ret;

    while (*links && (!(*links)->name || strcmp((*links)->name, label)))
        links = &((*links)->next);

    ret = *links;

    if (ret) {
        *links = ret->next;
        ret->next = NULL;
    }

    return ret;
}

static void insert_inout(AVFilterInOut **inouts, AVFilterInOut *element)
{
    element->next = *inouts;
    *inouts = element;
}

static void append_inout(AVFilterInOut **inouts, AVFilterInOut **element)
{
    while (*inouts && (*inouts)->next)
        inouts = &((*inouts)->next);

    if (!*inouts)
        *inouts = *element;
    else
        (*inouts)->next = *element;
    *element = NULL;
}

static int link_filter_inouts(AVFilterContext *filt_ctx,
                              AVFilterInOut **curr_inputs,
                              AVFilterInOut **open_inputs, void *log_ctx)
{
    int pad, ret;

    for (pad = 0; pad < filt_ctx->nb_inputs; pad++) {
        AVFilterInOut *p = *curr_inputs;

        if (p) {
            *curr_inputs = (*curr_inputs)->next;
            p->next = NULL;
        } else if (!(p = av_mallocz(sizeof(*p))))
            return AVERROR(ENOMEM);

        if (p->filter_ctx) {
            ret = link_filter(p->filter_ctx, p->pad_idx, filt_ctx, pad, log_ctx);
            av_free(p->name);
            av_free(p);
            if (ret < 0)
                return ret;
        } else {
            p->filter_ctx = filt_ctx;
            p->pad_idx = pad;
            append_inout(open_inputs, &p);
        }
    }

    if (*curr_inputs) {
        av_log(log_ctx, AV_LOG_ERROR,
               "Too many inputs specified for the \"%s\" filter.\n",
               filt_ctx->filter->name);
        return AVERROR(EINVAL);
    }

    pad = filt_ctx->nb_outputs;
    while (pad--) {
        AVFilterInOut *currlinkn = av_mallocz(sizeof(AVFilterInOut));
        if (!currlinkn)
            return AVERROR(ENOMEM);
        currlinkn->filter_ctx  = filt_ctx;
        currlinkn->pad_idx = pad;
        insert_inout(curr_inputs, currlinkn);
    }

    return 0;
}

static int parse_inputs(const char **buf, AVFilterInOut **curr_inputs,
                        AVFilterInOut **open_outputs, void *log_ctx)
{
    AVFilterInOut *parsed_inputs = NULL;
    int pad = 0;

    while (**buf == '[') {
        char *name = parse_link_name(buf, log_ctx);
        AVFilterInOut *match;

        if (!name)
            return AVERROR(EINVAL);

        /* First check if the label is not in the open_outputs list */
        match = extract_inout(name, open_outputs);

        if (match) {
            av_free(name);
        } else {
            /* Not in the list, so add it as an input */
            if (!(match = av_mallocz(sizeof(AVFilterInOut)))) {
                av_free(name);
                return AVERROR(ENOMEM);
            }
            match->name    = name;
            match->pad_idx = pad;
        }

        append_inout(&parsed_inputs, &match);

        *buf += strspn(*buf, WHITESPACES);
        pad++;
    }

    append_inout(&parsed_inputs, curr_inputs);
    *curr_inputs = parsed_inputs;

    return pad;
}

static int parse_outputs(const char **buf, AVFilterInOut **curr_inputs,
                         AVFilterInOut **open_inputs,
                         AVFilterInOut **open_outputs, void *log_ctx)
{
    int ret, pad = 0;

    while (**buf == '[') {
        char *name = parse_link_name(buf, log_ctx);
        AVFilterInOut *match;

        AVFilterInOut *input = *curr_inputs;

        if (!name)
            return AVERROR(EINVAL);

        if (!input) {
            av_log(log_ctx, AV_LOG_ERROR,
                   "No output pad can be associated to link label '%s'.\n", name);
            av_free(name);
            return AVERROR(EINVAL);
        }
        *curr_inputs = (*curr_inputs)->next;

        /* First check if the label is not in the open_inputs list */
        match = extract_inout(name, open_inputs);

        if (match) {
            if ((ret = link_filter(input->filter_ctx, input->pad_idx,
                                   match->filter_ctx, match->pad_idx, log_ctx)) < 0) {
                av_free(name);
                return ret;
            }
            av_free(match->name);
            av_free(name);
            av_free(match);
            av_free(input);
        } else {
            /* Not in the list, so add the first input as a open_output */
            input->name = name;
            insert_inout(open_outputs, input);
        }
        *buf += strspn(*buf, WHITESPACES);
        pad++;
    }

    return pad;
}

static int parse_sws_flags(const char **buf, AVFilterGraph *graph)
{
    char *p = strchr(*buf, ';');

    if (strncmp(*buf, "sws_flags=", 10))
        return 0;

    if (!p) {
        av_log(graph, AV_LOG_ERROR, "sws_flags not terminated with ';'.\n");
        return AVERROR(EINVAL);
    }

    *buf += 4;  // keep the 'flags=' part

    av_freep(&graph->scale_sws_opts);
    if (!(graph->scale_sws_opts = av_mallocz(p - *buf + 1)))
        return AVERROR(ENOMEM);
    av_strlcpy(graph->scale_sws_opts, *buf, p - *buf + 1);

    *buf = p + 1;
    return 0;
}

int avfilter_graph_parse2(AVFilterGraph *graph, const char *filters,
                          AVFilterInOut **inputs,
                          AVFilterInOut **outputs)
{
    int index = 0, ret = 0;
    char chr = 0;

    AVFilterInOut *curr_inputs = NULL, *open_inputs = NULL, *open_outputs = NULL;

    filters += strspn(filters, WHITESPACES);

    if ((ret = parse_sws_flags(&filters, graph)) < 0)
        goto fail;

    do {
        AVFilterContext *filter;
        filters += strspn(filters, WHITESPACES);

        if ((ret = parse_inputs(&filters, &curr_inputs, &open_outputs, graph)) < 0)
            goto end;
        if ((ret = parse_filter(&filter, &filters, graph, index, graph)) < 0)
            goto end;


        if ((ret = link_filter_inouts(filter, &curr_inputs, &open_inputs, graph)) < 0)
            goto end;

        if ((ret = parse_outputs(&filters, &curr_inputs, &open_inputs, &open_outputs,
                                 graph)) < 0)
            goto end;

        filters += strspn(filters, WHITESPACES);
        chr = *filters++;

        if (chr == ';' && curr_inputs)
            append_inout(&open_outputs, &curr_inputs);
        index++;
    } while (chr == ',' || chr == ';');

    if (chr) {
        av_log(graph, AV_LOG_ERROR,
               "Unable to parse graph description substring: \"%s\"\n",
               filters - 1);
        ret = AVERROR(EINVAL);
        goto end;
    }

    append_inout(&open_outputs, &curr_inputs);


    *inputs  = open_inputs;
    *outputs = open_outputs;
    return 0;

<<<<<<< HEAD
 fail:end:
    for (; graph->filter_count > 0; graph->filter_count--)
        avfilter_free(graph->filters[graph->filter_count - 1]);
=======
 fail:
    for (; graph->nb_filters > 0; graph->nb_filters--)
        avfilter_free(graph->filters[graph->nb_filters - 1]);
>>>>>>> 42c7c61a
    av_freep(&graph->filters);
    avfilter_inout_free(&open_inputs);
    avfilter_inout_free(&open_outputs);
    avfilter_inout_free(&curr_inputs);

    *inputs  = NULL;
    *outputs = NULL;

    return ret;
}

int avfilter_graph_parse(AVFilterGraph *graph, const char *filters,
                         AVFilterInOut **open_inputs_ptr, AVFilterInOut **open_outputs_ptr,
                         void *log_ctx)
{
#if 0
    int ret;
    AVFilterInOut *open_inputs  = open_inputs_ptr  ? *open_inputs_ptr  : NULL;
    AVFilterInOut *open_outputs = open_outputs_ptr ? *open_outputs_ptr : NULL;
    AVFilterInOut *cur, *match, *inputs = NULL, *outputs = NULL;

    if ((ret = avfilter_graph_parse2(graph, filters, &inputs, &outputs)) < 0)
        goto fail;

    /* First input can be omitted if it is "[in]" */
    if (inputs && !inputs->name)
        inputs->name = av_strdup("in");
    for (cur = inputs; cur; cur = cur->next) {
        if (!cur->name) {
              av_log(log_ctx, AV_LOG_ERROR,
                     "Not enough inputs specified for the \"%s\" filter.\n",
                     cur->filter_ctx->filter->name);
              ret = AVERROR(EINVAL);
              goto fail;
        }
        if (!(match = extract_inout(cur->name, &open_outputs)))
            continue;
        ret = avfilter_link(match->filter_ctx, match->pad_idx,
                            cur->filter_ctx,   cur->pad_idx);
        avfilter_inout_free(&match);
        if (ret < 0)
            goto fail;
    }

    /* Last output can be omitted if it is "[out]" */
    if (outputs && !outputs->name)
        outputs->name = av_strdup("out");
    for (cur = outputs; cur; cur = cur->next) {
        if (!cur->name) {
            av_log(log_ctx, AV_LOG_ERROR,
                   "Invalid filterchain containing an unlabelled output pad: \"%s\"\n",
                   filters);
            ret = AVERROR(EINVAL);
            goto fail;
        }
        if (!(match = extract_inout(cur->name, &open_inputs)))
            continue;
        ret = avfilter_link(cur->filter_ctx,   cur->pad_idx,
                            match->filter_ctx, match->pad_idx);
        avfilter_inout_free(&match);
        if (ret < 0)
            goto fail;
    }

 fail:
    if (ret < 0) {
        for (; graph->nb_filters > 0; graph->nb_filters--)
            avfilter_free(graph->filters[graph->nb_filters - 1]);
        av_freep(&graph->filters);
    }
    avfilter_inout_free(&inputs);
    avfilter_inout_free(&outputs);
    /* clear open_in/outputs only if not passed as parameters */
    if (open_inputs_ptr) *open_inputs_ptr = open_inputs;
    else avfilter_inout_free(&open_inputs);
    if (open_outputs_ptr) *open_outputs_ptr = open_outputs;
    else avfilter_inout_free(&open_outputs);
    return ret;
}
#else
    int index = 0, ret = 0;
    char chr = 0;

    AVFilterInOut *curr_inputs = NULL;
    AVFilterInOut *open_inputs  = open_inputs_ptr  ? *open_inputs_ptr  : NULL;
    AVFilterInOut *open_outputs = open_outputs_ptr ? *open_outputs_ptr : NULL;

    if ((ret = parse_sws_flags(&filters, graph)) < 0)
        goto end;

    do {
        AVFilterContext *filter;
        const char *filterchain = filters;
        filters += strspn(filters, WHITESPACES);

        if ((ret = parse_inputs(&filters, &curr_inputs, &open_outputs, log_ctx)) < 0)
            goto end;

        if ((ret = parse_filter(&filter, &filters, graph, index, log_ctx)) < 0)
            goto end;

        if (filter->input_count == 1 && !curr_inputs && !index) {
            /* First input pad, assume it is "[in]" if not specified */
            const char *tmp = "[in]";
            if ((ret = parse_inputs(&tmp, &curr_inputs, &open_outputs, log_ctx)) < 0)
                goto end;
        }

        if ((ret = link_filter_inouts(filter, &curr_inputs, &open_inputs, log_ctx)) < 0)
            goto end;

        if ((ret = parse_outputs(&filters, &curr_inputs, &open_inputs, &open_outputs,
                                 log_ctx)) < 0)
            goto end;

        filters += strspn(filters, WHITESPACES);
        chr = *filters++;

        if (chr == ';' && curr_inputs) {
            av_log(log_ctx, AV_LOG_ERROR,
                   "Invalid filterchain containing an unlabelled output pad: \"%s\"\n",
                   filterchain);
            ret = AVERROR(EINVAL);
            goto end;
        }
        index++;
    } while (chr == ',' || chr == ';');

    if (chr) {
        av_log(log_ctx, AV_LOG_ERROR,
               "Unable to parse graph description substring: \"%s\"\n",
               filters - 1);
        ret = AVERROR(EINVAL);
        goto end;
    }

    if (curr_inputs) {
        /* Last output pad, assume it is "[out]" if not specified */
        const char *tmp = "[out]";
        if ((ret = parse_outputs(&tmp, &curr_inputs, &open_inputs, &open_outputs,
                                 log_ctx)) < 0)
            goto end;
    }

end:
    /* clear open_in/outputs only if not passed as parameters */
    if (open_inputs_ptr) *open_inputs_ptr = open_inputs;
    else avfilter_inout_free(&open_inputs);
    if (open_outputs_ptr) *open_outputs_ptr = open_outputs;
    else avfilter_inout_free(&open_outputs);
    avfilter_inout_free(&curr_inputs);

    if (ret < 0) {
        for (; graph->filter_count > 0; graph->filter_count--)
            avfilter_free(graph->filters[graph->filter_count - 1]);
        av_freep(&graph->filters);
    }
    return ret;
}

#endif<|MERGE_RESOLUTION|>--- conflicted
+++ resolved
@@ -435,15 +435,9 @@
     *outputs = open_outputs;
     return 0;
 
-<<<<<<< HEAD
  fail:end:
-    for (; graph->filter_count > 0; graph->filter_count--)
-        avfilter_free(graph->filters[graph->filter_count - 1]);
-=======
- fail:
     for (; graph->nb_filters > 0; graph->nb_filters--)
         avfilter_free(graph->filters[graph->nb_filters - 1]);
->>>>>>> 42c7c61a
     av_freep(&graph->filters);
     avfilter_inout_free(&open_inputs);
     avfilter_inout_free(&open_outputs);
@@ -597,8 +591,8 @@
     avfilter_inout_free(&curr_inputs);
 
     if (ret < 0) {
-        for (; graph->filter_count > 0; graph->filter_count--)
-            avfilter_free(graph->filters[graph->filter_count - 1]);
+        for (; graph->nb_filters > 0; graph->nb_filters--)
+            avfilter_free(graph->filters[graph->nb_filters - 1]);
         av_freep(&graph->filters);
     }
     return ret;
