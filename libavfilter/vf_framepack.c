/*
 * Copyright (c) 2013 Vittorio Giovara
 *
 * This file is part of FFmpeg.
 *
 * FFmpeg is free software; you can redistribute it and/or
 * modify it under the terms of the GNU Lesser General Public
 * License as published by the Free Software Foundation; either
 * version 2.1 of the License, or (at your option) any later version.
 *
 * FFmpeg is distributed in the hope that it will be useful,
 * but WITHOUT ANY WARRANTY; without even the implied warranty of
 * MERCHANTABILITY or FITNESS FOR A PARTICULAR PURPOSE.  See the GNU
 * Lesser General Public License for more details.
 *
 * You should have received a copy of the GNU Lesser General Public
 * License along with FFmpeg; if not, write to the Free Software
 * Foundation, Inc., 51 Franklin Street, Fifth Floor, Boston, MA 02110-1301 USA
 */

/**
 * @file
 * Generate a frame packed video, by combining two views in a single surface.
 */

#include <string.h>

#include "libavutil/imgutils.h"
#include "libavutil/opt.h"
#include "libavutil/pixdesc.h"
#include "libavutil/rational.h"
#include "libavutil/stereo3d.h"

#include "avfilter.h"
#include "formats.h"
#include "internal.h"
#include "video.h"

#define LEFT  0
#define RIGHT 1

typedef struct FramepackContext {
    const AVClass *class;

    const AVPixFmtDescriptor *pix_desc; ///< agreed pixel format

    enum AVStereo3DType format;         ///< frame pack type output

    AVFrame *input_views[2];            ///< input frames

    int64_t double_pts;                 ///< new pts for frameseq mode
} FramepackContext;

static const enum AVPixelFormat formats_supported[] = {
    AV_PIX_FMT_YUV420P,  AV_PIX_FMT_YUV422P,  AV_PIX_FMT_YUV444P,
    AV_PIX_FMT_YUV410P,  AV_PIX_FMT_YUVA420P, AV_PIX_FMT_YUVJ420P,
    AV_PIX_FMT_YUVJ422P, AV_PIX_FMT_YUVJ444P, AV_PIX_FMT_YUVJ440P,
    AV_PIX_FMT_NONE
};

static int query_formats(AVFilterContext *ctx)
{
    // this will ensure that formats are the same on all pads
    AVFilterFormats *fmts_list = ff_make_format_list(formats_supported);
    if (!fmts_list)
        return AVERROR(ENOMEM);
    return ff_set_common_formats(ctx, fmts_list);
}

static av_cold void framepack_uninit(AVFilterContext *ctx)
{
    FramepackContext *s = ctx->priv;

    // clean any leftover frame
    av_frame_free(&s->input_views[LEFT]);
    av_frame_free(&s->input_views[RIGHT]);
}

static int config_output(AVFilterLink *outlink)
{
    AVFilterContext *ctx = outlink->src;
    FramepackContext *s  = outlink->src->priv;

    int width            = ctx->inputs[LEFT]->w;
    int height           = ctx->inputs[LEFT]->h;
    AVRational time_base = ctx->inputs[LEFT]->time_base;
    AVRational frame_rate = ctx->inputs[LEFT]->frame_rate;

    // check size and fps match on the other input
    if (width  != ctx->inputs[RIGHT]->w ||
        height != ctx->inputs[RIGHT]->h) {
        av_log(ctx, AV_LOG_ERROR,
               "Left and right sizes differ (%dx%d vs %dx%d).\n",
               width, height,
               ctx->inputs[RIGHT]->w, ctx->inputs[RIGHT]->h);
        return AVERROR_INVALIDDATA;
    } else if (av_cmp_q(time_base, ctx->inputs[RIGHT]->time_base) != 0) {
        av_log(ctx, AV_LOG_ERROR,
               "Left and right time bases differ (%d/%d vs %d/%d).\n",
               time_base.num, time_base.den,
               ctx->inputs[RIGHT]->time_base.num,
               ctx->inputs[RIGHT]->time_base.den);
        return AVERROR_INVALIDDATA;
    } else if (av_cmp_q(frame_rate, ctx->inputs[RIGHT]->frame_rate) != 0) {
        av_log(ctx, AV_LOG_ERROR,
               "Left and right framerates differ (%d/%d vs %d/%d).\n",
               frame_rate.num, frame_rate.den,
               ctx->inputs[RIGHT]->frame_rate.num,
               ctx->inputs[RIGHT]->frame_rate.den);
        return AVERROR_INVALIDDATA;
    }

    s->pix_desc = av_pix_fmt_desc_get(outlink->format);
    if (!s->pix_desc)
        return AVERROR_BUG;

    // modify output properties as needed
    switch (s->format) {
    case AV_STEREO3D_FRAMESEQUENCE:
        time_base.den *= 2;
        frame_rate.num *= 2;

        s->double_pts = AV_NOPTS_VALUE;
        break;
    case AV_STEREO3D_COLUMNS:
    case AV_STEREO3D_SIDEBYSIDE:
        width *= 2;
        break;
    case AV_STEREO3D_LINES:
    case AV_STEREO3D_TOPBOTTOM:
        height *= 2;
        break;
    default:
        av_log(ctx, AV_LOG_ERROR, "Unknown packing mode.");
        return AVERROR_INVALIDDATA;
    }

    outlink->w         = width;
    outlink->h         = height;
    outlink->time_base = time_base;
    outlink->frame_rate= frame_rate;

    return 0;
}

static void horizontal_frame_pack(AVFilterLink *outlink,
                                  AVFrame *out,
                                  int interleaved)
{
<<<<<<< HEAD
    int plane, i;
    int length = dst->width / 2;
    int lines  = dst->height;

    for (plane = 0; plane < s->pix_desc->nb_components; plane++) {
        const uint8_t *leftp  = s->input_views[LEFT]->data[plane];
        const uint8_t *rightp = s->input_views[RIGHT]->data[plane];
        uint8_t *dstp         = dst->data[plane];

        if (plane == 1 || plane == 2) {
            length = FF_CEIL_RSHIFT(dst->width / 2, s->pix_desc->log2_chroma_w);
            lines  = FF_CEIL_RSHIFT(dst->height,    s->pix_desc->log2_chroma_h);
        }

        if (interleaved) {
=======
    AVFilterContext *ctx = outlink->src;
    FramepackContext *s = ctx->priv;
    int i, plane;

    if (interleaved) {
        const uint8_t *leftp  = s->input_views[LEFT]->data[0];
        const uint8_t *rightp = s->input_views[RIGHT]->data[0];
        uint8_t *dstp         = out->data[0];
        int length = out->width / 2;
        int lines  = out->height;

        for (plane = 0; plane < s->pix_desc->nb_components; plane++) {
            if (plane == 1 || plane == 2) {
                length = -(-(out->width / 2) >> s->pix_desc->log2_chroma_w);
                lines  = -(-(out->height)    >> s->pix_desc->log2_chroma_h);
            }
>>>>>>> c9943f00
            for (i = 0; i < lines; i++) {
                int j;
                leftp  = s->input_views[LEFT]->data[plane] +
                         s->input_views[LEFT]->linesize[plane] * i;
                rightp = s->input_views[RIGHT]->data[plane] +
                         s->input_views[RIGHT]->linesize[plane] * i;
                dstp   = out->data[plane] + out->linesize[plane] * i;
                for (j = 0; j < length; j++) {
                    // interpolate chroma as necessary
                    if ((s->pix_desc->log2_chroma_w ||
                         s->pix_desc->log2_chroma_h) &&
                        (plane == 1 || plane == 2)) {
                        *dstp++ = (*leftp + *rightp) / 2;
                        *dstp++ = (*leftp + *rightp) / 2;
                    } else {
                        *dstp++ = *leftp;
                        *dstp++ = *rightp;
                    }
                    leftp += 1;
                    rightp += 1;
                }
            }
        }
    } else {
        for (i = 0; i < 2; i++) {
            const uint8_t *src[4];
            uint8_t *dst[4];
            int sub_w = s->input_views[i]->width >> s->pix_desc->log2_chroma_w;

            src[0] = s->input_views[i]->data[0];
            src[1] = s->input_views[i]->data[1];
            src[2] = s->input_views[i]->data[2];

            dst[0] = out->data[0] + i * s->input_views[i]->width;
            dst[1] = out->data[1] + i * sub_w;
            dst[2] = out->data[2] + i * sub_w;

            av_image_copy(dst, out->linesize, src, s->input_views[i]->linesize,
                          s->input_views[i]->format,
                          s->input_views[i]->width,
                          s->input_views[i]->height);
        }
    }
}

static void vertical_frame_pack(AVFilterLink *outlink,
                                AVFrame *out,
                                int interleaved)
{
    AVFilterContext *ctx = outlink->src;
    FramepackContext *s = ctx->priv;
    int i;

    for (i = 0; i < 2; i++) {
        const uint8_t *src[4];
        uint8_t *dst[4];
        int linesizes[4];
        int sub_h = s->input_views[i]->height >> s->pix_desc->log2_chroma_h;

        src[0] = s->input_views[i]->data[0];
        src[1] = s->input_views[i]->data[1];
        src[2] = s->input_views[i]->data[2];

        dst[0] = out->data[0] + i * out->linesize[0] *
                 (interleaved + s->input_views[i]->height * (1 - interleaved));
        dst[1] = out->data[1] + i * out->linesize[1] *
                 (interleaved + sub_h * (1 - interleaved));
        dst[2] = out->data[2] + i * out->linesize[2] *
                 (interleaved + sub_h * (1 - interleaved));

        linesizes[0] = out->linesize[0] +
                       interleaved * out->linesize[0];
        linesizes[1] = out->linesize[1] +
                       interleaved * out->linesize[1];
        linesizes[2] = out->linesize[2] +
                       interleaved * out->linesize[2];

        av_image_copy(dst, linesizes, src, s->input_views[i]->linesize,
                      s->input_views[i]->format,
                      s->input_views[i]->width,
                      s->input_views[i]->height);
    }
}

static av_always_inline void spatial_frame_pack(AVFilterLink *outlink,
                                                AVFrame *dst)
{
    AVFilterContext *ctx = outlink->src;
    FramepackContext *s = ctx->priv;
    switch (s->format) {
    case AV_STEREO3D_SIDEBYSIDE:
        horizontal_frame_pack(outlink, dst, 0);
        break;
    case AV_STEREO3D_COLUMNS:
        horizontal_frame_pack(outlink, dst, 1);
        break;
    case AV_STEREO3D_TOPBOTTOM:
        vertical_frame_pack(outlink, dst, 0);
        break;
    case AV_STEREO3D_LINES:
        vertical_frame_pack(outlink, dst, 1);
        break;
    }
}

static int filter_frame_left(AVFilterLink *inlink, AVFrame *frame)
{
    FramepackContext *s = inlink->dst->priv;
    s->input_views[LEFT] = frame;
    return 0;
}

static int filter_frame_right(AVFilterLink *inlink, AVFrame *frame)
{
    FramepackContext *s = inlink->dst->priv;
    s->input_views[RIGHT] = frame;
    return 0;
}

static int request_frame(AVFilterLink *outlink)
{
    AVFilterContext *ctx = outlink->src;
    FramepackContext *s = ctx->priv;
    AVStereo3D *stereo;
    int ret, i;

    /* get a frame on the either input, stop as soon as a video ends */
    for (i = 0; i < 2; i++) {
        if (!s->input_views[i]) {
            ret = ff_request_frame(ctx->inputs[i]);
            if (ret < 0)
                return ret;
        }
    }

    if (s->format == AV_STEREO3D_FRAMESEQUENCE) {
        if (s->double_pts == AV_NOPTS_VALUE)
            s->double_pts = s->input_views[LEFT]->pts;

        for (i = 0; i < 2; i++) {
            // set correct timestamps
            s->input_views[i]->pts = s->double_pts++;

            // set stereo3d side data
            stereo = av_stereo3d_create_side_data(s->input_views[i]);
            if (!stereo)
                return AVERROR(ENOMEM);
            stereo->type = s->format;

            // filter the frame and immediately relinquish its pointer
            ret = ff_filter_frame(outlink, s->input_views[i]);
            s->input_views[i] = NULL;
            if (ret < 0)
                return ret;
        }
        return ret;
    } else {
        AVFrame *dst = ff_get_video_buffer(outlink, outlink->w, outlink->h);
        if (!dst)
            return AVERROR(ENOMEM);

        spatial_frame_pack(outlink, dst);

        // get any property from the original frame
        ret = av_frame_copy_props(dst, s->input_views[LEFT]);
        if (ret < 0) {
            av_frame_free(&dst);
            return ret;
        }

        for (i = 0; i < 2; i++)
            av_frame_free(&s->input_views[i]);

        // set stereo3d side data
        stereo = av_stereo3d_create_side_data(dst);
        if (!stereo) {
            av_frame_free(&dst);
            return AVERROR(ENOMEM);
        }
        stereo->type = s->format;

        return ff_filter_frame(outlink, dst);
    }
}

#define OFFSET(x) offsetof(FramepackContext, x)
#define V AV_OPT_FLAG_VIDEO_PARAM
static const AVOption framepack_options[] = {
    { "format", "Frame pack output format", OFFSET(format), AV_OPT_TYPE_INT,
        { .i64 = AV_STEREO3D_SIDEBYSIDE }, 0, INT_MAX, .flags = V, .unit = "format" },
    { "sbs", "Views are packed next to each other", 0, AV_OPT_TYPE_CONST,
        { .i64 = AV_STEREO3D_SIDEBYSIDE }, INT_MIN, INT_MAX, .flags = V, .unit = "format" },
    { "tab", "Views are packed on top of each other", 0, AV_OPT_TYPE_CONST,
        { .i64 = AV_STEREO3D_TOPBOTTOM }, INT_MIN, INT_MAX, .flags = V, .unit = "format" },
    { "frameseq", "Views are one after the other", 0, AV_OPT_TYPE_CONST,
        { .i64 = AV_STEREO3D_FRAMESEQUENCE }, INT_MIN, INT_MAX, .flags = V, .unit = "format" },
    { "lines", "Views are interleaved by lines", 0, AV_OPT_TYPE_CONST,
        { .i64 = AV_STEREO3D_LINES }, INT_MIN, INT_MAX, .flags = V, .unit = "format" },
    { "columns", "Views are interleaved by columns", 0, AV_OPT_TYPE_CONST,
        { .i64 = AV_STEREO3D_COLUMNS }, INT_MIN, INT_MAX, .flags = V, .unit = "format" },
    { NULL },
};

AVFILTER_DEFINE_CLASS(framepack);

static const AVFilterPad framepack_inputs[] = {
    {
        .name         = "left",
        .type         = AVMEDIA_TYPE_VIDEO,
        .filter_frame = filter_frame_left,
        .needs_fifo   = 1,
    },
    {
        .name         = "right",
        .type         = AVMEDIA_TYPE_VIDEO,
        .filter_frame = filter_frame_right,
        .needs_fifo   = 1,
    },
    { NULL }
};

static const AVFilterPad framepack_outputs[] = {
    {
        .name          = "packed",
        .type          = AVMEDIA_TYPE_VIDEO,
        .config_props  = config_output,
        .request_frame = request_frame,
    },
    { NULL }
};

AVFilter ff_vf_framepack = {
    .name          = "framepack",
    .description   = NULL_IF_CONFIG_SMALL("Generate a frame packed stereoscopic video."),
    .priv_size     = sizeof(FramepackContext),
    .priv_class    = &framepack_class,
    .query_formats = query_formats,
    .inputs        = framepack_inputs,
    .outputs       = framepack_outputs,
    .uninit        = framepack_uninit,
};<|MERGE_RESOLUTION|>--- conflicted
+++ resolved
@@ -147,23 +147,6 @@
                                   AVFrame *out,
                                   int interleaved)
 {
-<<<<<<< HEAD
-    int plane, i;
-    int length = dst->width / 2;
-    int lines  = dst->height;
-
-    for (plane = 0; plane < s->pix_desc->nb_components; plane++) {
-        const uint8_t *leftp  = s->input_views[LEFT]->data[plane];
-        const uint8_t *rightp = s->input_views[RIGHT]->data[plane];
-        uint8_t *dstp         = dst->data[plane];
-
-        if (plane == 1 || plane == 2) {
-            length = FF_CEIL_RSHIFT(dst->width / 2, s->pix_desc->log2_chroma_w);
-            lines  = FF_CEIL_RSHIFT(dst->height,    s->pix_desc->log2_chroma_h);
-        }
-
-        if (interleaved) {
-=======
     AVFilterContext *ctx = outlink->src;
     FramepackContext *s = ctx->priv;
     int i, plane;
@@ -177,10 +160,9 @@
 
         for (plane = 0; plane < s->pix_desc->nb_components; plane++) {
             if (plane == 1 || plane == 2) {
-                length = -(-(out->width / 2) >> s->pix_desc->log2_chroma_w);
-                lines  = -(-(out->height)    >> s->pix_desc->log2_chroma_h);
+                length = FF_CEIL_RSHIFT(out->width / 2, s->pix_desc->log2_chroma_w);
+                lines  = FF_CEIL_RSHIFT(out->height,    s->pix_desc->log2_chroma_h);
             }
->>>>>>> c9943f00
             for (i = 0; i < lines; i++) {
                 int j;
                 leftp  = s->input_views[LEFT]->data[plane] +
