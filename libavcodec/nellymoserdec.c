/*
 * NellyMoser audio decoder
 * Copyright (c) 2007 a840bda5870ba11f19698ff6eb9581dfb0f95fa5,
 *                    539459aeb7d425140b62a3ec7dbf6dc8e408a306, and
 *                    520e17cd55896441042b14df2566a6eb610ed444
 * Copyright (c) 2007 Loic Minier <lool at dooz.org>
 *                    Benjamin Larsson
 *
 * Permission is hereby granted, free of charge, to any person obtaining a
 * copy of this software and associated documentation files (the "Software"),
 * to deal in the Software without restriction, including without limitation
 * the rights to use, copy, modify, merge, publish, distribute, sublicense,
 * and/or sell copies of the Software, and to permit persons to whom the
 * Software is furnished to do so, subject to the following conditions:
 *
 * The above copyright notice and this permission notice shall be included in
 * all copies or substantial portions of the Software.
 *
 * THE SOFTWARE IS PROVIDED "AS IS", WITHOUT WARRANTY OF ANY KIND, EXPRESS OR
 * IMPLIED, INCLUDING BUT NOT LIMITED TO THE WARRANTIES OF MERCHANTABILITY,
 * FITNESS FOR A PARTICULAR PURPOSE AND NONINFRINGEMENT. IN NO EVENT SHALL
 * THE AUTHORS OR COPYRIGHT HOLDERS BE LIABLE FOR ANY CLAIM, DAMAGES OR OTHER
 * LIABILITY, WHETHER IN AN ACTION OF CONTRACT, TORT OR OTHERWISE, ARISING
 * FROM, OUT OF OR IN CONNECTION WITH THE SOFTWARE OR THE USE OR OTHER
 * DEALINGS IN THE SOFTWARE.
 */

/**
 * @file
 * The 3 alphanumeric copyright notices are md5summed they are from the original
 * implementors. The original code is available from http://code.google.com/p/nelly2pcm/
 */

#include "libavutil/channel_layout.h"
#include "libavutil/float_dsp.h"
#include "libavutil/lfg.h"
#include "libavutil/random_seed.h"
#include "avcodec.h"
#include "fft.h"
#include "internal.h"
#include "nellymoser.h"
#include "sinewin.h"

#define BITSTREAM_READER_LE
#include "get_bits.h"


typedef struct NellyMoserDecodeContext {
    AVCodecContext* avctx;
    AVLFG           random_state;
    GetBitContext   gb;
    float           scale_bias;
    AVFloatDSPContext *fdsp;
    FFTContext      imdct_ctx;
    DECLARE_ALIGNED(32, float, imdct_buf)[2][NELLY_BUF_LEN];
    float          *imdct_out;
    float          *imdct_prev;
} NellyMoserDecodeContext;

static void nelly_decode_block(NellyMoserDecodeContext *s,
                               const unsigned char block[NELLY_BLOCK_LEN],
                               float audio[NELLY_SAMPLES])
{
    int i,j;
    float buf[NELLY_FILL_LEN], pows[NELLY_FILL_LEN];
    float *aptr, *bptr, *pptr, val, pval;
    int bits[NELLY_BUF_LEN];
    unsigned char v;

    init_get_bits(&s->gb, block, NELLY_BLOCK_LEN * 8);

    bptr = buf;
    pptr = pows;
    val = ff_nelly_init_table[get_bits(&s->gb, 6)];
    for (i=0 ; i<NELLY_BANDS ; i++) {
        if (i > 0)
            val += ff_nelly_delta_table[get_bits(&s->gb, 5)];
        pval = -pow(2, val/2048) * s->scale_bias;
        for (j = 0; j < ff_nelly_band_sizes_table[i]; j++) {
            *bptr++ = val;
            *pptr++ = pval;
        }

    }

    ff_nelly_get_sample_bits(buf, bits);

    for (i = 0; i < 2; i++) {
        aptr = audio + i * NELLY_BUF_LEN;

        init_get_bits(&s->gb, block, NELLY_BLOCK_LEN * 8);
        skip_bits_long(&s->gb, NELLY_HEADER_BITS + i*NELLY_DETAIL_BITS);

        for (j = 0; j < NELLY_FILL_LEN; j++) {
            if (bits[j] <= 0) {
                aptr[j] = M_SQRT1_2*pows[j];
                if (av_lfg_get(&s->random_state) & 1)
                    aptr[j] *= -1.0;
            } else {
                v = get_bits(&s->gb, bits[j]);
                aptr[j] = ff_nelly_dequantization_table[(1<<bits[j])-1+v]*pows[j];
            }
        }
        memset(&aptr[NELLY_FILL_LEN], 0,
               (NELLY_BUF_LEN - NELLY_FILL_LEN) * sizeof(float));

        s->imdct_ctx.imdct_half(&s->imdct_ctx, s->imdct_out, aptr);
        s->fdsp->vector_fmul_window(aptr, s->imdct_prev + NELLY_BUF_LEN / 2,
                                   s->imdct_out, ff_sine_128,
                                   NELLY_BUF_LEN / 2);
        FFSWAP(float *, s->imdct_out, s->imdct_prev);
    }
}

static av_cold int decode_init(AVCodecContext * avctx) {
    NellyMoserDecodeContext *s = avctx->priv_data;

    s->avctx = avctx;
    s->imdct_out = s->imdct_buf[0];
    s->imdct_prev = s->imdct_buf[1];
    av_lfg_init(&s->random_state, 0);
    ff_mdct_init(&s->imdct_ctx, 8, 1, 1.0);

<<<<<<< HEAD
    s->fdsp = avpriv_float_dsp_alloc(avctx->flags & CODEC_FLAG_BITEXACT);
    if (!s->fdsp)
        return AVERROR(ENOMEM);
=======
    avpriv_float_dsp_init(&s->fdsp, avctx->flags & AV_CODEC_FLAG_BITEXACT);
>>>>>>> 7c6eb0a1

    s->scale_bias = 1.0/(32768*8);
    avctx->sample_fmt = AV_SAMPLE_FMT_FLT;

    /* Generate overlap window */
    if (!ff_sine_128[127])
        ff_init_ff_sine_windows(7);

    avctx->channels       = 1;
    avctx->channel_layout = AV_CH_LAYOUT_MONO;

    return 0;
}

static int decode_tag(AVCodecContext *avctx, void *data,
                      int *got_frame_ptr, AVPacket *avpkt)
{
    AVFrame *frame     = data;
    const uint8_t *buf = avpkt->data;
    const uint8_t *side=av_packet_get_side_data(avpkt, 'F', NULL);
    int buf_size = avpkt->size;
    NellyMoserDecodeContext *s = avctx->priv_data;
    int blocks, i, ret;
    float   *samples_flt;

    blocks     = buf_size / NELLY_BLOCK_LEN;

    if (blocks <= 0) {
        av_log(avctx, AV_LOG_ERROR, "Packet is too small\n");
        return AVERROR_INVALIDDATA;
    }

    if (buf_size % NELLY_BLOCK_LEN) {
        av_log(avctx, AV_LOG_WARNING, "Leftover bytes: %d.\n",
               buf_size % NELLY_BLOCK_LEN);
    }
    /* Normal numbers of blocks for sample rates:
     *  8000 Hz - 1
     * 11025 Hz - 2
     * 16000 Hz - 3
     * 22050 Hz - 4
     * 44100 Hz - 8
     */
    if(side && blocks>1 && avctx->sample_rate%11025==0 && (1<<((side[0]>>2)&3)) == blocks)
        avctx->sample_rate= 11025*(blocks/2);

    /* get output buffer */
    frame->nb_samples = NELLY_SAMPLES * blocks;
    if ((ret = ff_get_buffer(avctx, frame, 0)) < 0)
        return ret;
    samples_flt = (float *)frame->data[0];

    for (i=0 ; i<blocks ; i++) {
        nelly_decode_block(s, buf, samples_flt);
        samples_flt += NELLY_SAMPLES;
        buf += NELLY_BLOCK_LEN;
    }

    *got_frame_ptr = 1;

    return buf_size;
}

static av_cold int decode_end(AVCodecContext * avctx) {
    NellyMoserDecodeContext *s = avctx->priv_data;

    ff_mdct_end(&s->imdct_ctx);
    av_freep(&s->fdsp);

    return 0;
}

AVCodec ff_nellymoser_decoder = {
    .name           = "nellymoser",
    .long_name      = NULL_IF_CONFIG_SMALL("Nellymoser Asao"),
    .type           = AVMEDIA_TYPE_AUDIO,
    .id             = AV_CODEC_ID_NELLYMOSER,
    .priv_data_size = sizeof(NellyMoserDecodeContext),
    .init           = decode_init,
    .close          = decode_end,
    .decode         = decode_tag,
    .capabilities   = CODEC_CAP_DR1 | CODEC_CAP_PARAM_CHANGE,
    .sample_fmts    = (const enum AVSampleFormat[]) { AV_SAMPLE_FMT_FLT,
                                                      AV_SAMPLE_FMT_NONE },
};<|MERGE_RESOLUTION|>--- conflicted
+++ resolved
@@ -121,13 +121,9 @@
     av_lfg_init(&s->random_state, 0);
     ff_mdct_init(&s->imdct_ctx, 8, 1, 1.0);
 
-<<<<<<< HEAD
-    s->fdsp = avpriv_float_dsp_alloc(avctx->flags & CODEC_FLAG_BITEXACT);
+    s->fdsp = avpriv_float_dsp_alloc(avctx->flags & AV_CODEC_FLAG_BITEXACT);
     if (!s->fdsp)
         return AVERROR(ENOMEM);
-=======
-    avpriv_float_dsp_init(&s->fdsp, avctx->flags & AV_CODEC_FLAG_BITEXACT);
->>>>>>> 7c6eb0a1
 
     s->scale_bias = 1.0/(32768*8);
     avctx->sample_fmt = AV_SAMPLE_FMT_FLT;
