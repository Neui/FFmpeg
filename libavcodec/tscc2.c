/*
 * TechSmith Screen Codec 2 (aka Dora) decoder
 * Copyright (c) 2012 Konstantin Shishkov
 *
 * This file is part of FFmpeg.
 *
 * FFmpeg is free software; you can redistribute it and/or
 * modify it under the terms of the GNU Lesser General Public
 * License as published by the Free Software Foundation; either
 * version 2.1 of the License, or (at your option) any later version.
 *
 * FFmpeg is distributed in the hope that it will be useful,
 * but WITHOUT ANY WARRANTY; without even the implied warranty of
 * MERCHANTABILITY or FITNESS FOR A PARTICULAR PURPOSE.  See the GNU
 * Lesser General Public License for more details.
 *
 * You should have received a copy of the GNU Lesser General Public
 * License along with FFmpeg; if not, write to the Free Software
 * Foundation, Inc., 51 Franklin Street, Fifth Floor, Boston, MA 02110-1301 USA
 */

/**
 * @file
 * TechSmith Screen Codec 2 decoder
 */

#define BITSTREAM_READER_LE
#include "avcodec.h"
#include "get_bits.h"
#include "bytestream.h"
#include "internal.h"
#include "tscc2data.h"

typedef struct TSCC2Context {
    AVCodecContext *avctx;
    AVFrame       *pic;
    int            mb_width, mb_height;
    uint8_t        *slice_quants;
    int            quant[2];
    int            q[2][3];
    GetBitContext  gb;

    VLC            dc_vlc, nc_vlc[NUM_VLC_SETS], ac_vlc[NUM_VLC_SETS];
    int            block[16];
} TSCC2Context;

static av_cold void free_vlcs(TSCC2Context *c)
{
    int i;

    ff_free_vlc(&c->dc_vlc);
    for (i = 0; i < NUM_VLC_SETS; i++) {
        ff_free_vlc(c->nc_vlc + i);
        ff_free_vlc(c->ac_vlc + i);
    }
}

static av_cold int init_vlcs(TSCC2Context *c)
{
    int i, ret;

    ret = ff_init_vlc_sparse(&c->dc_vlc, 9, DC_VLC_COUNT,
                             tscc2_dc_vlc_bits,  1, 1,
                             tscc2_dc_vlc_codes, 2, 2,
                             tscc2_dc_vlc_syms,  2, 2, INIT_VLC_LE);
    if (ret)
        return ret;

    for (i = 0; i < NUM_VLC_SETS; i++) {
        ret = ff_init_vlc_sparse(c->nc_vlc + i, 9, 16,
                                 tscc2_nc_vlc_bits[i],  1, 1,
                                 tscc2_nc_vlc_codes[i], 2, 2,
                                 tscc2_nc_vlc_syms,     1, 1, INIT_VLC_LE);
        if (ret) {
            free_vlcs(c);
            return ret;
        }
        ret = ff_init_vlc_sparse(c->ac_vlc + i, 9, tscc2_ac_vlc_sizes[i],
                                 tscc2_ac_vlc_bits[i],  1, 1,
                                 tscc2_ac_vlc_codes[i], 2, 2,
                                 tscc2_ac_vlc_syms[i],  2, 2, INIT_VLC_LE);
        if (ret) {
            free_vlcs(c);
            return ret;
        }
    }

    return 0;
}

#define DEQUANT(val, q) ((q * val + 0x80) >> 8)
#define DCT1D(d0, d1, d2, d3, s0, s1, s2, s3, OP) \
    OP(d0, 5 * ((s0) + (s1) + (s2)) + 2 * (s3));  \
    OP(d1, 5 * ((s0) - (s2) - (s3)) + 2 * (s1));  \
    OP(d2, 5 * ((s0) - (s2) + (s3)) - 2 * (s1));  \
    OP(d3, 5 * ((s0) - (s1) + (s2)) - 2 * (s3));  \

#define COL_OP(a, b)  a = b
#define ROW_OP(a, b)  a = ((b) + 0x20) >> 6

static void tscc2_idct4_put(int *in, int q[3], uint8_t *dst, int stride)
{
    int i;
    int tblk[4 * 4];
    int t0, t1, t2, t3;

    for (i = 0; i < 4; i++) {
        t0 = DEQUANT(q[0 + (i & 1)], in[0 * 4 + i]);
        t1 = DEQUANT(q[1 + (i & 1)], in[1 * 4 + i]);
        t2 = DEQUANT(q[0 + (i & 1)], in[2 * 4 + i]);
        t3 = DEQUANT(q[1 + (i & 1)], in[3 * 4 + i]);
        DCT1D(tblk[0 * 4 + i], tblk[1 * 4 + i],
              tblk[2 * 4 + i], tblk[3 * 4 + i],
              t0, t1, t2, t3, COL_OP);
    }
    for (i = 0; i < 4; i++) {
        DCT1D(dst[0], dst[1], dst[2], dst[3],
              tblk[i * 4 + 0], tblk[i * 4 + 1],
              tblk[i * 4 + 2], tblk[i * 4 + 3], ROW_OP);
        dst += stride;
    }
}

static int tscc2_decode_mb(TSCC2Context *c, int *q, int vlc_set,
                           uint8_t *dst, int stride, int plane)
{
    GetBitContext *gb = &c->gb;
    int prev_dc, dc, nc, ac, bpos, val;
    int i, j, k, l;

    if (get_bits1(gb)) {
        if (get_bits1(gb)) {
            val = get_bits(gb, 8);
            for (i = 0; i < 8; i++, dst += stride)
                memset(dst, val, 16);
        } else {
            if (get_bits_left(gb) < 16 * 8 * 8)
                return AVERROR_INVALIDDATA;
            for (i = 0; i < 8; i++) {
                for (j = 0; j < 16; j++)
                    dst[j] = get_bits(gb, 8);
                dst += stride;
            }
        }
        return 0;
    }

    prev_dc = 0;
    for (j = 0; j < 2; j++) {
        for (k = 0; k < 4; k++) {
            if (!(j | k)) {
                dc = get_bits(gb, 8);
            } else {
                dc = get_vlc2(gb, c->dc_vlc.table, 9, 2);
                if (dc == -1)
                    return AVERROR_INVALIDDATA;
                if (dc == 0x100)
                    dc = get_bits(gb, 8);
            }
            dc          = (dc + prev_dc) & 0xFF;
            prev_dc     = dc;
            c->block[0] = dc;

            nc = get_vlc2(gb, c->nc_vlc[vlc_set].table, 9, 1);
            if (nc == -1)
                return AVERROR_INVALIDDATA;

            bpos = 1;
            memset(c->block + 1, 0, 15 * sizeof(*c->block));
            for (l = 0; l < nc; l++) {
                ac = get_vlc2(gb, c->ac_vlc[vlc_set].table, 9, 2);
                if (ac == -1)
                    return AVERROR_INVALIDDATA;
                if (ac == 0x1000)
                    ac = get_bits(gb, 12);
                bpos += ac & 0xF;
                if (bpos >= 16)
                    return AVERROR_INVALIDDATA;
                val = sign_extend(ac >> 4, 8);
                c->block[tscc2_zigzag[bpos++]] = val;
            }
            tscc2_idct4_put(c->block, q, dst + k * 4, stride);
        }
        dst += 4 * stride;
    }
    return 0;
}

static int tscc2_decode_slice(TSCC2Context *c, int mb_y,
                              const uint8_t *buf, int buf_size)
{
    int i, mb_x, q, ret;
    int off;

    init_get_bits(&c->gb, buf, buf_size * 8);

    for (mb_x = 0; mb_x < c->mb_width; mb_x++) {
        q = c->slice_quants[mb_x + c->mb_width * mb_y];

        if (q == 0 || q == 3) // skip block
            continue;
        for (i = 0; i < 3; i++) {
            off = mb_x * 16 + mb_y * 8 * c->pic->linesize[i];
            ret = tscc2_decode_mb(c, c->q[q - 1], c->quant[q - 1] - 2,
                                  c->pic->data[i] + off, c->pic->linesize[i], i);
            if (ret)
                return ret;
        }
    }

    return 0;
}

static int tscc2_decode_frame(AVCodecContext *avctx, void *data,
                              int *got_frame, AVPacket *avpkt)
{
    const uint8_t *buf = avpkt->data;
    int buf_size = avpkt->size;
    TSCC2Context *c = avctx->priv_data;
    GetByteContext gb;
    uint32_t frame_type, size;
    int i, val, len, pos = 0;
    int num_mb = c->mb_width * c->mb_height;
    int ret;

    bytestream2_init(&gb, buf, buf_size);
    frame_type = bytestream2_get_byte(&gb);
    if (frame_type > 1) {
        av_log(avctx, AV_LOG_ERROR, "Incorrect frame type %d\n", frame_type);
        return AVERROR_INVALIDDATA;
    }

<<<<<<< HEAD
    if ((ret = ff_reget_buffer(avctx, &c->pic)) < 0)
=======
    if ((ret = ff_reget_buffer(avctx, c->pic)) < 0) {
        av_log(avctx, AV_LOG_ERROR, "reget_buffer() failed\n");
>>>>>>> 3f15b301
        return ret;

    if (frame_type == 0) {
        *got_frame      = 1;
        if ((ret = av_frame_ref(data, c->pic)) < 0)
            return ret;

        return buf_size;
    }

    if (bytestream2_get_bytes_left(&gb) < 4) {
        av_log(avctx, AV_LOG_ERROR, "Frame is too short\n");
        return AVERROR_INVALIDDATA;
    }

    c->quant[0] = bytestream2_get_byte(&gb);
    c->quant[1] = bytestream2_get_byte(&gb);
    if (c->quant[0] < 2 || c->quant[0] > NUM_VLC_SETS + 1 ||
        c->quant[1] < 2 || c->quant[1] > NUM_VLC_SETS + 1) {
        av_log(avctx, AV_LOG_ERROR, "Invalid quantisers %d / %d\n",
               c->quant[0], c->quant[1]);
        return AVERROR_INVALIDDATA;
    }

    for (i = 0; i < 3; i++) {
        c->q[0][i] = tscc2_quants[c->quant[0] - 2][i];
        c->q[1][i] = tscc2_quants[c->quant[1] - 2][i];
    }

    bytestream2_skip(&gb, 1);

    size = bytestream2_get_le32(&gb);
    if (size > bytestream2_get_bytes_left(&gb)) {
        av_log(avctx, AV_LOG_ERROR, "Slice properties chunk is too large\n");
        return AVERROR_INVALIDDATA;
    }

    for (i = 0; i < size; i++) {
        val   = bytestream2_get_byte(&gb);
        len   = val & 0x3F;
        val >>= 6;
        if (pos + len > num_mb) {
            av_log(avctx, AV_LOG_ERROR, "Too many slice properties\n");
            return AVERROR_INVALIDDATA;
        }
        memset(c->slice_quants + pos, val, len);
        pos += len;
    }
    if (pos < num_mb) {
        av_log(avctx, AV_LOG_ERROR, "Too few slice properties (%d / %d)\n",
               pos, num_mb);
        return AVERROR_INVALIDDATA;
    }

    for (i = 0; i < c->mb_height; i++) {
        size = bytestream2_peek_byte(&gb);
        if (size & 1) {
            size = bytestream2_get_byte(&gb) - 1;
        } else {
            size = bytestream2_get_le32(&gb) >> 1;
        }
        if (!size) {
            int skip_row = 1, j, off = i * c->mb_width;
            for (j = 0; j < c->mb_width; j++) {
                if (c->slice_quants[off + j] == 1 ||
                    c->slice_quants[off + j] == 2) {
                    skip_row = 0;
                    break;
                }
            }
            if (!skip_row) {
                av_log(avctx, AV_LOG_ERROR, "Non-skip row with zero size\n");
                return AVERROR_INVALIDDATA;
            }
        }
        if (bytestream2_get_bytes_left(&gb) < size) {
            av_log(avctx, AV_LOG_ERROR, "Invalid slice size (%d/%d)\n",
                   size, bytestream2_get_bytes_left(&gb));
            return AVERROR_INVALIDDATA;
        }
        ret = tscc2_decode_slice(c, i, buf + bytestream2_tell(&gb), size);
        if (ret) {
            av_log(avctx, AV_LOG_ERROR, "Error decoding slice %d\n", i);
            return ret;
        }
        bytestream2_skip(&gb, size);
    }

    *got_frame      = 1;
    if ((ret = av_frame_ref(data, c->pic)) < 0)
        return ret;

    /* always report that the buffer was completely consumed */
    return buf_size;
}

static av_cold int tscc2_decode_end(AVCodecContext *avctx)
{
    TSCC2Context * const c = avctx->priv_data;

    av_frame_free(&c->pic);
    av_freep(&c->slice_quants);
    free_vlcs(c);

    return 0;
}

static av_cold int tscc2_decode_init(AVCodecContext *avctx)
{
    TSCC2Context * const c = avctx->priv_data;
    int ret;

    c->avctx = avctx;

    avctx->pix_fmt = AV_PIX_FMT_YUV444P;

    if ((ret = init_vlcs(c)) < 0) {
        av_log(avctx, AV_LOG_ERROR, "Cannot initialise VLCs\n");
        return ret;
    }

    c->mb_width     = FFALIGN(avctx->width,  16) >> 4;
    c->mb_height    = FFALIGN(avctx->height,  8) >> 3;
    c->slice_quants = av_malloc(c->mb_width * c->mb_height);
    if (!c->slice_quants) {
        av_log(avctx, AV_LOG_ERROR, "Cannot allocate slice information\n");
        free_vlcs(c);
        return AVERROR(ENOMEM);
    }

    c->pic = av_frame_alloc();
    if (!c->pic) {
        tscc2_decode_end(avctx);
        return AVERROR(ENOMEM);
    }

    return 0;
}

AVCodec ff_tscc2_decoder = {
    .name           = "tscc2",
    .type           = AVMEDIA_TYPE_VIDEO,
    .id             = AV_CODEC_ID_TSCC2,
    .priv_data_size = sizeof(TSCC2Context),
    .init           = tscc2_decode_init,
    .close          = tscc2_decode_end,
    .decode         = tscc2_decode_frame,
    .capabilities   = CODEC_CAP_DR1,
    .long_name      = NULL_IF_CONFIG_SMALL("TechSmith Screen Codec 2"),
};<|MERGE_RESOLUTION|>--- conflicted
+++ resolved
@@ -230,13 +230,9 @@
         return AVERROR_INVALIDDATA;
     }
 
-<<<<<<< HEAD
-    if ((ret = ff_reget_buffer(avctx, &c->pic)) < 0)
-=======
     if ((ret = ff_reget_buffer(avctx, c->pic)) < 0) {
-        av_log(avctx, AV_LOG_ERROR, "reget_buffer() failed\n");
->>>>>>> 3f15b301
         return ret;
+    }
 
     if (frame_type == 0) {
         *got_frame      = 1;
