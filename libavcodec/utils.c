--- conflicted
+++ resolved
@@ -2094,19 +2094,14 @@
                                          &tmp);
         else {
             ret = avctx->codec->decode(avctx, picture, got_picture_ptr,
-<<<<<<< HEAD
                                        &tmp);
-            picture->pkt_dts = avpkt->dts;
+            if (!(avctx->codec->caps_internal & FF_CODEC_CAP_SETS_PKT_DTS))
+                picture->pkt_dts = avpkt->dts;
 
             if(!avctx->has_b_frames){
                 av_frame_set_pkt_pos(picture, avpkt->pos);
             }
             //FIXME these should be under if(!avctx->has_b_frames)
-=======
-                                       avpkt);
-            if (!(avctx->codec->caps_internal & FF_CODEC_CAP_SETS_PKT_DTS))
-                picture->pkt_dts = avpkt->dts;
->>>>>>> 87a051f9
             /* get_buffer is supposed to set frame parameters */
             if (!(avctx->codec->capabilities & AV_CODEC_CAP_DR1)) {
                 if (!picture->sample_aspect_ratio.num)    picture->sample_aspect_ratio = avctx->sample_aspect_ratio;
