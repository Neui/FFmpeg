/*
 * AMR narrowband decoder
 * Copyright (c) 2006-2007 Robert Swain
 * Copyright (c) 2009 Colin McQuillan
 *
 * This file is part of FFmpeg.
 *
 * FFmpeg is free software; you can redistribute it and/or
 * modify it under the terms of the GNU Lesser General Public
 * License as published by the Free Software Foundation; either
 * version 2.1 of the License, or (at your option) any later version.
 *
 * FFmpeg is distributed in the hope that it will be useful,
 * but WITHOUT ANY WARRANTY; without even the implied warranty of
 * MERCHANTABILITY or FITNESS FOR A PARTICULAR PURPOSE.  See the GNU
 * Lesser General Public License for more details.
 *
 * You should have received a copy of the GNU Lesser General Public
 * License along with FFmpeg; if not, write to the Free Software
 * Foundation, Inc., 51 Franklin Street, Fifth Floor, Boston, MA 02110-1301 USA
 */


/**
 * @file
 * AMR narrowband decoder
 *
 * This decoder uses floats for simplicity and so is not bit-exact. One
 * difference is that differences in phase can accumulate. The test sequences
 * in 3GPP TS 26.074 can still be useful.
 *
 * - Comparing this file's output to the output of the ref decoder gives a
 *   PSNR of 30 to 80. Plotting the output samples shows a difference in
 *   phase in some areas.
 *
 * - Comparing both decoders against their input, this decoder gives a similar
 *   PSNR. If the test sequence homing frames are removed (this decoder does
 *   not detect them), the PSNR is at least as good as the reference on 140
 *   out of 169 tests.
 */


#include <string.h>
#include <math.h>

#include "libavutil/channel_layout.h"
#include "libavutil/float_dsp.h"
#include "avcodec.h"
#include "libavutil/common.h"
#include "libavutil/avassert.h"
#include "celp_math.h"
#include "celp_filters.h"
#include "acelp_filters.h"
#include "acelp_vectors.h"
#include "acelp_pitch_delay.h"
#include "lsp.h"
#include "amr.h"
#include "internal.h"

#include "amrnbdata.h"

#define AMR_BLOCK_SIZE              160   ///< samples per frame
#define AMR_SAMPLE_BOUND        32768.0   ///< threshold for synthesis overflow

/**
 * Scale from constructed speech to [-1,1]
 *
 * AMR is designed to produce 16-bit PCM samples (3GPP TS 26.090 4.2) but
 * upscales by two (section 6.2.2).
 *
 * Fundamentally, this scale is determined by energy_mean through
 * the fixed vector contribution to the excitation vector.
 */
#define AMR_SAMPLE_SCALE  (2.0 / 32768.0)

/** Prediction factor for 12.2kbit/s mode */
#define PRED_FAC_MODE_12k2             0.65

#define LSF_R_FAC          (8000.0 / 32768.0) ///< LSF residual tables to Hertz
#define MIN_LSF_SPACING    (50.0488 / 8000.0) ///< Ensures stability of LPC filter
#define PITCH_LAG_MIN_MODE_12k2          18   ///< Lower bound on decoded lag search in 12.2kbit/s mode

/** Initial energy in dB. Also used for bad frames (unimplemented). */
#define MIN_ENERGY -14.0

/** Maximum sharpening factor
 *
 * The specification says 0.8, which should be 13107, but the reference C code
 * uses 13017 instead. (Amusingly the same applies to SHARP_MAX in g729dec.c.)
 */
#define SHARP_MAX 0.79449462890625

/** Number of impulse response coefficients used for tilt factor */
#define AMR_TILT_RESPONSE   22
/** Tilt factor = 1st reflection coefficient * gamma_t */
#define AMR_TILT_GAMMA_T   0.8
/** Adaptive gain control factor used in post-filter */
#define AMR_AGC_ALPHA      0.9

typedef struct AMRContext {
    AMRNBFrame                        frame; ///< decoded AMR parameters (lsf coefficients, codebook indexes, etc)
    uint8_t             bad_frame_indicator; ///< bad frame ? 1 : 0
    enum Mode                cur_frame_mode;

    int16_t     prev_lsf_r[LP_FILTER_ORDER]; ///< residual LSF vector from previous subframe
    double          lsp[4][LP_FILTER_ORDER]; ///< lsp vectors from current frame
    double   prev_lsp_sub4[LP_FILTER_ORDER]; ///< lsp vector for the 4th subframe of the previous frame

    float         lsf_q[4][LP_FILTER_ORDER]; ///< Interpolated LSF vector for fixed gain smoothing
    float          lsf_avg[LP_FILTER_ORDER]; ///< vector of averaged lsf vector

    float           lpc[4][LP_FILTER_ORDER]; ///< lpc coefficient vectors for 4 subframes

    uint8_t                   pitch_lag_int; ///< integer part of pitch lag from current subframe

    float excitation_buf[PITCH_DELAY_MAX + LP_FILTER_ORDER + 1 + AMR_SUBFRAME_SIZE]; ///< current excitation and all necessary excitation history
    float                       *excitation; ///< pointer to the current excitation vector in excitation_buf

    float   pitch_vector[AMR_SUBFRAME_SIZE]; ///< adaptive code book (pitch) vector
    float   fixed_vector[AMR_SUBFRAME_SIZE]; ///< algebraic codebook (fixed) vector (must be kept zero between frames)

    float               prediction_error[4]; ///< quantified prediction errors {20log10(^gamma_gc)} for previous four subframes
    float                     pitch_gain[5]; ///< quantified pitch gains for the current and previous four subframes
    float                     fixed_gain[5]; ///< quantified fixed gains for the current and previous four subframes

    float                              beta; ///< previous pitch_gain, bounded by [0.0,SHARP_MAX]
    uint8_t                      diff_count; ///< the number of subframes for which diff has been above 0.65
    uint8_t                      hang_count; ///< the number of subframes since a hangover period started

    float            prev_sparse_fixed_gain; ///< previous fixed gain; used by anti-sparseness processing to determine "onset"
    uint8_t               prev_ir_filter_nr; ///< previous impulse response filter "impNr": 0 - strong, 1 - medium, 2 - none
    uint8_t                 ir_filter_onset; ///< flag for impulse response filter strength

    float                postfilter_mem[10]; ///< previous intermediate values in the formant filter
    float                          tilt_mem; ///< previous input to tilt compensation filter
    float                    postfilter_agc; ///< previous factor used for adaptive gain control
    float                  high_pass_mem[2]; ///< previous intermediate values in the high-pass filter

    float samples_in[LP_FILTER_ORDER + AMR_SUBFRAME_SIZE]; ///< floating point samples

    ACELPFContext                     acelpf_ctx; ///< context for filters for ACELP-based codecs
    ACELPVContext                     acelpv_ctx; ///< context for vector operations for ACELP-based codecs
    CELPFContext                       celpf_ctx; ///< context for filters for CELP-based codecs
    CELPMContext                       celpm_ctx; ///< context for fixed point math operations

} AMRContext;

/** Double version of ff_weighted_vector_sumf() */
static void weighted_vector_sumd(double *out, const double *in_a,
                                 const double *in_b, double weight_coeff_a,
                                 double weight_coeff_b, int length)
{
    int i;

    for (i = 0; i < length; i++)
        out[i] = weight_coeff_a * in_a[i]
               + weight_coeff_b * in_b[i];
}

static av_cold int amrnb_decode_init(AVCodecContext *avctx)
{
    AMRContext *p = avctx->priv_data;
    int i;

    if (avctx->channels > 1) {
        av_log_missing_feature(avctx, "multi-channel AMR", 0);
        return AVERROR_PATCHWELCOME;
    }

    avctx->channels       = 1;
    avctx->channel_layout = AV_CH_LAYOUT_MONO;
    if (!avctx->sample_rate)
        avctx->sample_rate = 8000;
    avctx->sample_fmt     = AV_SAMPLE_FMT_FLT;

    // p->excitation always points to the same position in p->excitation_buf
    p->excitation = &p->excitation_buf[PITCH_DELAY_MAX + LP_FILTER_ORDER + 1];

    for (i = 0; i < LP_FILTER_ORDER; i++) {
        p->prev_lsp_sub4[i] =    lsp_sub4_init[i] * 1000 / (float)(1 << 15);
        p->lsf_avg[i] = p->lsf_q[3][i] = lsp_avg_init[i] / (float)(1 << 15);
    }

    for (i = 0; i < 4; i++)
        p->prediction_error[i] = MIN_ENERGY;

<<<<<<< HEAD
    avcodec_get_frame_defaults(&p->avframe);
    avctx->coded_frame = &p->avframe;

    ff_acelp_filter_init(&p->acelpf_ctx);
    ff_acelp_vectors_init(&p->acelpv_ctx);
    ff_celp_filter_init(&p->celpf_ctx);
    ff_celp_math_init(&p->celpm_ctx);

=======
>>>>>>> e3db3429
    return 0;
}


/**
 * Unpack an RFC4867 speech frame into the AMR frame mode and parameters.
 *
 * The order of speech bits is specified by 3GPP TS 26.101.
 *
 * @param p the context
 * @param buf               pointer to the input buffer
 * @param buf_size          size of the input buffer
 *
 * @return the frame mode
 */
static enum Mode unpack_bitstream(AMRContext *p, const uint8_t *buf,
                                  int buf_size)
{
    enum Mode mode;

    // Decode the first octet.
    mode = buf[0] >> 3 & 0x0F;                      // frame type
    p->bad_frame_indicator = (buf[0] & 0x4) != 0x4; // quality bit

    if (mode >= N_MODES || buf_size < frame_sizes_nb[mode] + 1) {
        return NO_DATA;
    }

    if (mode < MODE_DTX)
        ff_amr_bit_reorder((uint16_t *) &p->frame, sizeof(AMRNBFrame), buf + 1,
                           amr_unpacking_bitmaps_per_mode[mode]);

    return mode;
}


/// @name AMR pitch LPC coefficient decoding functions
/// @{

/**
 * Interpolate the LSF vector (used for fixed gain smoothing).
 * The interpolation is done over all four subframes even in MODE_12k2.
 *
 * @param[in]     ctx       The Context
 * @param[in,out] lsf_q     LSFs in [0,1] for each subframe
 * @param[in]     lsf_new   New LSFs in [0,1] for subframe 4
 */
static void interpolate_lsf(ACELPVContext *ctx, float lsf_q[4][LP_FILTER_ORDER], float *lsf_new)
{
    int i;

    for (i = 0; i < 4; i++)
        ctx->weighted_vector_sumf(lsf_q[i], lsf_q[3], lsf_new,
                                0.25 * (3 - i), 0.25 * (i + 1),
                                LP_FILTER_ORDER);
}

/**
 * Decode a set of 5 split-matrix quantized lsf indexes into an lsp vector.
 *
 * @param p the context
 * @param lsp output LSP vector
 * @param lsf_no_r LSF vector without the residual vector added
 * @param lsf_quantizer pointers to LSF dictionary tables
 * @param quantizer_offset offset in tables
 * @param sign for the 3 dictionary table
 * @param update store data for computing the next frame's LSFs
 */
static void lsf2lsp_for_mode12k2(AMRContext *p, double lsp[LP_FILTER_ORDER],
                                 const float lsf_no_r[LP_FILTER_ORDER],
                                 const int16_t *lsf_quantizer[5],
                                 const int quantizer_offset,
                                 const int sign, const int update)
{
    int16_t lsf_r[LP_FILTER_ORDER]; // residual LSF vector
    float lsf_q[LP_FILTER_ORDER]; // quantified LSF vector
    int i;

    for (i = 0; i < LP_FILTER_ORDER >> 1; i++)
        memcpy(&lsf_r[i << 1], &lsf_quantizer[i][quantizer_offset],
               2 * sizeof(*lsf_r));

    if (sign) {
        lsf_r[4] *= -1;
        lsf_r[5] *= -1;
    }

    if (update)
        memcpy(p->prev_lsf_r, lsf_r, LP_FILTER_ORDER * sizeof(*lsf_r));

    for (i = 0; i < LP_FILTER_ORDER; i++)
        lsf_q[i] = lsf_r[i] * (LSF_R_FAC / 8000.0) + lsf_no_r[i] * (1.0 / 8000.0);

    ff_set_min_dist_lsf(lsf_q, MIN_LSF_SPACING, LP_FILTER_ORDER);

    if (update)
        interpolate_lsf(&p->acelpv_ctx, p->lsf_q, lsf_q);

    ff_acelp_lsf2lspd(lsp, lsf_q, LP_FILTER_ORDER);
}

/**
 * Decode a set of 5 split-matrix quantized lsf indexes into 2 lsp vectors.
 *
 * @param p                 pointer to the AMRContext
 */
static void lsf2lsp_5(AMRContext *p)
{
    const uint16_t *lsf_param = p->frame.lsf;
    float lsf_no_r[LP_FILTER_ORDER]; // LSFs without the residual vector
    const int16_t *lsf_quantizer[5];
    int i;

    lsf_quantizer[0] = lsf_5_1[lsf_param[0]];
    lsf_quantizer[1] = lsf_5_2[lsf_param[1]];
    lsf_quantizer[2] = lsf_5_3[lsf_param[2] >> 1];
    lsf_quantizer[3] = lsf_5_4[lsf_param[3]];
    lsf_quantizer[4] = lsf_5_5[lsf_param[4]];

    for (i = 0; i < LP_FILTER_ORDER; i++)
        lsf_no_r[i] = p->prev_lsf_r[i] * LSF_R_FAC * PRED_FAC_MODE_12k2 + lsf_5_mean[i];

    lsf2lsp_for_mode12k2(p, p->lsp[1], lsf_no_r, lsf_quantizer, 0, lsf_param[2] & 1, 0);
    lsf2lsp_for_mode12k2(p, p->lsp[3], lsf_no_r, lsf_quantizer, 2, lsf_param[2] & 1, 1);

    // interpolate LSP vectors at subframes 1 and 3
    weighted_vector_sumd(p->lsp[0], p->prev_lsp_sub4, p->lsp[1], 0.5, 0.5, LP_FILTER_ORDER);
    weighted_vector_sumd(p->lsp[2], p->lsp[1]       , p->lsp[3], 0.5, 0.5, LP_FILTER_ORDER);
}

/**
 * Decode a set of 3 split-matrix quantized lsf indexes into an lsp vector.
 *
 * @param p                 pointer to the AMRContext
 */
static void lsf2lsp_3(AMRContext *p)
{
    const uint16_t *lsf_param = p->frame.lsf;
    int16_t lsf_r[LP_FILTER_ORDER]; // residual LSF vector
    float lsf_q[LP_FILTER_ORDER]; // quantified LSF vector
    const int16_t *lsf_quantizer;
    int i, j;

    lsf_quantizer = (p->cur_frame_mode == MODE_7k95 ? lsf_3_1_MODE_7k95 : lsf_3_1)[lsf_param[0]];
    memcpy(lsf_r, lsf_quantizer, 3 * sizeof(*lsf_r));

    lsf_quantizer = lsf_3_2[lsf_param[1] << (p->cur_frame_mode <= MODE_5k15)];
    memcpy(lsf_r + 3, lsf_quantizer, 3 * sizeof(*lsf_r));

    lsf_quantizer = (p->cur_frame_mode <= MODE_5k15 ? lsf_3_3_MODE_5k15 : lsf_3_3)[lsf_param[2]];
    memcpy(lsf_r + 6, lsf_quantizer, 4 * sizeof(*lsf_r));

    // calculate mean-removed LSF vector and add mean
    for (i = 0; i < LP_FILTER_ORDER; i++)
        lsf_q[i] = (lsf_r[i] + p->prev_lsf_r[i] * pred_fac[i]) * (LSF_R_FAC / 8000.0) + lsf_3_mean[i] * (1.0 / 8000.0);

    ff_set_min_dist_lsf(lsf_q, MIN_LSF_SPACING, LP_FILTER_ORDER);

    // store data for computing the next frame's LSFs
    interpolate_lsf(&p->acelpv_ctx, p->lsf_q, lsf_q);
    memcpy(p->prev_lsf_r, lsf_r, LP_FILTER_ORDER * sizeof(*lsf_r));

    ff_acelp_lsf2lspd(p->lsp[3], lsf_q, LP_FILTER_ORDER);

    // interpolate LSP vectors at subframes 1, 2 and 3
    for (i = 1; i <= 3; i++)
        for(j = 0; j < LP_FILTER_ORDER; j++)
            p->lsp[i-1][j] = p->prev_lsp_sub4[j] +
                (p->lsp[3][j] - p->prev_lsp_sub4[j]) * 0.25 * i;
}

/// @}


/// @name AMR pitch vector decoding functions
/// @{

/**
 * Like ff_decode_pitch_lag(), but with 1/6 resolution
 */
static void decode_pitch_lag_1_6(int *lag_int, int *lag_frac, int pitch_index,
                                 const int prev_lag_int, const int subframe)
{
    if (subframe == 0 || subframe == 2) {
        if (pitch_index < 463) {
            *lag_int  = (pitch_index + 107) * 10923 >> 16;
            *lag_frac = pitch_index - *lag_int * 6 + 105;
        } else {
            *lag_int  = pitch_index - 368;
            *lag_frac = 0;
        }
    } else {
        *lag_int  = ((pitch_index + 5) * 10923 >> 16) - 1;
        *lag_frac = pitch_index - *lag_int * 6 - 3;
        *lag_int += av_clip(prev_lag_int - 5, PITCH_LAG_MIN_MODE_12k2,
                            PITCH_DELAY_MAX - 9);
    }
}

static void decode_pitch_vector(AMRContext *p,
                                const AMRNBSubframe *amr_subframe,
                                const int subframe)
{
    int pitch_lag_int, pitch_lag_frac;
    enum Mode mode = p->cur_frame_mode;

    if (p->cur_frame_mode == MODE_12k2) {
        decode_pitch_lag_1_6(&pitch_lag_int, &pitch_lag_frac,
                             amr_subframe->p_lag, p->pitch_lag_int,
                             subframe);
    } else
        ff_decode_pitch_lag(&pitch_lag_int, &pitch_lag_frac,
                            amr_subframe->p_lag,
                            p->pitch_lag_int, subframe,
                            mode != MODE_4k75 && mode != MODE_5k15,
                            mode <= MODE_6k7 ? 4 : (mode == MODE_7k95 ? 5 : 6));

    p->pitch_lag_int = pitch_lag_int; // store previous lag in a uint8_t

    pitch_lag_frac <<= (p->cur_frame_mode != MODE_12k2);

    pitch_lag_int += pitch_lag_frac > 0;

    /* Calculate the pitch vector by interpolating the past excitation at the
       pitch lag using a b60 hamming windowed sinc function.   */
    p->acelpf_ctx.acelp_interpolatef(p->excitation,
                          p->excitation + 1 - pitch_lag_int,
                          ff_b60_sinc, 6,
                          pitch_lag_frac + 6 - 6*(pitch_lag_frac > 0),
                          10, AMR_SUBFRAME_SIZE);

    memcpy(p->pitch_vector, p->excitation, AMR_SUBFRAME_SIZE * sizeof(float));
}

/// @}


/// @name AMR algebraic code book (fixed) vector decoding functions
/// @{

/**
 * Decode a 10-bit algebraic codebook index from a 10.2 kbit/s frame.
 */
static void decode_10bit_pulse(int code, int pulse_position[8],
                               int i1, int i2, int i3)
{
    // coded using 7+3 bits with the 3 LSBs being, individually, the LSB of 1 of
    // the 3 pulses and the upper 7 bits being coded in base 5
    const uint8_t *positions = base_five_table[code >> 3];
    pulse_position[i1] = (positions[2] << 1) + ( code       & 1);
    pulse_position[i2] = (positions[1] << 1) + ((code >> 1) & 1);
    pulse_position[i3] = (positions[0] << 1) + ((code >> 2) & 1);
}

/**
 * Decode the algebraic codebook index to pulse positions and signs and
 * construct the algebraic codebook vector for MODE_10k2.
 *
 * @param fixed_index          positions of the eight pulses
 * @param fixed_sparse         pointer to the algebraic codebook vector
 */
static void decode_8_pulses_31bits(const int16_t *fixed_index,
                                   AMRFixed *fixed_sparse)
{
    int pulse_position[8];
    int i, temp;

    decode_10bit_pulse(fixed_index[4], pulse_position, 0, 4, 1);
    decode_10bit_pulse(fixed_index[5], pulse_position, 2, 6, 5);

    // coded using 5+2 bits with the 2 LSBs being, individually, the LSB of 1 of
    // the 2 pulses and the upper 5 bits being coded in base 5
    temp = ((fixed_index[6] >> 2) * 25 + 12) >> 5;
    pulse_position[3] = temp % 5;
    pulse_position[7] = temp / 5;
    if (pulse_position[7] & 1)
        pulse_position[3] = 4 - pulse_position[3];
    pulse_position[3] = (pulse_position[3] << 1) + ( fixed_index[6]       & 1);
    pulse_position[7] = (pulse_position[7] << 1) + ((fixed_index[6] >> 1) & 1);

    fixed_sparse->n = 8;
    for (i = 0; i < 4; i++) {
        const int pos1   = (pulse_position[i]     << 2) + i;
        const int pos2   = (pulse_position[i + 4] << 2) + i;
        const float sign = fixed_index[i] ? -1.0 : 1.0;
        fixed_sparse->x[i    ] = pos1;
        fixed_sparse->x[i + 4] = pos2;
        fixed_sparse->y[i    ] = sign;
        fixed_sparse->y[i + 4] = pos2 < pos1 ? -sign : sign;
    }
}

/**
 * Decode the algebraic codebook index to pulse positions and signs,
 * then construct the algebraic codebook vector.
 *
 *                              nb of pulses | bits encoding pulses
 * For MODE_4k75 or MODE_5k15,             2 | 1-3, 4-6, 7
 *                  MODE_5k9,              2 | 1,   2-4, 5-6, 7-9
 *                  MODE_6k7,              3 | 1-3, 4,   5-7, 8,  9-11
 *      MODE_7k4 or MODE_7k95,             4 | 1-3, 4-6, 7-9, 10, 11-13
 *
 * @param fixed_sparse pointer to the algebraic codebook vector
 * @param pulses       algebraic codebook indexes
 * @param mode         mode of the current frame
 * @param subframe     current subframe number
 */
static void decode_fixed_sparse(AMRFixed *fixed_sparse, const uint16_t *pulses,
                                const enum Mode mode, const int subframe)
{
    av_assert1(MODE_4k75 <= (signed)mode && mode <= MODE_12k2);

    if (mode == MODE_12k2) {
        ff_decode_10_pulses_35bits(pulses, fixed_sparse, gray_decode, 5, 3);
    } else if (mode == MODE_10k2) {
        decode_8_pulses_31bits(pulses, fixed_sparse);
    } else {
        int *pulse_position = fixed_sparse->x;
        int i, pulse_subset;
        const int fixed_index = pulses[0];

        if (mode <= MODE_5k15) {
            pulse_subset      = ((fixed_index >> 3) & 8)     + (subframe << 1);
            pulse_position[0] = ( fixed_index       & 7) * 5 + track_position[pulse_subset];
            pulse_position[1] = ((fixed_index >> 3) & 7) * 5 + track_position[pulse_subset + 1];
            fixed_sparse->n = 2;
        } else if (mode == MODE_5k9) {
            pulse_subset      = ((fixed_index & 1) << 1) + 1;
            pulse_position[0] = ((fixed_index >> 1) & 7) * 5 + pulse_subset;
            pulse_subset      = (fixed_index  >> 4) & 3;
            pulse_position[1] = ((fixed_index >> 6) & 7) * 5 + pulse_subset + (pulse_subset == 3 ? 1 : 0);
            fixed_sparse->n = pulse_position[0] == pulse_position[1] ? 1 : 2;
        } else if (mode == MODE_6k7) {
            pulse_position[0] = (fixed_index        & 7) * 5;
            pulse_subset      = (fixed_index  >> 2) & 2;
            pulse_position[1] = ((fixed_index >> 4) & 7) * 5 + pulse_subset + 1;
            pulse_subset      = (fixed_index  >> 6) & 2;
            pulse_position[2] = ((fixed_index >> 8) & 7) * 5 + pulse_subset + 2;
            fixed_sparse->n = 3;
        } else { // mode <= MODE_7k95
            pulse_position[0] = gray_decode[ fixed_index        & 7];
            pulse_position[1] = gray_decode[(fixed_index >> 3)  & 7] + 1;
            pulse_position[2] = gray_decode[(fixed_index >> 6)  & 7] + 2;
            pulse_subset      = (fixed_index >> 9) & 1;
            pulse_position[3] = gray_decode[(fixed_index >> 10) & 7] + pulse_subset + 3;
            fixed_sparse->n = 4;
        }
        for (i = 0; i < fixed_sparse->n; i++)
            fixed_sparse->y[i] = (pulses[1] >> i) & 1 ? 1.0 : -1.0;
    }
}

/**
 * Apply pitch lag to obtain the sharpened fixed vector (section 6.1.2)
 *
 * @param p the context
 * @param subframe unpacked amr subframe
 * @param mode mode of the current frame
 * @param fixed_sparse sparse respresentation of the fixed vector
 */
static void pitch_sharpening(AMRContext *p, int subframe, enum Mode mode,
                             AMRFixed *fixed_sparse)
{
    // The spec suggests the current pitch gain is always used, but in other
    // modes the pitch and codebook gains are joinly quantized (sec 5.8.2)
    // so the codebook gain cannot depend on the quantized pitch gain.
    if (mode == MODE_12k2)
        p->beta = FFMIN(p->pitch_gain[4], 1.0);

    fixed_sparse->pitch_lag  = p->pitch_lag_int;
    fixed_sparse->pitch_fac  = p->beta;

    // Save pitch sharpening factor for the next subframe
    // MODE_4k75 only updates on the 2nd and 4th subframes - this follows from
    // the fact that the gains for two subframes are jointly quantized.
    if (mode != MODE_4k75 || subframe & 1)
        p->beta = av_clipf(p->pitch_gain[4], 0.0, SHARP_MAX);
}
/// @}


/// @name AMR gain decoding functions
/// @{

/**
 * fixed gain smoothing
 * Note that where the spec specifies the "spectrum in the q domain"
 * in section 6.1.4, in fact frequencies should be used.
 *
 * @param p the context
 * @param lsf LSFs for the current subframe, in the range [0,1]
 * @param lsf_avg averaged LSFs
 * @param mode mode of the current frame
 *
 * @return fixed gain smoothed
 */
static float fixed_gain_smooth(AMRContext *p , const float *lsf,
                               const float *lsf_avg, const enum Mode mode)
{
    float diff = 0.0;
    int i;

    for (i = 0; i < LP_FILTER_ORDER; i++)
        diff += fabs(lsf_avg[i] - lsf[i]) / lsf_avg[i];

    // If diff is large for ten subframes, disable smoothing for a 40-subframe
    // hangover period.
    p->diff_count++;
    if (diff <= 0.65)
        p->diff_count = 0;

    if (p->diff_count > 10) {
        p->hang_count = 0;
        p->diff_count--; // don't let diff_count overflow
    }

    if (p->hang_count < 40) {
        p->hang_count++;
    } else if (mode < MODE_7k4 || mode == MODE_10k2) {
        const float smoothing_factor = av_clipf(4.0 * diff - 1.6, 0.0, 1.0);
        const float fixed_gain_mean = (p->fixed_gain[0] + p->fixed_gain[1] +
                                       p->fixed_gain[2] + p->fixed_gain[3] +
                                       p->fixed_gain[4]) * 0.2;
        return smoothing_factor * p->fixed_gain[4] +
               (1.0 - smoothing_factor) * fixed_gain_mean;
    }
    return p->fixed_gain[4];
}

/**
 * Decode pitch gain and fixed gain factor (part of section 6.1.3).
 *
 * @param p the context
 * @param amr_subframe unpacked amr subframe
 * @param mode mode of the current frame
 * @param subframe current subframe number
 * @param fixed_gain_factor decoded gain correction factor
 */
static void decode_gains(AMRContext *p, const AMRNBSubframe *amr_subframe,
                         const enum Mode mode, const int subframe,
                         float *fixed_gain_factor)
{
    if (mode == MODE_12k2 || mode == MODE_7k95) {
        p->pitch_gain[4]   = qua_gain_pit [amr_subframe->p_gain    ]
            * (1.0 / 16384.0);
        *fixed_gain_factor = qua_gain_code[amr_subframe->fixed_gain]
            * (1.0 /  2048.0);
    } else {
        const uint16_t *gains;

        if (mode >= MODE_6k7) {
            gains = gains_high[amr_subframe->p_gain];
        } else if (mode >= MODE_5k15) {
            gains = gains_low [amr_subframe->p_gain];
        } else {
            // gain index is only coded in subframes 0,2 for MODE_4k75
            gains = gains_MODE_4k75[(p->frame.subframe[subframe & 2].p_gain << 1) + (subframe & 1)];
        }

        p->pitch_gain[4]   = gains[0] * (1.0 / 16384.0);
        *fixed_gain_factor = gains[1] * (1.0 /  4096.0);
    }
}

/// @}


/// @name AMR preprocessing functions
/// @{

/**
 * Circularly convolve a sparse fixed vector with a phase dispersion impulse
 * response filter (D.6.2 of G.729 and 6.1.5 of AMR).
 *
 * @param out vector with filter applied
 * @param in source vector
 * @param filter phase filter coefficients
 *
 *  out[n] = sum(i,0,len-1){ in[i] * filter[(len + n - i)%len] }
 */
static void apply_ir_filter(float *out, const AMRFixed *in,
                            const float *filter)
{
    float filter1[AMR_SUBFRAME_SIZE],     ///< filters at pitch lag*1 and *2
          filter2[AMR_SUBFRAME_SIZE];
    int   lag = in->pitch_lag;
    float fac = in->pitch_fac;
    int i;

    if (lag < AMR_SUBFRAME_SIZE) {
        ff_celp_circ_addf(filter1, filter, filter, lag, fac,
                          AMR_SUBFRAME_SIZE);

        if (lag < AMR_SUBFRAME_SIZE >> 1)
            ff_celp_circ_addf(filter2, filter, filter1, lag, fac,
                              AMR_SUBFRAME_SIZE);
    }

    memset(out, 0, sizeof(float) * AMR_SUBFRAME_SIZE);
    for (i = 0; i < in->n; i++) {
        int   x = in->x[i];
        float y = in->y[i];
        const float *filterp;

        if (x >= AMR_SUBFRAME_SIZE - lag) {
            filterp = filter;
        } else if (x >= AMR_SUBFRAME_SIZE - (lag << 1)) {
            filterp = filter1;
        } else
            filterp = filter2;

        ff_celp_circ_addf(out, out, filterp, x, y, AMR_SUBFRAME_SIZE);
    }
}

/**
 * Reduce fixed vector sparseness by smoothing with one of three IR filters.
 * Also know as "adaptive phase dispersion".
 *
 * This implements 3GPP TS 26.090 section 6.1(5).
 *
 * @param p the context
 * @param fixed_sparse algebraic codebook vector
 * @param fixed_vector unfiltered fixed vector
 * @param fixed_gain smoothed gain
 * @param out space for modified vector if necessary
 */
static const float *anti_sparseness(AMRContext *p, AMRFixed *fixed_sparse,
                                    const float *fixed_vector,
                                    float fixed_gain, float *out)
{
    int ir_filter_nr;

    if (p->pitch_gain[4] < 0.6) {
        ir_filter_nr = 0;      // strong filtering
    } else if (p->pitch_gain[4] < 0.9) {
        ir_filter_nr = 1;      // medium filtering
    } else
        ir_filter_nr = 2;      // no filtering

    // detect 'onset'
    if (fixed_gain > 2.0 * p->prev_sparse_fixed_gain) {
        p->ir_filter_onset = 2;
    } else if (p->ir_filter_onset)
        p->ir_filter_onset--;

    if (!p->ir_filter_onset) {
        int i, count = 0;

        for (i = 0; i < 5; i++)
            if (p->pitch_gain[i] < 0.6)
                count++;
        if (count > 2)
            ir_filter_nr = 0;

        if (ir_filter_nr > p->prev_ir_filter_nr + 1)
            ir_filter_nr--;
    } else if (ir_filter_nr < 2)
        ir_filter_nr++;

    // Disable filtering for very low level of fixed_gain.
    // Note this step is not specified in the technical description but is in
    // the reference source in the function Ph_disp.
    if (fixed_gain < 5.0)
        ir_filter_nr = 2;

    if (p->cur_frame_mode != MODE_7k4 && p->cur_frame_mode < MODE_10k2
         && ir_filter_nr < 2) {
        apply_ir_filter(out, fixed_sparse,
                        (p->cur_frame_mode == MODE_7k95 ?
                             ir_filters_lookup_MODE_7k95 :
                             ir_filters_lookup)[ir_filter_nr]);
        fixed_vector = out;
    }

    // update ir filter strength history
    p->prev_ir_filter_nr       = ir_filter_nr;
    p->prev_sparse_fixed_gain  = fixed_gain;

    return fixed_vector;
}

/// @}


/// @name AMR synthesis functions
/// @{

/**
 * Conduct 10th order linear predictive coding synthesis.
 *
 * @param p             pointer to the AMRContext
 * @param lpc           pointer to the LPC coefficients
 * @param fixed_gain    fixed codebook gain for synthesis
 * @param fixed_vector  algebraic codebook vector
 * @param samples       pointer to the output speech samples
 * @param overflow      16-bit overflow flag
 */
static int synthesis(AMRContext *p, float *lpc,
                     float fixed_gain, const float *fixed_vector,
                     float *samples, uint8_t overflow)
{
    int i;
    float excitation[AMR_SUBFRAME_SIZE];

    // if an overflow has been detected, the pitch vector is scaled down by a
    // factor of 4
    if (overflow)
        for (i = 0; i < AMR_SUBFRAME_SIZE; i++)
            p->pitch_vector[i] *= 0.25;

    p->acelpv_ctx.weighted_vector_sumf(excitation, p->pitch_vector, fixed_vector,
                            p->pitch_gain[4], fixed_gain, AMR_SUBFRAME_SIZE);

    // emphasize pitch vector contribution
    if (p->pitch_gain[4] > 0.5 && !overflow) {
        float energy = p->celpm_ctx.dot_productf(excitation, excitation,
                                                    AMR_SUBFRAME_SIZE);
        float pitch_factor =
            p->pitch_gain[4] *
            (p->cur_frame_mode == MODE_12k2 ?
                0.25 * FFMIN(p->pitch_gain[4], 1.0) :
                0.5  * FFMIN(p->pitch_gain[4], SHARP_MAX));

        for (i = 0; i < AMR_SUBFRAME_SIZE; i++)
            excitation[i] += pitch_factor * p->pitch_vector[i];

        ff_scale_vector_to_given_sum_of_squares(excitation, excitation, energy,
                                                AMR_SUBFRAME_SIZE);
    }

    p->celpf_ctx.celp_lp_synthesis_filterf(samples, lpc, excitation,
                                 AMR_SUBFRAME_SIZE,
                                 LP_FILTER_ORDER);

    // detect overflow
    for (i = 0; i < AMR_SUBFRAME_SIZE; i++)
        if (fabsf(samples[i]) > AMR_SAMPLE_BOUND) {
            return 1;
        }

    return 0;
}

/// @}


/// @name AMR update functions
/// @{

/**
 * Update buffers and history at the end of decoding a subframe.
 *
 * @param p             pointer to the AMRContext
 */
static void update_state(AMRContext *p)
{
    memcpy(p->prev_lsp_sub4, p->lsp[3], LP_FILTER_ORDER * sizeof(p->lsp[3][0]));

    memmove(&p->excitation_buf[0], &p->excitation_buf[AMR_SUBFRAME_SIZE],
            (PITCH_DELAY_MAX + LP_FILTER_ORDER + 1) * sizeof(float));

    memmove(&p->pitch_gain[0], &p->pitch_gain[1], 4 * sizeof(float));
    memmove(&p->fixed_gain[0], &p->fixed_gain[1], 4 * sizeof(float));

    memmove(&p->samples_in[0], &p->samples_in[AMR_SUBFRAME_SIZE],
            LP_FILTER_ORDER * sizeof(float));
}

/// @}


/// @name AMR Postprocessing functions
/// @{

/**
 * Get the tilt factor of a formant filter from its transfer function
 *
 * @param p     The Context
 * @param lpc_n LP_FILTER_ORDER coefficients of the numerator
 * @param lpc_d LP_FILTER_ORDER coefficients of the denominator
 */
static float tilt_factor(AMRContext *p, float *lpc_n, float *lpc_d)
{
    float rh0, rh1; // autocorrelation at lag 0 and 1

    // LP_FILTER_ORDER prior zeros are needed for ff_celp_lp_synthesis_filterf
    float impulse_buffer[LP_FILTER_ORDER + AMR_TILT_RESPONSE] = { 0 };
    float *hf = impulse_buffer + LP_FILTER_ORDER; // start of impulse response

    hf[0] = 1.0;
    memcpy(hf + 1, lpc_n, sizeof(float) * LP_FILTER_ORDER);
    p->celpf_ctx.celp_lp_synthesis_filterf(hf, lpc_d, hf,
                                 AMR_TILT_RESPONSE,
                                 LP_FILTER_ORDER);

    rh0 = p->celpm_ctx.dot_productf(hf, hf,     AMR_TILT_RESPONSE);
    rh1 = p->celpm_ctx.dot_productf(hf, hf + 1, AMR_TILT_RESPONSE - 1);

    // The spec only specifies this check for 12.2 and 10.2 kbit/s
    // modes. But in the ref source the tilt is always non-negative.
    return rh1 >= 0.0 ? rh1 / rh0 * AMR_TILT_GAMMA_T : 0.0;
}

/**
 * Perform adaptive post-filtering to enhance the quality of the speech.
 * See section 6.2.1.
 *
 * @param p             pointer to the AMRContext
 * @param lpc           interpolated LP coefficients for this subframe
 * @param buf_out       output of the filter
 */
static void postfilter(AMRContext *p, float *lpc, float *buf_out)
{
    int i;
    float *samples          = p->samples_in + LP_FILTER_ORDER; // Start of input

    float speech_gain       = p->celpm_ctx.dot_productf(samples, samples,
                                                           AMR_SUBFRAME_SIZE);

    float pole_out[AMR_SUBFRAME_SIZE + LP_FILTER_ORDER];  // Output of pole filter
    const float *gamma_n, *gamma_d;                       // Formant filter factor table
    float lpc_n[LP_FILTER_ORDER], lpc_d[LP_FILTER_ORDER]; // Transfer function coefficients

    if (p->cur_frame_mode == MODE_12k2 || p->cur_frame_mode == MODE_10k2) {
        gamma_n = ff_pow_0_7;
        gamma_d = ff_pow_0_75;
    } else {
        gamma_n = ff_pow_0_55;
        gamma_d = ff_pow_0_7;
    }

    for (i = 0; i < LP_FILTER_ORDER; i++) {
         lpc_n[i] = lpc[i] * gamma_n[i];
         lpc_d[i] = lpc[i] * gamma_d[i];
    }

    memcpy(pole_out, p->postfilter_mem, sizeof(float) * LP_FILTER_ORDER);
    p->celpf_ctx.celp_lp_synthesis_filterf(pole_out + LP_FILTER_ORDER, lpc_d, samples,
                                 AMR_SUBFRAME_SIZE, LP_FILTER_ORDER);
    memcpy(p->postfilter_mem, pole_out + AMR_SUBFRAME_SIZE,
           sizeof(float) * LP_FILTER_ORDER);

    p->celpf_ctx.celp_lp_zero_synthesis_filterf(buf_out, lpc_n,
                                      pole_out + LP_FILTER_ORDER,
                                      AMR_SUBFRAME_SIZE, LP_FILTER_ORDER);

    ff_tilt_compensation(&p->tilt_mem, tilt_factor(p, lpc_n, lpc_d), buf_out,
                         AMR_SUBFRAME_SIZE);

    ff_adaptive_gain_control(buf_out, buf_out, speech_gain, AMR_SUBFRAME_SIZE,
                             AMR_AGC_ALPHA, &p->postfilter_agc);
}

/// @}

static int amrnb_decode_frame(AVCodecContext *avctx, void *data,
                              int *got_frame_ptr, AVPacket *avpkt)
{

    AMRContext *p = avctx->priv_data;        // pointer to private data
    AVFrame *frame     = data;
    const uint8_t *buf = avpkt->data;
    int buf_size       = avpkt->size;
    float *buf_out;                          // pointer to the output data buffer
    int i, subframe, ret;
    float fixed_gain_factor;
    AMRFixed fixed_sparse = {0};             // fixed vector up to anti-sparseness processing
    float spare_vector[AMR_SUBFRAME_SIZE];   // extra stack space to hold result from anti-sparseness processing
    float synth_fixed_gain;                  // the fixed gain that synthesis should use
    const float *synth_fixed_vector;         // pointer to the fixed vector that synthesis should use

    /* get output buffer */
    frame->nb_samples = AMR_BLOCK_SIZE;
    if ((ret = ff_get_buffer(avctx, frame)) < 0) {
        av_log(avctx, AV_LOG_ERROR, "get_buffer() failed\n");
        return ret;
    }
    buf_out = (float *)frame->data[0];

    p->cur_frame_mode = unpack_bitstream(p, buf, buf_size);
    if (p->cur_frame_mode == NO_DATA) {
        av_log(avctx, AV_LOG_ERROR, "Corrupt bitstream\n");
        return AVERROR_INVALIDDATA;
    }
    if (p->cur_frame_mode == MODE_DTX) {
        av_log_missing_feature(avctx, "dtx mode", 0);
        av_log(avctx, AV_LOG_INFO, "Note: libopencore_amrnb supports dtx\n");
        return AVERROR_PATCHWELCOME;
    }

    if (p->cur_frame_mode == MODE_12k2) {
        lsf2lsp_5(p);
    } else
        lsf2lsp_3(p);

    for (i = 0; i < 4; i++)
        ff_acelp_lspd2lpc(p->lsp[i], p->lpc[i], 5);

    for (subframe = 0; subframe < 4; subframe++) {
        const AMRNBSubframe *amr_subframe = &p->frame.subframe[subframe];

        decode_pitch_vector(p, amr_subframe, subframe);

        decode_fixed_sparse(&fixed_sparse, amr_subframe->pulses,
                            p->cur_frame_mode, subframe);

        // The fixed gain (section 6.1.3) depends on the fixed vector
        // (section 6.1.2), but the fixed vector calculation uses
        // pitch sharpening based on the on the pitch gain (section 6.1.3).
        // So the correct order is: pitch gain, pitch sharpening, fixed gain.
        decode_gains(p, amr_subframe, p->cur_frame_mode, subframe,
                     &fixed_gain_factor);

        pitch_sharpening(p, subframe, p->cur_frame_mode, &fixed_sparse);

        if (fixed_sparse.pitch_lag == 0) {
            av_log(avctx, AV_LOG_ERROR, "The file is corrupted, pitch_lag = 0 is not allowed\n");
            return AVERROR_INVALIDDATA;
        }
        ff_set_fixed_vector(p->fixed_vector, &fixed_sparse, 1.0,
                            AMR_SUBFRAME_SIZE);

        p->fixed_gain[4] =
            ff_amr_set_fixed_gain(fixed_gain_factor,
                       p->celpm_ctx.dot_productf(p->fixed_vector,
                                                               p->fixed_vector,
                                                               AMR_SUBFRAME_SIZE) /
                                  AMR_SUBFRAME_SIZE,
                       p->prediction_error,
                       energy_mean[p->cur_frame_mode], energy_pred_fac);

        // The excitation feedback is calculated without any processing such
        // as fixed gain smoothing. This isn't mentioned in the specification.
        for (i = 0; i < AMR_SUBFRAME_SIZE; i++)
            p->excitation[i] *= p->pitch_gain[4];
        ff_set_fixed_vector(p->excitation, &fixed_sparse, p->fixed_gain[4],
                            AMR_SUBFRAME_SIZE);

        // In the ref decoder, excitation is stored with no fractional bits.
        // This step prevents buzz in silent periods. The ref encoder can
        // emit long sequences with pitch factor greater than one. This
        // creates unwanted feedback if the excitation vector is nonzero.
        // (e.g. test sequence T19_795.COD in 3GPP TS 26.074)
        for (i = 0; i < AMR_SUBFRAME_SIZE; i++)
            p->excitation[i] = truncf(p->excitation[i]);

        // Smooth fixed gain.
        // The specification is ambiguous, but in the reference source, the
        // smoothed value is NOT fed back into later fixed gain smoothing.
        synth_fixed_gain = fixed_gain_smooth(p, p->lsf_q[subframe],
                                             p->lsf_avg, p->cur_frame_mode);

        synth_fixed_vector = anti_sparseness(p, &fixed_sparse, p->fixed_vector,
                                             synth_fixed_gain, spare_vector);

        if (synthesis(p, p->lpc[subframe], synth_fixed_gain,
                      synth_fixed_vector, &p->samples_in[LP_FILTER_ORDER], 0))
            // overflow detected -> rerun synthesis scaling pitch vector down
            // by a factor of 4, skipping pitch vector contribution emphasis
            // and adaptive gain control
            synthesis(p, p->lpc[subframe], synth_fixed_gain,
                      synth_fixed_vector, &p->samples_in[LP_FILTER_ORDER], 1);

        postfilter(p, p->lpc[subframe], buf_out + subframe * AMR_SUBFRAME_SIZE);

        // update buffers and history
        ff_clear_fixed_vector(p->fixed_vector, &fixed_sparse, AMR_SUBFRAME_SIZE);
        update_state(p);
    }

    p->acelpf_ctx.acelp_apply_order_2_transfer_function(buf_out,
                                             buf_out, highpass_zeros,
                                             highpass_poles,
                                             highpass_gain * AMR_SAMPLE_SCALE,
                                             p->high_pass_mem, AMR_BLOCK_SIZE);

    /* Update averaged lsf vector (used for fixed gain smoothing).
     *
     * Note that lsf_avg should not incorporate the current frame's LSFs
     * for fixed_gain_smooth.
     * The specification has an incorrect formula: the reference decoder uses
     * qbar(n-1) rather than qbar(n) in section 6.1(4) equation 71. */
    p->acelpv_ctx.weighted_vector_sumf(p->lsf_avg, p->lsf_avg, p->lsf_q[3],
                            0.84, 0.16, LP_FILTER_ORDER);

    *got_frame_ptr = 1;

    /* return the amount of bytes consumed if everything was OK */
    return frame_sizes_nb[p->cur_frame_mode] + 1; // +7 for rounding and +8 for TOC
}


AVCodec ff_amrnb_decoder = {
    .name           = "amrnb",
    .type           = AVMEDIA_TYPE_AUDIO,
    .id             = AV_CODEC_ID_AMR_NB,
    .priv_data_size = sizeof(AMRContext),
    .init           = amrnb_decode_init,
    .decode         = amrnb_decode_frame,
    .capabilities   = CODEC_CAP_DR1,
    .long_name      = NULL_IF_CONFIG_SMALL("AMR-NB (Adaptive Multi-Rate NarrowBand)"),
    .sample_fmts    = (const enum AVSampleFormat[]){ AV_SAMPLE_FMT_FLT,
                                                     AV_SAMPLE_FMT_NONE },
};<|MERGE_RESOLUTION|>--- conflicted
+++ resolved
@@ -184,17 +184,11 @@
     for (i = 0; i < 4; i++)
         p->prediction_error[i] = MIN_ENERGY;
 
-<<<<<<< HEAD
-    avcodec_get_frame_defaults(&p->avframe);
-    avctx->coded_frame = &p->avframe;
-
     ff_acelp_filter_init(&p->acelpf_ctx);
     ff_acelp_vectors_init(&p->acelpv_ctx);
     ff_celp_filter_init(&p->celpf_ctx);
     ff_celp_math_init(&p->celpm_ctx);
 
-=======
->>>>>>> e3db3429
     return 0;
 }
 
