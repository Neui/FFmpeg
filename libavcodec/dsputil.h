/*
 * DSP utils
 * Copyright (c) 2000, 2001, 2002 Fabrice Bellard
 * Copyright (c) 2002-2004 Michael Niedermayer <michaelni@gmx.at>
 *
 * This file is part of FFmpeg.
 *
 * FFmpeg is free software; you can redistribute it and/or
 * modify it under the terms of the GNU Lesser General Public
 * License as published by the Free Software Foundation; either
 * version 2.1 of the License, or (at your option) any later version.
 *
 * FFmpeg is distributed in the hope that it will be useful,
 * but WITHOUT ANY WARRANTY; without even the implied warranty of
 * MERCHANTABILITY or FITNESS FOR A PARTICULAR PURPOSE.  See the GNU
 * Lesser General Public License for more details.
 *
 * You should have received a copy of the GNU Lesser General Public
 * License along with FFmpeg; if not, write to the Free Software
 * Foundation, Inc., 51 Franklin Street, Fifth Floor, Boston, MA 02110-1301 USA
 */

/**
 * @file
 * DSP utils.
 * Note, many functions in here may use MMX which trashes the FPU state, it is
 * absolutely necessary to call emms_c() between DSP & float/double code.
 */

#ifndef AVCODEC_DSPUTIL_H
#define AVCODEC_DSPUTIL_H

#include "avcodec.h"
#include "rnd_avg.h"

/* encoding scans */
extern const uint8_t ff_alternate_horizontal_scan[64];
extern const uint8_t ff_alternate_vertical_scan[64];
extern const uint8_t ff_zigzag_direct[64];
extern const uint8_t ff_zigzag248_direct[64];

/* pixel operations */
#define MAX_NEG_CROP 1024

/* temporary */
extern uint32_t ff_squareTbl[512];
extern const uint8_t ff_cropTbl[256 + 2 * MAX_NEG_CROP];

void ff_put_pixels8x8_c(uint8_t *dst, uint8_t *src, ptrdiff_t stride);
void ff_avg_pixels8x8_c(uint8_t *dst, uint8_t *src, ptrdiff_t stride);
void ff_put_pixels16x16_c(uint8_t *dst, uint8_t *src, ptrdiff_t stride);
void ff_avg_pixels16x16_c(uint8_t *dst, uint8_t *src, ptrdiff_t stride);

/* RV40 functions */
void ff_put_rv40_qpel16_mc33_c(uint8_t *dst, uint8_t *src, ptrdiff_t stride);
void ff_avg_rv40_qpel16_mc33_c(uint8_t *dst, uint8_t *src, ptrdiff_t stride);
void ff_put_rv40_qpel8_mc33_c(uint8_t *dst, uint8_t *src, ptrdiff_t stride);
void ff_avg_rv40_qpel8_mc33_c(uint8_t *dst, uint8_t *src, ptrdiff_t stride);

void ff_gmc_c(uint8_t *dst, uint8_t *src, int stride, int h, int ox, int oy,
              int dxx, int dxy, int dyx, int dyy, int shift, int r,
              int width, int height);

/* minimum alignment rules ;)
 * If you notice errors in the align stuff, need more alignment for some ASM code
 * for some CPU or need to use a function with less aligned data then send a mail
 * to the ffmpeg-devel mailing list, ...
 *
 * !warning These alignments might not match reality, (missing attribute((align))
 * stuff somewhere possible).
 * I (Michael) did not check them, these are just the alignments which I think
 * could be reached easily ...
 *
 * !future video codecs might need functions with less strict alignment
 */

/* add and put pixel (decoding)
 * Block sizes for op_pixels_func are 8x4,8x8 16x8 16x16.
 * h for op_pixels_func is limited to { width / 2, width },
 * but never larger than 16 and never smaller than 4. */
typedef void (*tpel_mc_func)(uint8_t *block /* align width (8 or 16) */,
                             const uint8_t *pixels /* align 1 */,
                             int line_size, int w, int h);
typedef void (*qpel_mc_func)(uint8_t *dst /* align width (8 or 16) */,
                             uint8_t *src /* align 1 */, ptrdiff_t stride);

typedef void (*op_fill_func)(uint8_t *block /* align width (8 or 16) */,
                             uint8_t value, int line_size, int h);

#define DEF_OLD_QPEL(name)                                                     \
    void ff_put_        ## name(uint8_t *dst /* align width (8 or 16) */,      \
                                uint8_t *src /* align 1 */, ptrdiff_t stride); \
    void ff_put_no_rnd_ ## name(uint8_t *dst /* align width (8 or 16) */,      \
                                uint8_t *src /* align 1 */, ptrdiff_t stride); \
    void ff_avg_        ## name(uint8_t *dst /* align width (8 or 16) */,      \
                                uint8_t *src /* align 1 */, ptrdiff_t stride);

DEF_OLD_QPEL(qpel16_mc11_old_c)
DEF_OLD_QPEL(qpel16_mc31_old_c)
DEF_OLD_QPEL(qpel16_mc12_old_c)
DEF_OLD_QPEL(qpel16_mc32_old_c)
DEF_OLD_QPEL(qpel16_mc13_old_c)
DEF_OLD_QPEL(qpel16_mc33_old_c)
DEF_OLD_QPEL(qpel8_mc11_old_c)
DEF_OLD_QPEL(qpel8_mc31_old_c)
DEF_OLD_QPEL(qpel8_mc12_old_c)
DEF_OLD_QPEL(qpel8_mc32_old_c)
DEF_OLD_QPEL(qpel8_mc13_old_c)
DEF_OLD_QPEL(qpel8_mc33_old_c)

/* Motion estimation:
 * h is limited to { width / 2, width, 2 * width },
 * but never larger than 16 and never smaller than 2.
 * Although currently h < 4 is not used as functions with
 * width < 8 are neither used nor implemented. */
typedef int (*me_cmp_func)(void /* MpegEncContext */ *s,
                           uint8_t *blk1 /* align width (8 or 16) */,
                           uint8_t *blk2 /* align 1 */, int line_size, int h);

/**
 * Scantable.
 */
typedef struct ScanTable {
    const uint8_t *scantable;
    uint8_t permutated[64];
    uint8_t raster_end[64];
} ScanTable;

void ff_init_scantable(uint8_t *permutation, ScanTable *st,
                       const uint8_t *src_scantable);
void ff_init_scantable_permutation(uint8_t *idct_permutation,
                                   int idct_permutation_type);

/**
 * DSPContext.
 */
typedef struct DSPContext {
    /* pixel ops : interface with DCT */
    void (*get_pixels)(int16_t *block /* align 16 */,
                       const uint8_t *pixels /* align 8 */,
                       int line_size);
    void (*diff_pixels)(int16_t *block /* align 16 */,
                        const uint8_t *s1 /* align 8 */,
                        const uint8_t *s2 /* align 8 */,
                        int stride);
    void (*put_pixels_clamped)(const int16_t *block /* align 16 */,
                               uint8_t *pixels /* align 8 */,
                               int line_size);
    void (*put_signed_pixels_clamped)(const int16_t *block /* align 16 */,
                                      uint8_t *pixels /* align 8 */,
                                      int line_size);
    void (*add_pixels_clamped)(const int16_t *block /* align 16 */,
                               uint8_t *pixels /* align 8 */,
                               int line_size);
    void (*add_pixels8)(uint8_t *pixels, int16_t *block, int line_size);
    int (*sum_abs_dctelem)(int16_t *block /* align 16 */);
    /**
     * translational global motion compensation.
     */
    void (*gmc1)(uint8_t *dst /* align 8 */, uint8_t *src /* align 1 */,
                 int srcStride, int h, int x16, int y16, int rounder);
    /**
     * global motion compensation.
     */
    void (*gmc)(uint8_t *dst /* align 8 */, uint8_t *src /* align 1 */,
                int stride, int h, int ox, int oy,
                int dxx, int dxy, int dyx, int dyy,
                int shift, int r, int width, int height);
    void (*clear_block)(int16_t *block /* align 16 */);
    void (*clear_blocks)(int16_t *blocks /* align 16 */);
    int (*pix_sum)(uint8_t *pix, int line_size);
    int (*pix_norm1)(uint8_t *pix, int line_size);

    me_cmp_func sad[6]; /* identical to pix_absAxA except additional void * */
    me_cmp_func sse[6];
    me_cmp_func hadamard8_diff[6];
    me_cmp_func dct_sad[6];
    me_cmp_func quant_psnr[6];
    me_cmp_func bit[6];
    me_cmp_func rd[6];
    me_cmp_func vsad[6];
    me_cmp_func vsse[6];
    me_cmp_func nsse[6];
    me_cmp_func w53[6];
    me_cmp_func w97[6];
    me_cmp_func dct_max[6];
    me_cmp_func dct264_sad[6];

    me_cmp_func me_pre_cmp[6];
    me_cmp_func me_cmp[6];
    me_cmp_func me_sub_cmp[6];
    me_cmp_func mb_cmp[6];
    me_cmp_func ildct_cmp[6]; // only width 16 used
    me_cmp_func frame_skip_cmp[6]; // only width 8 used

    int (*ssd_int8_vs_int16)(const int8_t *pix1, const int16_t *pix2,
                             int size);

    /**
     * Thirdpel motion compensation with rounding (a + b + 1) >> 1.
     * this is an array[12] of motion compensation functions for the
     * 9 thirdpel positions<br>
     * *pixels_tab[xthirdpel + 4 * ythirdpel]
     * @param block destination where the result is stored
     * @param pixels source
     * @param line_size number of bytes in a horizontal line of block
     * @param h height
     */
    tpel_mc_func put_tpel_pixels_tab[11]; // FIXME individual func ptr per width?
    tpel_mc_func avg_tpel_pixels_tab[11]; // FIXME individual func ptr per width?

    qpel_mc_func put_qpel_pixels_tab[2][16];
    qpel_mc_func avg_qpel_pixels_tab[2][16];
    qpel_mc_func put_no_rnd_qpel_pixels_tab[2][16];
    qpel_mc_func put_mspel_pixels_tab[8];

    me_cmp_func pix_abs[2][4];

    /* HuffYUV specific */
<<<<<<< HEAD
    void (*add_bytes)(uint8_t *dst/*align 16*/, uint8_t *src/*align 16*/, int w);
    void (*diff_bytes)(uint8_t *dst/*align 16*/, const uint8_t *src1/*align 16*/, const uint8_t *src2/*align 1*/,int w);
=======
    void (*add_bytes)(uint8_t *dst /* align 16 */,
                      uint8_t *src /* align 16 */,
                      int w);
    void (*diff_bytes)(uint8_t *dst /* align 16 */,
                       uint8_t *src1 /* align 16 */,
                       uint8_t *src2 /* align 1 */,
                       int w);
>>>>>>> 503dda7d
    /**
     * Subtract HuffYUV's variant of median prediction.
     * Note, this might read from src1[-1], src2[-1].
     */
<<<<<<< HEAD
    void (*sub_hfyu_median_prediction)(uint8_t *dst, const uint8_t *src1, const uint8_t *src2, int w, int *left, int *left_top);
    void (*add_hfyu_median_prediction)(uint8_t *dst, const uint8_t *top, const uint8_t *diff, int w, int *left, int *left_top);
    int  (*add_hfyu_left_prediction)(uint8_t *dst, const uint8_t *src, int w, int left);
    void (*add_hfyu_left_prediction_bgr32)(uint8_t *dst, const uint8_t *src, int w, int *red, int *green, int *blue, int *alpha);
    /* this might write to dst[w] */
=======
    void (*sub_hfyu_median_prediction)(uint8_t *dst, const uint8_t *src1,
                                       const uint8_t *src2, int w,
                                       int *left, int *left_top);
    void (*add_hfyu_median_prediction)(uint8_t *dst, const uint8_t *top,
                                       const uint8_t *diff, int w,
                                       int *left, int *left_top);
    int (*add_hfyu_left_prediction)(uint8_t *dst, const uint8_t *src,
                                    int w, int left);
    void (*add_hfyu_left_prediction_bgr32)(uint8_t *dst, const uint8_t *src,
                                           int w, int *red, int *green,
                                           int *blue, int *alpha);
>>>>>>> 503dda7d
    void (*bswap_buf)(uint32_t *dst, const uint32_t *src, int w);
    void (*bswap16_buf)(uint16_t *dst, const uint16_t *src, int len);

    /* assume len is a multiple of 8, and arrays are 16-byte aligned */
    void (*vector_clipf)(float *dst /* align 16 */,
                         const float *src /* align 16 */,
                         float min, float max, int len /* align 16 */);

    /* (I)DCT */
    void (*fdct)(int16_t *block /* align 16 */);
    void (*fdct248)(int16_t *block /* align 16 */);

    /* IDCT really */
    void (*idct)(int16_t *block /* align 16 */);

    /**
     * block -> idct -> clip to unsigned 8 bit -> dest.
     * (-1392, 0, 0, ...) -> idct -> (-174, -174, ...) -> put -> (0, 0, ...)
     * @param line_size size in bytes of a horizontal line of dest
     */
    void (*idct_put)(uint8_t *dest /* align 8 */,
                     int line_size, int16_t *block /* align 16 */);

    /**
     * block -> idct -> add dest -> clip to unsigned 8 bit -> dest.
     * @param line_size size in bytes of a horizontal line of dest
     */
    void (*idct_add)(uint8_t *dest /* align 8 */,
                     int line_size, int16_t *block /* align 16 */);

    /**
     * IDCT input permutation.
     * Several optimized IDCTs need a permutated input (relative to the
     * normal order of the reference IDCT).
     * This permutation must be performed before the idct_put/add.
     * Note, normally this can be merged with the zigzag/alternate scan<br>
     * An example to avoid confusion:
     * - (->decode coeffs -> zigzag reorder -> dequant -> reference IDCT -> ...)
     * - (x -> reference DCT -> reference IDCT -> x)
     * - (x -> reference DCT -> simple_mmx_perm = idct_permutation
     *    -> simple_idct_mmx -> x)
     * - (-> decode coeffs -> zigzag reorder -> simple_mmx_perm -> dequant
     *    -> simple_idct_mmx -> ...)
     */
    uint8_t idct_permutation[64];
    int idct_permutation_type;
#define FF_NO_IDCT_PERM 1
#define FF_LIBMPEG2_IDCT_PERM 2
#define FF_SIMPLE_IDCT_PERM 3
#define FF_TRANSPOSE_IDCT_PERM 4
#define FF_PARTTRANS_IDCT_PERM 5
#define FF_SSE2_IDCT_PERM 6

    int (*try_8x8basis)(int16_t rem[64], int16_t weight[64],
                        int16_t basis[64], int scale);
    void (*add_8x8basis)(int16_t rem[64], int16_t basis[64], int scale);
#define BASIS_SHIFT 16
#define RECON_SHIFT 6

    void (*draw_edges)(uint8_t *buf, int wrap, int width, int height,
                       int w, int h, int sides);
#define EDGE_WIDTH 16
#define EDGE_TOP    1
#define EDGE_BOTTOM 2

    void (*shrink[4])(uint8_t *dst, int dst_wrap, const uint8_t *src,
                      int src_wrap, int width, int height);

    /**
     * Calculate scalar product of two vectors.
     * @param len length of vectors, should be multiple of 16
     */
    int32_t (*scalarproduct_int16)(const int16_t *v1,
                                   const int16_t *v2 /* align 16 */, int len);
    /* ape functions */
    /**
     * Calculate scalar product of v1 and v2,
     * and v1[i] += v3[i] * mul
     * @param len length of vectors, should be multiple of 16
     */
    int32_t (*scalarproduct_and_madd_int16)(int16_t *v1 /* align 16 */,
                                            const int16_t *v2,
                                            const int16_t *v3,
                                            int len, int mul);

    /**
     * Clip each element in an array of int32_t to a given minimum and
     * maximum value.
     * @param dst  destination array
     *             constraints: 16-byte aligned
     * @param src  source array
     *             constraints: 16-byte aligned
     * @param min  minimum value
     *             constraints: must be in the range [-(1 << 24), 1 << 24]
     * @param max  maximum value
     *             constraints: must be in the range [-(1 << 24), 1 << 24]
     * @param len  number of elements in the array
     *             constraints: multiple of 32 greater than zero
     */
    void (*vector_clip_int32)(int32_t *dst, const int32_t *src, int32_t min,
                              int32_t max, unsigned int len);

    op_fill_func fill_block_tab[2];
} DSPContext;

void ff_dsputil_static_init(void);
<<<<<<< HEAD
void ff_dsputil_init(DSPContext* p, AVCodecContext *avctx);
void avpriv_dsputil_init(DSPContext* p, AVCodecContext *avctx);
attribute_deprecated void dsputil_init(DSPContext* c, AVCodecContext *avctx);

int ff_check_alignment(void);
=======
void ff_dsputil_init(DSPContext *p, AVCodecContext *avctx);
>>>>>>> 503dda7d

void ff_set_cmp(DSPContext *c, me_cmp_func *cmp, int type);

<<<<<<< HEAD
void ff_dsputil_init_alpha(DSPContext* c, AVCodecContext *avctx);
void ff_dsputil_init_arm(DSPContext* c, AVCodecContext *avctx);
void ff_dsputil_init_bfin(DSPContext* c, AVCodecContext *avctx);
void ff_dsputil_init_ppc(DSPContext* c, AVCodecContext *avctx);
void ff_dsputil_init_x86(DSPContext* c, AVCodecContext *avctx);
=======
void ff_dsputil_init_arm(DSPContext *c, AVCodecContext *avctx);
void ff_dsputil_init_bfin(DSPContext *c, AVCodecContext *avctx);
void ff_dsputil_init_ppc(DSPContext *c, AVCodecContext *avctx);
void ff_dsputil_init_x86(DSPContext *c, AVCodecContext *avctx);
>>>>>>> 503dda7d

void ff_dsputil_init_dwt(DSPContext *c);

#endif /* AVCODEC_DSPUTIL_H */<|MERGE_RESOLUTION|>--- conflicted
+++ resolved
@@ -217,29 +217,17 @@
     me_cmp_func pix_abs[2][4];
 
     /* HuffYUV specific */
-<<<<<<< HEAD
-    void (*add_bytes)(uint8_t *dst/*align 16*/, uint8_t *src/*align 16*/, int w);
-    void (*diff_bytes)(uint8_t *dst/*align 16*/, const uint8_t *src1/*align 16*/, const uint8_t *src2/*align 1*/,int w);
-=======
     void (*add_bytes)(uint8_t *dst /* align 16 */,
                       uint8_t *src /* align 16 */,
                       int w);
     void (*diff_bytes)(uint8_t *dst /* align 16 */,
-                       uint8_t *src1 /* align 16 */,
-                       uint8_t *src2 /* align 1 */,
+                       const uint8_t *src1 /* align 16 */,
+                       const uint8_t *src2 /* align 1 */,
                        int w);
->>>>>>> 503dda7d
     /**
      * Subtract HuffYUV's variant of median prediction.
      * Note, this might read from src1[-1], src2[-1].
      */
-<<<<<<< HEAD
-    void (*sub_hfyu_median_prediction)(uint8_t *dst, const uint8_t *src1, const uint8_t *src2, int w, int *left, int *left_top);
-    void (*add_hfyu_median_prediction)(uint8_t *dst, const uint8_t *top, const uint8_t *diff, int w, int *left, int *left_top);
-    int  (*add_hfyu_left_prediction)(uint8_t *dst, const uint8_t *src, int w, int left);
-    void (*add_hfyu_left_prediction_bgr32)(uint8_t *dst, const uint8_t *src, int w, int *red, int *green, int *blue, int *alpha);
-    /* this might write to dst[w] */
-=======
     void (*sub_hfyu_median_prediction)(uint8_t *dst, const uint8_t *src1,
                                        const uint8_t *src2, int w,
                                        int *left, int *left_top);
@@ -251,7 +239,7 @@
     void (*add_hfyu_left_prediction_bgr32)(uint8_t *dst, const uint8_t *src,
                                            int w, int *red, int *green,
                                            int *blue, int *alpha);
->>>>>>> 503dda7d
+    /* this might write to dst[w] */
     void (*bswap_buf)(uint32_t *dst, const uint32_t *src, int w);
     void (*bswap16_buf)(uint16_t *dst, const uint16_t *src, int len);
 
@@ -358,30 +346,19 @@
 } DSPContext;
 
 void ff_dsputil_static_init(void);
-<<<<<<< HEAD
-void ff_dsputil_init(DSPContext* p, AVCodecContext *avctx);
+void ff_dsputil_init(DSPContext *p, AVCodecContext *avctx);
 void avpriv_dsputil_init(DSPContext* p, AVCodecContext *avctx);
 attribute_deprecated void dsputil_init(DSPContext* c, AVCodecContext *avctx);
 
 int ff_check_alignment(void);
-=======
-void ff_dsputil_init(DSPContext *p, AVCodecContext *avctx);
->>>>>>> 503dda7d
 
 void ff_set_cmp(DSPContext *c, me_cmp_func *cmp, int type);
 
-<<<<<<< HEAD
 void ff_dsputil_init_alpha(DSPContext* c, AVCodecContext *avctx);
-void ff_dsputil_init_arm(DSPContext* c, AVCodecContext *avctx);
-void ff_dsputil_init_bfin(DSPContext* c, AVCodecContext *avctx);
-void ff_dsputil_init_ppc(DSPContext* c, AVCodecContext *avctx);
-void ff_dsputil_init_x86(DSPContext* c, AVCodecContext *avctx);
-=======
 void ff_dsputil_init_arm(DSPContext *c, AVCodecContext *avctx);
 void ff_dsputil_init_bfin(DSPContext *c, AVCodecContext *avctx);
 void ff_dsputil_init_ppc(DSPContext *c, AVCodecContext *avctx);
 void ff_dsputil_init_x86(DSPContext *c, AVCodecContext *avctx);
->>>>>>> 503dda7d
 
 void ff_dsputil_init_dwt(DSPContext *c);
 
