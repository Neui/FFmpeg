--- conflicted
+++ resolved
@@ -270,11 +270,7 @@
     }
 
     /* for grayscale we should not try to read from unknown area */
-<<<<<<< HEAD
-    if (CONFIG_GRAY && s->flags & CODEC_FLAG_GRAY) {
-=======
-    if (s->avctx->flags & CODEC_FLAG_GRAY) {
->>>>>>> 848e86f7
+    if (CONFIG_GRAY && s->avctx->flags & CODEC_FLAG_GRAY) {
         srcU = s->edge_emu_buffer + 18 * s->linesize;
         srcV = s->edge_emu_buffer + 18 * s->linesize;
     }
@@ -336,12 +332,8 @@
             s->hdsp.put_no_rnd_pixels_tab[0][dxy](s->dest[0], srcY, s->linesize, 16);
     }
 
-<<<<<<< HEAD
-    if (CONFIG_GRAY && s->flags & CODEC_FLAG_GRAY) return;
-=======
-    if (s->avctx->flags & CODEC_FLAG_GRAY)
-        return;
->>>>>>> 848e86f7
+    if (CONFIG_GRAY && s->avctx->flags & CODEC_FLAG_GRAY)
+        return;
     /* Chroma MC always uses qpel bilinear */
     uvmx = (uvmx & 3) << 1;
     uvmy = (uvmy & 3) << 1;
@@ -526,11 +518,7 @@
 
     if (!v->field_mode && !v->s.last_picture.f->data[0])
         return;
-<<<<<<< HEAD
-    if (CONFIG_GRAY && s->flags & CODEC_FLAG_GRAY)
-=======
-    if (s->avctx->flags & CODEC_FLAG_GRAY)
->>>>>>> 848e86f7
+    if (CONFIG_GRAY && s->avctx->flags & CODEC_FLAG_GRAY)
         return;
 
     /* calculate chroma MV vector from four luma MVs */
@@ -667,11 +655,7 @@
     int use_ic;
     uint8_t (*lutuv)[256];
 
-<<<<<<< HEAD
-    if (CONFIG_GRAY && s->flags & CODEC_FLAG_GRAY)
-=======
-    if (s->avctx->flags & CODEC_FLAG_GRAY)
->>>>>>> 848e86f7
+    if (CONFIG_GRAY && s->avctx->flags & CODEC_FLAG_GRAY)
         return;
 
     for (i = 0; i < 4; i++) {
@@ -817,11 +801,7 @@
     }
 
     /* for grayscale we should not try to read from unknown area */
-<<<<<<< HEAD
-    if (CONFIG_GRAY && s->flags & CODEC_FLAG_GRAY) {
-=======
-    if (s->avctx->flags & CODEC_FLAG_GRAY) {
->>>>>>> 848e86f7
+    if (CONFIG_GRAY && s->avctx->flags & CODEC_FLAG_GRAY) {
         srcU = s->edge_emu_buffer + 18 * s->linesize;
         srcV = s->edge_emu_buffer + 18 * s->linesize;
     }
@@ -885,12 +865,8 @@
             s->hdsp.avg_no_rnd_pixels_tab[dxy](s->dest[0], srcY, s->linesize, 16);
     }
 
-<<<<<<< HEAD
-    if (CONFIG_GRAY && s->flags & CODEC_FLAG_GRAY) return;
-=======
-    if (s->avctx->flags & CODEC_FLAG_GRAY)
-        return;
->>>>>>> 848e86f7
+    if (CONFIG_GRAY && s->avctx->flags & CODEC_FLAG_GRAY)
+        return;
     /* Chroma MC always uses qpel blilinear */
     uvmx = (uvmx & 3) << 1;
     uvmy = (uvmy & 3) << 1;
