--- conflicted
+++ resolved
@@ -414,12 +414,8 @@
         c->setpal = 1;
     }
 
-<<<<<<< HEAD
     avcodec_get_frame_defaults(&c->pic);
-    avctx->pix_fmt = PIX_FMT_PAL8;
-=======
     avctx->pix_fmt = AV_PIX_FMT_PAL8;
->>>>>>> 716d413c
 
     return 0;
 }
