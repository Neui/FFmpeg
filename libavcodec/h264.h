/*
 * H.26L/H.264/AVC/JVT/14496-10/... encoder/decoder
 * Copyright (c) 2003 Michael Niedermayer <michaelni@gmx.at>
 *
 * This file is part of FFmpeg.
 *
 * FFmpeg is free software; you can redistribute it and/or
 * modify it under the terms of the GNU Lesser General Public
 * License as published by the Free Software Foundation; either
 * version 2.1 of the License, or (at your option) any later version.
 *
 * FFmpeg is distributed in the hope that it will be useful,
 * but WITHOUT ANY WARRANTY; without even the implied warranty of
 * MERCHANTABILITY or FITNESS FOR A PARTICULAR PURPOSE.  See the GNU
 * Lesser General Public License for more details.
 *
 * You should have received a copy of the GNU Lesser General Public
 * License along with FFmpeg; if not, write to the Free Software
 * Foundation, Inc., 51 Franklin Street, Fifth Floor, Boston, MA 02110-1301 USA
 */

/**
 * @file
 * H.264 / AVC / MPEG4 part10 codec.
 * @author Michael Niedermayer <michaelni@gmx.at>
 */

#ifndef AVCODEC_H264_H
#define AVCODEC_H264_H

#include "libavutil/intreadwrite.h"
#include "cabac.h"
#include "error_resilience.h"
#include "get_bits.h"
#include "h264chroma.h"
#include "h264dsp.h"
#include "h264pred.h"
#include "h264qpel.h"
#include "internal.h" // for avpriv_find_start_code()
#include "mpegutils.h"
#include "parser.h"
#include "qpeldsp.h"
#include "rectangle.h"
#include "videodsp.h"

#define H264_MAX_PICTURE_COUNT 36
#define H264_MAX_THREADS       32

#define MAX_SPS_COUNT          32
#define MAX_PPS_COUNT         256

#define MAX_MMCO_COUNT         66

#define MAX_DELAYED_PIC_COUNT  16

#define MAX_MBPAIR_SIZE (256*1024) // a tighter bound could be calculated if someone cares about a few bytes

/* Compiling in interlaced support reduces the speed
 * of progressive decoding by about 2%. */
#define ALLOW_INTERLACE

#define FMO 0

/**
 * The maximum number of slices supported by the decoder.
 * must be a power of 2
 */
#define MAX_SLICES 32

#ifdef ALLOW_INTERLACE
#define MB_MBAFF(h)    (h)->mb_mbaff
#define MB_FIELD(h)    (h)->mb_field_decoding_flag
#define FRAME_MBAFF(h) (h)->mb_aff_frame
#define FIELD_PICTURE(h) ((h)->picture_structure != PICT_FRAME)
#define LEFT_MBS 2
#define LTOP     0
#define LBOT     1
#define LEFT(i)  (i)
#else
#define MB_MBAFF(h)      0
#define MB_FIELD(h)      0
#define FRAME_MBAFF(h)   0
#define FIELD_PICTURE(h) 0
#undef  IS_INTERLACED
#define IS_INTERLACED(mb_type) 0
#define LEFT_MBS 1
#define LTOP     0
#define LBOT     0
#define LEFT(i)  0
#endif
#define FIELD_OR_MBAFF_PICTURE(h) (FRAME_MBAFF(h) || FIELD_PICTURE(h))

#ifndef CABAC
#define CABAC(h) (h)->pps.cabac
#endif

#define CHROMA(h)    ((h)->sps.chroma_format_idc)
#define CHROMA422(h) ((h)->sps.chroma_format_idc == 2)
#define CHROMA444(h) ((h)->sps.chroma_format_idc == 3)

#define EXTENDED_SAR       255

#define MB_TYPE_REF0       MB_TYPE_ACPRED // dirty but it fits in 16 bit
#define MB_TYPE_8x8DCT     0x01000000
#define IS_REF0(a)         ((a) & MB_TYPE_REF0)
#define IS_8x8DCT(a)       ((a) & MB_TYPE_8x8DCT)

#define QP_MAX_NUM (51 + 6*6)           // The maximum supported qp

/* NAL unit types */
enum {
    NAL_SLICE           = 1,
    NAL_DPA             = 2,
    NAL_DPB             = 3,
    NAL_DPC             = 4,
    NAL_IDR_SLICE       = 5,
    NAL_SEI             = 6,
    NAL_SPS             = 7,
    NAL_PPS             = 8,
    NAL_AUD             = 9,
    NAL_END_SEQUENCE    = 10,
    NAL_END_STREAM      = 11,
    NAL_FILLER_DATA     = 12,
    NAL_SPS_EXT         = 13,
    NAL_AUXILIARY_SLICE = 19,
    NAL_FF_IGNORE       = 0xff0f001,
};

/**
 * SEI message types
 */
typedef enum {
    SEI_TYPE_BUFFERING_PERIOD       = 0,   ///< buffering period (H.264, D.1.1)
    SEI_TYPE_PIC_TIMING             = 1,   ///< picture timing
    SEI_TYPE_USER_DATA_ITU_T_T35    = 4,   ///< user data registered by ITU-T Recommendation T.35
    SEI_TYPE_USER_DATA_UNREGISTERED = 5,   ///< unregistered user data
    SEI_TYPE_RECOVERY_POINT         = 6,   ///< recovery point (frame # to decoder sync)
    SEI_TYPE_FRAME_PACKING          = 45,  ///< frame packing arrangement
    SEI_TYPE_DISPLAY_ORIENTATION    = 47,  ///< display orientation
} SEI_Type;

/**
 * pic_struct in picture timing SEI message
 */
typedef enum {
    SEI_PIC_STRUCT_FRAME             = 0, ///<  0: %frame
    SEI_PIC_STRUCT_TOP_FIELD         = 1, ///<  1: top field
    SEI_PIC_STRUCT_BOTTOM_FIELD      = 2, ///<  2: bottom field
    SEI_PIC_STRUCT_TOP_BOTTOM        = 3, ///<  3: top field, bottom field, in that order
    SEI_PIC_STRUCT_BOTTOM_TOP        = 4, ///<  4: bottom field, top field, in that order
    SEI_PIC_STRUCT_TOP_BOTTOM_TOP    = 5, ///<  5: top field, bottom field, top field repeated, in that order
    SEI_PIC_STRUCT_BOTTOM_TOP_BOTTOM = 6, ///<  6: bottom field, top field, bottom field repeated, in that order
    SEI_PIC_STRUCT_FRAME_DOUBLING    = 7, ///<  7: %frame doubling
    SEI_PIC_STRUCT_FRAME_TRIPLING    = 8  ///<  8: %frame tripling
} SEI_PicStructType;

/**
 * frame_packing_arrangement types
 */
typedef enum {
    SEI_FPA_TYPE_CHECKERBOARD        = 0,
    SEI_FPA_TYPE_INTERLEAVE_COLUMN   = 1,
    SEI_FPA_TYPE_INTERLEAVE_ROW      = 2,
    SEI_FPA_TYPE_SIDE_BY_SIDE        = 3,
    SEI_FPA_TYPE_TOP_BOTTOM          = 4,
    SEI_FPA_TYPE_INTERLEAVE_TEMPORAL = 5,
    SEI_FPA_TYPE_2D                  = 6,
} SEI_FpaType;

/**
 * Sequence parameter set
 */
typedef struct SPS {
    unsigned int sps_id;
    int profile_idc;
    int level_idc;
    int chroma_format_idc;
    int transform_bypass;              ///< qpprime_y_zero_transform_bypass_flag
    int log2_max_frame_num;            ///< log2_max_frame_num_minus4 + 4
    int poc_type;                      ///< pic_order_cnt_type
    int log2_max_poc_lsb;              ///< log2_max_pic_order_cnt_lsb_minus4
    int delta_pic_order_always_zero_flag;
    int offset_for_non_ref_pic;
    int offset_for_top_to_bottom_field;
    int poc_cycle_length;              ///< num_ref_frames_in_pic_order_cnt_cycle
    int ref_frame_count;               ///< num_ref_frames
    int gaps_in_frame_num_allowed_flag;
    int mb_width;                      ///< pic_width_in_mbs_minus1 + 1
    int mb_height;                     ///< pic_height_in_map_units_minus1 + 1
    int frame_mbs_only_flag;
    int mb_aff;                        ///< mb_adaptive_frame_field_flag
    int direct_8x8_inference_flag;
    int crop;                          ///< frame_cropping_flag

    /* those 4 are already in luma samples */
    unsigned int crop_left;            ///< frame_cropping_rect_left_offset
    unsigned int crop_right;           ///< frame_cropping_rect_right_offset
    unsigned int crop_top;             ///< frame_cropping_rect_top_offset
    unsigned int crop_bottom;          ///< frame_cropping_rect_bottom_offset
    int vui_parameters_present_flag;
    AVRational sar;
    int video_signal_type_present_flag;
    int full_range;
    int colour_description_present_flag;
    enum AVColorPrimaries color_primaries;
    enum AVColorTransferCharacteristic color_trc;
    enum AVColorSpace colorspace;
    int timing_info_present_flag;
    uint32_t num_units_in_tick;
    uint32_t time_scale;
    int fixed_frame_rate_flag;
    short offset_for_ref_frame[256]; // FIXME dyn aloc?
    int bitstream_restriction_flag;
    int num_reorder_frames;
    int scaling_matrix_present;
    uint8_t scaling_matrix4[6][16];
    uint8_t scaling_matrix8[6][64];
    int nal_hrd_parameters_present_flag;
    int vcl_hrd_parameters_present_flag;
    int pic_struct_present_flag;
    int time_offset_length;
    int cpb_cnt;                          ///< See H.264 E.1.2
    int initial_cpb_removal_delay_length; ///< initial_cpb_removal_delay_length_minus1 + 1
    int cpb_removal_delay_length;         ///< cpb_removal_delay_length_minus1 + 1
    int dpb_output_delay_length;          ///< dpb_output_delay_length_minus1 + 1
    int bit_depth_luma;                   ///< bit_depth_luma_minus8 + 8
    int bit_depth_chroma;                 ///< bit_depth_chroma_minus8 + 8
    int residual_color_transform_flag;    ///< residual_colour_transform_flag
    int constraint_set_flags;             ///< constraint_set[0-3]_flag
    int new;                              ///< flag to keep track if the decoder context needs re-init due to changed SPS
} SPS;

/**
 * Picture parameter set
 */
typedef struct PPS {
    unsigned int sps_id;
    int cabac;                  ///< entropy_coding_mode_flag
    int pic_order_present;      ///< pic_order_present_flag
    int slice_group_count;      ///< num_slice_groups_minus1 + 1
    int mb_slice_group_map_type;
    unsigned int ref_count[2];  ///< num_ref_idx_l0/1_active_minus1 + 1
    int weighted_pred;          ///< weighted_pred_flag
    int weighted_bipred_idc;
    int init_qp;                ///< pic_init_qp_minus26 + 26
    int init_qs;                ///< pic_init_qs_minus26 + 26
    int chroma_qp_index_offset[2];
    int deblocking_filter_parameters_present; ///< deblocking_filter_parameters_present_flag
    int constrained_intra_pred;     ///< constrained_intra_pred_flag
    int redundant_pic_cnt_present;  ///< redundant_pic_cnt_present_flag
    int transform_8x8_mode;         ///< transform_8x8_mode_flag
    uint8_t scaling_matrix4[6][16];
    uint8_t scaling_matrix8[6][64];
    uint8_t chroma_qp_table[2][QP_MAX_NUM+1];  ///< pre-scaled (with chroma_qp_index_offset) version of qp_table
    int chroma_qp_diff;
} PPS;

/**
 * Frame Packing Arrangement Type
 */
typedef struct FPA {
    int         frame_packing_arrangement_id;
    int         frame_packing_arrangement_cancel_flag; ///< is previous arrangement canceled, -1 if never received
    SEI_FpaType frame_packing_arrangement_type;
    int         frame_packing_arrangement_repetition_period;
    int         content_interpretation_type;
    int         quincunx_sampling_flag;
} FPA;

/**
 * Memory management control operation opcode.
 */
typedef enum MMCOOpcode {
    MMCO_END = 0,
    MMCO_SHORT2UNUSED,
    MMCO_LONG2UNUSED,
    MMCO_SHORT2LONG,
    MMCO_SET_MAX_LONG,
    MMCO_RESET,
    MMCO_LONG,
} MMCOOpcode;

/**
 * Memory management control operation.
 */
typedef struct MMCO {
    MMCOOpcode opcode;
    int short_pic_num;  ///< pic_num without wrapping (pic_num & max_pic_num)
    int long_arg;       ///< index, pic_num, or num long refs depending on opcode
} MMCO;

typedef struct H264Picture {
    struct AVFrame f;
    uint8_t avframe_padding[1024]; // hack to allow linking to a avutil with larger AVFrame
    ThreadFrame tf;

    AVBufferRef *qscale_table_buf;
    int8_t *qscale_table;

    AVBufferRef *motion_val_buf[2];
    int16_t (*motion_val[2])[2];

    AVBufferRef *mb_type_buf;
    uint32_t *mb_type;

    AVBufferRef *hwaccel_priv_buf;
    void *hwaccel_picture_private; ///< hardware accelerator private data

    AVBufferRef *ref_index_buf[2];
    int8_t *ref_index[2];

    int field_poc[2];       ///< top/bottom POC
    int poc;                ///< frame POC
    int frame_num;          ///< frame_num (raw frame_num from slice header)
    int mmco_reset;         /**< MMCO_RESET set this 1. Reordering code must
                                 not mix pictures before and after MMCO_RESET. */
    int pic_id;             /**< pic_num (short -> no wrap version of pic_num,
                                 pic_num & max_pic_num; long -> long_pic_num) */
    int long_ref;           ///< 1->long term reference 0->short term reference
    int ref_poc[2][2][32];  ///< POCs of the frames/fields used as reference (FIXME need per slice)
    int ref_count[2][2];    ///< number of entries in ref_poc         (FIXME need per slice)
    int mbaff;              ///< 1 -> MBAFF frame 0-> not MBAFF
    int field_picture;      ///< whether or not picture was encoded in separate fields

    int needs_realloc;      ///< picture needs to be reallocated (eg due to a frame size change)
    int reference;
    int recovered;          ///< picture at IDR or recovery point + recovery count
    int invalid_gap;
    int sei_recovery_frame_cnt;

    int crop;
    int crop_left;
    int crop_top;
} H264Picture;

typedef struct H264SliceContext {
    struct H264Context *h264;
    GetBitContext gb;

    int slice_num;
    int slice_type;
    int slice_type_nos;         ///< S free slice type (SI/SP are remapped to I/P)
    int slice_type_fixed;

    int qscale;
    int chroma_qp[2];   // QPc
    int qp_thresh;      ///< QP threshold to skip loopfilter
    int last_qscale_diff;

    // deblock
    int deblocking_filter;          ///< disable_deblocking_filter_idc with 1 <-> 0
    int slice_alpha_c0_offset;
    int slice_beta_offset;

    // Weighted pred stuff
    int use_weight;
    int use_weight_chroma;
    int luma_log2_weight_denom;
    int chroma_log2_weight_denom;
    int luma_weight_flag[2];    ///< 7.4.3.2 luma_weight_lX_flag
    int chroma_weight_flag[2];  ///< 7.4.3.2 chroma_weight_lX_flag
    // The following 2 can be changed to int8_t but that causes 10cpu cycles speedloss
    int luma_weight[48][2][2];
    int chroma_weight[48][2][2][2];
    int implicit_weight[48][48][2];

    int prev_mb_skipped;
    int next_mb_skipped;

    int chroma_pred_mode;
    int intra16x16_pred_mode;

    int8_t intra4x4_pred_mode_cache[5 * 8];
    int8_t(*intra4x4_pred_mode);

    int topleft_mb_xy;
    int top_mb_xy;
    int topright_mb_xy;
    int left_mb_xy[LEFT_MBS];

    int topleft_type;
    int top_type;
    int topright_type;
    int left_type[LEFT_MBS];

    const uint8_t *left_block;
    int topleft_partition;

    unsigned int topleft_samples_available;
    unsigned int top_samples_available;
    unsigned int topright_samples_available;
    unsigned int left_samples_available;

    ptrdiff_t mb_linesize;  ///< may be equal to s->linesize or s->linesize * 2, for mbaff
    ptrdiff_t mb_uvlinesize;

    int mb_x, mb_y;
    int mb_xy;
    int resync_mb_x;
    int resync_mb_y;
    int mb_skip_run;
    int is_complex;

    int redundant_pic_count;

    /**
     * number of neighbors (top and/or left) that used 8x8 dct
     */
    int neighbor_transform_size;

    int direct_spatial_mv_pred;
    int col_parity;
    int col_fieldoff;

    int cbp;
    int top_cbp;
    int left_cbp;

    int dist_scale_factor[32];
    int dist_scale_factor_field[2][32];
    int map_col_to_list0[2][16 + 32];
    int map_col_to_list0_field[2][2][16 + 32];

    /**
     * num_ref_idx_l0/1_active_minus1 + 1
     */
    unsigned int ref_count[2];          ///< counts frames or fields, depending on current mb mode
    unsigned int list_count;
    H264Picture ref_list[2][48];        /**< 0..15: frame refs, 16..47: mbaff field refs.
                                         *   Reordered version of default_ref_list
                                         *   according to picture reordering in slice header */
    int ref2frm[MAX_SLICES][2][64];     ///< reference to frame number lists, used in the loop filter, the first 2 are for -2,-1

    const uint8_t *intra_pcm_ptr;

    /**
     * non zero coeff count cache.
     * is 64 if not available.
     */
    DECLARE_ALIGNED(8, uint8_t, non_zero_count_cache)[15 * 8];

    /**
     * Motion vector cache.
     */
    DECLARE_ALIGNED(16, int16_t, mv_cache)[2][5 * 8][2];
    DECLARE_ALIGNED(8,  int8_t, ref_cache)[2][5 * 8];
    DECLARE_ALIGNED(16, uint8_t, mvd_cache)[2][5 * 8][2];
    uint8_t direct_cache[5 * 8];

    DECLARE_ALIGNED(8, uint16_t, sub_mb_type)[4];

    ///< as a dct coefficient is int32_t in high depth, we need to reserve twice the space.
    DECLARE_ALIGNED(16, int16_t, mb)[16 * 48 * 2];
    DECLARE_ALIGNED(16, int16_t, mb_luma_dc)[3][16 * 2];
    ///< as mb is addressed by scantable[i] and scantable is uint8_t we can either
    ///< check that i is not too large or ensure that there is some unused stuff after mb
    int16_t mb_padding[256 * 2];

    uint8_t (*mvd_table[2])[2];

    /**
     * Cabac
     */
    CABACContext cabac;
    uint8_t cabac_state[1024];
    int cabac_init_idc;
} H264SliceContext;

/**
 * H264Context
 */
typedef struct H264Context {
    AVClass *av_class;
    AVCodecContext *avctx;
    VideoDSPContext vdsp;
    H264DSPContext h264dsp;
    H264ChromaContext h264chroma;
    H264QpelContext h264qpel;
    GetBitContext gb;
    ERContext er;

    H264Picture *DPB;
    H264Picture *cur_pic_ptr;
    H264Picture cur_pic;
    H264Picture last_pic_for_ec;

    H264SliceContext *slice_ctx;
    int            nb_slice_ctx;

    int pixel_shift;    ///< 0 for 8-bit H264, 1 for high-bit-depth H264

    /* coded dimensions -- 16 * mb w/h */
    int width, height;
    ptrdiff_t linesize, uvlinesize;
    int chroma_x_shift, chroma_y_shift;

    int droppable;
    int coded_picture_number;
    int low_delay;

    int context_initialized;
    int flags;
    int workaround_bugs;

    int8_t(*intra4x4_pred_mode);
    H264PredContext hpc;
    uint8_t (*top_borders[2])[(16 * 3) * 2];

    uint8_t (*non_zero_count)[48];

#define LIST_NOT_USED -1 // FIXME rename?
#define PART_NOT_AVAILABLE -2

    /**
     * block_offset[ 0..23] for frame macroblocks
     * block_offset[24..47] for field macroblocks
     */
    int block_offset[2 * (16 * 3)];

    uint32_t *mb2b_xy;  // FIXME are these 4 a good idea?
    uint32_t *mb2br_xy;
    int b_stride;       // FIXME use s->b4_stride


    unsigned current_sps_id; ///< id of the current SPS
    SPS sps; ///< current sps
    PPS pps; ///< current pps

    int au_pps_id; ///< pps_id of current access unit

    uint32_t dequant4_buffer[6][QP_MAX_NUM + 1][16]; // FIXME should these be moved down?
    uint32_t dequant8_buffer[6][QP_MAX_NUM + 1][64];
    uint32_t(*dequant4_coeff[6])[16];
    uint32_t(*dequant8_coeff[6])[64];

    uint16_t *slice_table;      ///< slice_table_base + 2*mb_stride + 1

    // interlacing specific flags
    int mb_aff_frame;
    int mb_field_decoding_flag;
    int mb_mbaff;               ///< mb_aff_frame && mb_field_decoding_flag
    int picture_structure;
    int first_field;

    uint8_t *list_counts;               ///< Array of list_count per MB specifying the slice type

    /* 0x100 -> non null luma_dc, 0x80/0x40 -> non null chroma_dc (cb/cr), 0x?0 -> chroma_cbp(0, 1, 2), 0x0? luma_cbp */
    uint16_t *cbp_table;

    /* chroma_pred_mode for i4x4 or i16x16, else 0 */
    uint8_t *chroma_pred_mode_table;
    uint8_t (*mvd_table[2])[2];
    uint8_t *direct_table;

    uint8_t zigzag_scan[16];
    uint8_t zigzag_scan8x8[64];
    uint8_t zigzag_scan8x8_cavlc[64];
    uint8_t field_scan[16];
    uint8_t field_scan8x8[64];
    uint8_t field_scan8x8_cavlc[64];
    uint8_t zigzag_scan_q0[16];
    uint8_t zigzag_scan8x8_q0[64];
    uint8_t zigzag_scan8x8_cavlc_q0[64];
    uint8_t field_scan_q0[16];
    uint8_t field_scan8x8_q0[64];
    uint8_t field_scan8x8_cavlc_q0[64];

    int x264_build;

    int mb_y;
    int mb_height, mb_width;
    int mb_stride;
    int mb_num;

    // =============================================================
    // Things below are not used in the MB or more inner code

    int nal_ref_idc;
    int nal_unit_type;
    uint8_t *rbsp_buffer;
    unsigned int rbsp_buffer_size;

    /**
     * Used to parse AVC variant of h264
     */
    int is_avc;           ///< this flag is != 0 if codec is avc1
    int nal_length_size;  ///< Number of bytes used for nal length (1, 2 or 4)

    int bit_depth_luma;         ///< luma bit depth from sps to detect changes
    int chroma_format_idc;      ///< chroma format from sps to detect changes

    SPS *sps_buffers[MAX_SPS_COUNT];
    PPS *pps_buffers[MAX_PPS_COUNT];

    int dequant_coeff_pps;      ///< reinit tables when pps changes

    uint16_t *slice_table_base;

    // POC stuff
    int poc_lsb;
    int poc_msb;
    int delta_poc_bottom;
    int delta_poc[2];
    int frame_num;
    int prev_poc_msb;           ///< poc_msb of the last reference pic for POC type 0
    int prev_poc_lsb;           ///< poc_lsb of the last reference pic for POC type 0
    int frame_num_offset;       ///< for POC type 2
    int prev_frame_num_offset;  ///< for POC type 2
    int prev_frame_num;         ///< frame_num of the last pic for POC type 1/2

    /**
     * frame_num for frames or 2 * frame_num + 1 for field pics.
     */
    int curr_pic_num;

    /**
     * max_frame_num or 2 * max_frame_num for field pics.
     */
    int max_pic_num;

    H264Picture default_ref_list[2][32]; ///< base reference list for all slices of a coded picture
    H264Picture *short_ref[32];
    H264Picture *long_ref[32];
    H264Picture *delayed_pic[MAX_DELAYED_PIC_COUNT + 2]; // FIXME size?
    int last_pocs[MAX_DELAYED_PIC_COUNT];
    H264Picture *next_output_pic;
    int outputed_poc;
    int next_outputed_poc;

    /**
     * memory management control operations buffer.
     */
    MMCO mmco[MAX_MMCO_COUNT];
    int mmco_index;
    int mmco_reset;

    int long_ref_count;     ///< number of actual long term references
    int short_ref_count;    ///< number of actual short term references

    /**
     * @name Members for slice based multithreading
     * @{
     */
    struct H264Context *thread_context[H264_MAX_THREADS];

    /**
     * current slice number, used to initialize slice_num of each thread/context
     */
    int current_slice;

    /**
     * Max number of threads / contexts.
     * This is equal to AVCodecContext.thread_count unless
     * multithreaded decoding is impossible, in which case it is
     * reduced to 1.
     */
    int max_contexts;

    int slice_context_count;

    /**
     *  1 if the single thread fallback warning has already been
     *  displayed, 0 otherwise.
     */
    int single_decode_warning;

    enum AVPictureType pict_type;

    int last_slice_type;
    unsigned int last_ref_count[2];
    /** @} */

    /**
     * pic_struct in picture timing SEI message
     */
    SEI_PicStructType sei_pic_struct;

    /**
     * Complement sei_pic_struct
     * SEI_PIC_STRUCT_TOP_BOTTOM and SEI_PIC_STRUCT_BOTTOM_TOP indicate interlaced frames.
     * However, soft telecined frames may have these values.
     * This is used in an attempt to flag soft telecine progressive.
     */
    int prev_interlaced_frame;

    /**
     * frame_packing_arrangment SEI message
     */
    int sei_frame_packing_present;
    int frame_packing_arrangement_type;
    int content_interpretation_type;
    int quincunx_subsampling;

    /**
     * display orientation SEI message
     */
    int sei_display_orientation_present;
    int sei_anticlockwise_rotation;
    int sei_hflip, sei_vflip;

    /**
     * Bit set of clock types for fields/frames in picture timing SEI message.
     * For each found ct_type, appropriate bit is set (e.g., bit 1 for
     * interlaced).
     */
    int sei_ct_type;

    /**
     * dpb_output_delay in picture timing SEI message, see H.264 C.2.2
     */
    int sei_dpb_output_delay;

    /**
     * cpb_removal_delay in picture timing SEI message, see H.264 C.1.2
     */
    int sei_cpb_removal_delay;

    /**
     * recovery_frame_cnt from SEI message
     *
     * Set to -1 if no recovery point SEI message found or to number of frames
     * before playback synchronizes. Frames having recovery point are key
     * frames.
     */
    int sei_recovery_frame_cnt;

    /**
     * Are the SEI recovery points looking valid.
     */
    int valid_recovery_point;

    FPA sei_fpa;

    /**
     * recovery_frame is the frame_num at which the next frame should
     * be fully constructed.
     *
     * Set to -1 when not expecting a recovery point.
     */
    int recovery_frame;

/**
 * We have seen an IDR, so all the following frames in coded order are correctly
 * decodable.
 */
#define FRAME_RECOVERED_IDR  (1 << 0)
/**
 * Sufficient number of frames have been decoded since a SEI recovery point,
 * so all the following frames in presentation order are correct.
 */
#define FRAME_RECOVERED_SEI  (1 << 1)

    int frame_recovered;    ///< Initial frame has been completely recovered

    int has_recovery_point;

    int missing_fields;


    // Timestamp stuff
    int sei_buffering_period_present;   ///< Buffering period SEI flag
    int initial_cpb_removal_delay[32];  ///< Initial timestamps for CPBs

    int cur_chroma_format_idc;
    uint8_t *bipred_scratchpad;

    int16_t slice_row[MAX_SLICES]; ///< to detect when MAX_SLICES is too low

    uint8_t parse_history[6];
    int parse_history_count;
    int parse_last_mb;
    uint8_t *edge_emu_buffer;
    int16_t *dc_val_base;

    AVBufferPool *qscale_table_pool;
    AVBufferPool *mb_type_pool;
    AVBufferPool *motion_val_pool;
    AVBufferPool *ref_index_pool;

    /* Motion Estimation */
    qpel_mc_func (*qpel_put)[16];
    qpel_mc_func (*qpel_avg)[16];
} H264Context;

extern const uint8_t ff_h264_chroma_qp[7][QP_MAX_NUM + 1]; ///< One chroma qp table for each possible bit depth (8-14).
extern const uint16_t ff_h264_mb_sizes[4];

/**
 * Decode SEI
 */
int ff_h264_decode_sei(H264Context *h);

/**
 * Decode SPS
 */
int ff_h264_decode_seq_parameter_set(H264Context *h);

/**
 * compute profile from sps
 */
int ff_h264_get_profile(SPS *sps);

/**
 * Decode PPS
 */
int ff_h264_decode_picture_parameter_set(H264Context *h, int bit_length);

/**
 * Decode a network abstraction layer unit.
 * @param consumed is the number of bytes used as input
 * @param length is the length of the array
 * @param dst_length is the number of decoded bytes FIXME here
 *                   or a decode rbsp tailing?
 * @return decoded bytes, might be src+1 if no escapes
 */
const uint8_t *ff_h264_decode_nal(H264Context *h, const uint8_t *src,
                                  int *dst_length, int *consumed, int length);

/**
 * Free any data that may have been allocated in the H264 context
 * like SPS, PPS etc.
 */
void ff_h264_free_context(H264Context *h);

/**
 * Reconstruct bitstream slice_type.
 */
int ff_h264_get_slice_type(const H264SliceContext *sl);

/**
 * Allocate tables.
 * needs width/height
 */
int ff_h264_alloc_tables(H264Context *h);

/**
 * Fill the default_ref_list.
 */
int ff_h264_fill_default_ref_list(H264Context *h, H264SliceContext *sl);

int ff_h264_decode_ref_pic_list_reordering(H264Context *h, H264SliceContext *sl);
void ff_h264_fill_mbaff_ref_list(H264Context *h, H264SliceContext *sl);
void ff_h264_remove_all_refs(H264Context *h);

/**
 * Execute the reference picture marking (memory management control operations).
 */
int ff_h264_execute_ref_pic_marking(H264Context *h, MMCO *mmco, int mmco_count);

int ff_h264_decode_ref_pic_marking(H264Context *h, GetBitContext *gb,
                                   int first_slice);

int ff_generate_sliding_window_mmcos(H264Context *h, int first_slice);

/**
 * Check if the top & left blocks are available if needed & change the
 * dc mode so it only uses the available blocks.
 */
int ff_h264_check_intra4x4_pred_mode(H264Context *h, H264SliceContext *sl);

/**
 * Check if the top & left blocks are available if needed & change the
 * dc mode so it only uses the available blocks.
 */
int ff_h264_check_intra_pred_mode(H264Context *h, H264SliceContext *sl,
                                  int mode, int is_chroma);

<<<<<<< HEAD
void ff_h264_hl_decode_mb(H264Context *h, H264SliceContext *sl);
int ff_h264_decode_extradata(H264Context *h, const uint8_t *buf, int size);
=======
void ff_h264_hl_decode_mb(const H264Context *h, H264SliceContext *sl);
int ff_h264_decode_extradata(H264Context *h);
>>>>>>> 6490a0c0
int ff_h264_decode_init(AVCodecContext *avctx);
void ff_h264_decode_init_vlc(void);

/**
 * Decode a macroblock
 * @return 0 if OK, ER_AC_ERROR / ER_DC_ERROR / ER_MV_ERROR on error
 */
int ff_h264_decode_mb_cavlc(H264Context *h, H264SliceContext *sl);

/**
 * Decode a CABAC coded macroblock
 * @return 0 if OK, ER_AC_ERROR / ER_DC_ERROR / ER_MV_ERROR on error
 */
int ff_h264_decode_mb_cabac(H264Context *h, H264SliceContext *sl);

void ff_h264_init_cabac_states(H264Context *h, H264SliceContext *sl);

void ff_h264_init_dequant_tables(H264Context *h);

void ff_h264_direct_dist_scale_factor(const H264Context *const h, H264SliceContext *sl);
void ff_h264_direct_ref_list_init(const H264Context *const h, H264SliceContext *sl);
void ff_h264_pred_direct_motion(const H264Context *const h, H264SliceContext *sl,
                                int *mb_type);

void ff_h264_filter_mb_fast(H264Context *h, H264SliceContext *sl, int mb_x, int mb_y,
                            uint8_t *img_y, uint8_t *img_cb, uint8_t *img_cr,
                            unsigned int linesize, unsigned int uvlinesize);
void ff_h264_filter_mb(H264Context *h, H264SliceContext *sl, int mb_x, int mb_y,
                       uint8_t *img_y, uint8_t *img_cb, uint8_t *img_cr,
                       unsigned int linesize, unsigned int uvlinesize);

/**
 * Reset SEI values at the beginning of the frame.
 *
 * @param h H.264 context.
 */
void ff_h264_reset_sei(H264Context *h);

/**
 * Get stereo_mode string from the h264 frame_packing_arrangement
 * @param h H.264 context.
 */
const char* ff_h264_sei_stereo_mode(H264Context *h);

#define COPY_PICTURE(dst, src) \
do {\
    *(dst) = *(src);\
    (dst)->f.extended_data = (dst)->f.data;\
    (dst)->tf.f = &(dst)->f;\
} while (0)

/*
 * o-o o-o
 *  / / /
 * o-o o-o
 *  ,---'
 * o-o o-o
 *  / / /
 * o-o o-o
 */

/* Scan8 organization:
 *    0 1 2 3 4 5 6 7
 * 0  DY    y y y y y
 * 1        y Y Y Y Y
 * 2        y Y Y Y Y
 * 3        y Y Y Y Y
 * 4        y Y Y Y Y
 * 5  DU    u u u u u
 * 6        u U U U U
 * 7        u U U U U
 * 8        u U U U U
 * 9        u U U U U
 * 10 DV    v v v v v
 * 11       v V V V V
 * 12       v V V V V
 * 13       v V V V V
 * 14       v V V V V
 * DY/DU/DV are for luma/chroma DC.
 */

#define LUMA_DC_BLOCK_INDEX   48
#define CHROMA_DC_BLOCK_INDEX 49

// This table must be here because scan8[constant] must be known at compiletime
static const uint8_t scan8[16 * 3 + 3] = {
    4 +  1 * 8, 5 +  1 * 8, 4 +  2 * 8, 5 +  2 * 8,
    6 +  1 * 8, 7 +  1 * 8, 6 +  2 * 8, 7 +  2 * 8,
    4 +  3 * 8, 5 +  3 * 8, 4 +  4 * 8, 5 +  4 * 8,
    6 +  3 * 8, 7 +  3 * 8, 6 +  4 * 8, 7 +  4 * 8,
    4 +  6 * 8, 5 +  6 * 8, 4 +  7 * 8, 5 +  7 * 8,
    6 +  6 * 8, 7 +  6 * 8, 6 +  7 * 8, 7 +  7 * 8,
    4 +  8 * 8, 5 +  8 * 8, 4 +  9 * 8, 5 +  9 * 8,
    6 +  8 * 8, 7 +  8 * 8, 6 +  9 * 8, 7 +  9 * 8,
    4 + 11 * 8, 5 + 11 * 8, 4 + 12 * 8, 5 + 12 * 8,
    6 + 11 * 8, 7 + 11 * 8, 6 + 12 * 8, 7 + 12 * 8,
    4 + 13 * 8, 5 + 13 * 8, 4 + 14 * 8, 5 + 14 * 8,
    6 + 13 * 8, 7 + 13 * 8, 6 + 14 * 8, 7 + 14 * 8,
    0 +  0 * 8, 0 +  5 * 8, 0 + 10 * 8
};

static av_always_inline uint32_t pack16to32(unsigned a, unsigned b)
{
#if HAVE_BIGENDIAN
    return (b & 0xFFFF) + (a << 16);
#else
    return (a & 0xFFFF) + (b << 16);
#endif
}

static av_always_inline uint16_t pack8to16(unsigned a, unsigned b)
{
#if HAVE_BIGENDIAN
    return (b & 0xFF) + (a << 8);
#else
    return (a & 0xFF) + (b << 8);
#endif
}

/**
 * Get the chroma qp.
 */
static av_always_inline int get_chroma_qp(const H264Context *h, int t, int qscale)
{
    return h->pps.chroma_qp_table[t][qscale];
}

/**
 * Get the predicted intra4x4 prediction mode.
 */
static av_always_inline int pred_intra_mode(const H264Context *h,
                                            H264SliceContext *sl, int n)
{
    const int index8 = scan8[n];
    const int left   = sl->intra4x4_pred_mode_cache[index8 - 1];
    const int top    = sl->intra4x4_pred_mode_cache[index8 - 8];
    const int min    = FFMIN(left, top);

    tprintf(h->avctx, "mode:%d %d min:%d\n", left, top, min);

    if (min < 0)
        return DC_PRED;
    else
        return min;
}

static av_always_inline void write_back_intra_pred_mode(const H264Context *h,
                                                        H264SliceContext *sl)
{
    int8_t *i4x4       = sl->intra4x4_pred_mode + h->mb2br_xy[sl->mb_xy];
    int8_t *i4x4_cache = sl->intra4x4_pred_mode_cache;

    AV_COPY32(i4x4, i4x4_cache + 4 + 8 * 4);
    i4x4[4] = i4x4_cache[7 + 8 * 3];
    i4x4[5] = i4x4_cache[7 + 8 * 2];
    i4x4[6] = i4x4_cache[7 + 8 * 1];
}

static av_always_inline void write_back_non_zero_count(const H264Context *h,
                                                       H264SliceContext *sl)
{
    const int mb_xy    = sl->mb_xy;
    uint8_t *nnz       = h->non_zero_count[mb_xy];
    uint8_t *nnz_cache = sl->non_zero_count_cache;

    AV_COPY32(&nnz[ 0], &nnz_cache[4 + 8 * 1]);
    AV_COPY32(&nnz[ 4], &nnz_cache[4 + 8 * 2]);
    AV_COPY32(&nnz[ 8], &nnz_cache[4 + 8 * 3]);
    AV_COPY32(&nnz[12], &nnz_cache[4 + 8 * 4]);
    AV_COPY32(&nnz[16], &nnz_cache[4 + 8 * 6]);
    AV_COPY32(&nnz[20], &nnz_cache[4 + 8 * 7]);
    AV_COPY32(&nnz[32], &nnz_cache[4 + 8 * 11]);
    AV_COPY32(&nnz[36], &nnz_cache[4 + 8 * 12]);

    if (!h->chroma_y_shift) {
        AV_COPY32(&nnz[24], &nnz_cache[4 + 8 * 8]);
        AV_COPY32(&nnz[28], &nnz_cache[4 + 8 * 9]);
        AV_COPY32(&nnz[40], &nnz_cache[4 + 8 * 13]);
        AV_COPY32(&nnz[44], &nnz_cache[4 + 8 * 14]);
    }
}

static av_always_inline void write_back_motion_list(const H264Context *h,
                                                    H264SliceContext *sl,
                                                    int b_stride,
                                                    int b_xy, int b8_xy,
                                                    int mb_type, int list)
{
    int16_t(*mv_dst)[2] = &h->cur_pic.motion_val[list][b_xy];
    int16_t(*mv_src)[2] = &sl->mv_cache[list][scan8[0]];
    AV_COPY128(mv_dst + 0 * b_stride, mv_src + 8 * 0);
    AV_COPY128(mv_dst + 1 * b_stride, mv_src + 8 * 1);
    AV_COPY128(mv_dst + 2 * b_stride, mv_src + 8 * 2);
    AV_COPY128(mv_dst + 3 * b_stride, mv_src + 8 * 3);
    if (CABAC(h)) {
        uint8_t (*mvd_dst)[2] = &sl->mvd_table[list][FMO ? 8 * sl->mb_xy
                                                        : h->mb2br_xy[sl->mb_xy]];
        uint8_t(*mvd_src)[2]  = &sl->mvd_cache[list][scan8[0]];
        if (IS_SKIP(mb_type)) {
            AV_ZERO128(mvd_dst);
        } else {
            AV_COPY64(mvd_dst, mvd_src + 8 * 3);
            AV_COPY16(mvd_dst + 3 + 3, mvd_src + 3 + 8 * 0);
            AV_COPY16(mvd_dst + 3 + 2, mvd_src + 3 + 8 * 1);
            AV_COPY16(mvd_dst + 3 + 1, mvd_src + 3 + 8 * 2);
        }
    }

    {
        int8_t *ref_index = &h->cur_pic.ref_index[list][b8_xy];
        int8_t *ref_cache = sl->ref_cache[list];
        ref_index[0 + 0 * 2] = ref_cache[scan8[0]];
        ref_index[1 + 0 * 2] = ref_cache[scan8[4]];
        ref_index[0 + 1 * 2] = ref_cache[scan8[8]];
        ref_index[1 + 1 * 2] = ref_cache[scan8[12]];
    }
}

static av_always_inline void write_back_motion(const H264Context *h,
                                               H264SliceContext *sl,
                                               int mb_type)
{
    const int b_stride      = h->b_stride;
    const int b_xy  = 4 * sl->mb_x + 4 * sl->mb_y * h->b_stride; // try mb2b(8)_xy
    const int b8_xy = 4 * sl->mb_xy;

    if (USES_LIST(mb_type, 0)) {
        write_back_motion_list(h, sl, b_stride, b_xy, b8_xy, mb_type, 0);
    } else {
        fill_rectangle(&h->cur_pic.ref_index[0][b8_xy],
                       2, 2, 2, (uint8_t)LIST_NOT_USED, 1);
    }
    if (USES_LIST(mb_type, 1))
        write_back_motion_list(h, sl, b_stride, b_xy, b8_xy, mb_type, 1);

    if (sl->slice_type_nos == AV_PICTURE_TYPE_B && CABAC(h)) {
        if (IS_8X8(mb_type)) {
            uint8_t *direct_table = &h->direct_table[4 * sl->mb_xy];
            direct_table[1] = sl->sub_mb_type[1] >> 1;
            direct_table[2] = sl->sub_mb_type[2] >> 1;
            direct_table[3] = sl->sub_mb_type[3] >> 1;
        }
    }
}

static av_always_inline int get_dct8x8_allowed(const H264Context *h, H264SliceContext *sl)
{
    if (h->sps.direct_8x8_inference_flag)
        return !(AV_RN64A(sl->sub_mb_type) &
                 ((MB_TYPE_16x8 | MB_TYPE_8x16 | MB_TYPE_8x8) *
                  0x0001000100010001ULL));
    else
        return !(AV_RN64A(sl->sub_mb_type) &
                 ((MB_TYPE_16x8 | MB_TYPE_8x16 | MB_TYPE_8x8 | MB_TYPE_DIRECT2) *
                  0x0001000100010001ULL));
}

static inline int find_start_code(const uint8_t *buf, int buf_size,
                           int buf_index, int next_avc)
{
    uint32_t state = -1;

    buf_index = avpriv_find_start_code(buf + buf_index, buf + next_avc + 1, &state) - buf - 1;

    return FFMIN(buf_index, buf_size);
}

static inline int get_avc_nalsize(H264Context *h, const uint8_t *buf,
                           int buf_size, int *buf_index)
{
    int i, nalsize = 0;

    if (*buf_index >= buf_size - h->nal_length_size)
        return -1;

    for (i = 0; i < h->nal_length_size; i++)
        nalsize = ((unsigned)nalsize << 8) | buf[(*buf_index)++];
    if (nalsize <= 0 || nalsize > buf_size - *buf_index) {
        av_log(h->avctx, AV_LOG_ERROR,
               "AVC: nal size %d\n", nalsize);
        return -1;
    }
    return nalsize;
}

int ff_h264_field_end(H264Context *h, H264SliceContext *sl, int in_setup);

int ff_h264_ref_picture(H264Context *h, H264Picture *dst, H264Picture *src);
void ff_h264_unref_picture(H264Context *h, H264Picture *pic);

int ff_h264_context_init(H264Context *h);
int ff_h264_set_parameter_from_sps(H264Context *h);

void ff_h264_draw_horiz_band(H264Context *h, H264SliceContext *sl, int y, int height);
int ff_init_poc(H264Context *h, int pic_field_poc[2], int *pic_poc);
int ff_pred_weight_table(H264Context *h, H264SliceContext *sl);
int ff_set_ref_count(H264Context *h, H264SliceContext *sl);

int ff_h264_decode_slice_header(H264Context *h, H264SliceContext *sl, H264Context *h0);
#define SLICE_SINGLETHREAD 1
#define SLICE_SKIPED 2

int ff_h264_execute_decode_slices(H264Context *h, unsigned context_count);
int ff_h264_update_thread_context(AVCodecContext *dst,
                                  const AVCodecContext *src);

void ff_h264_flush_change(H264Context *h);

void ff_h264_free_tables(H264Context *h, int free_rbsp);

void ff_h264_set_erpic(ERPicture *dst, H264Picture *src);

#endif /* AVCODEC_H264_H */<|MERGE_RESOLUTION|>--- conflicted
+++ resolved
@@ -865,13 +865,8 @@
 int ff_h264_check_intra_pred_mode(H264Context *h, H264SliceContext *sl,
                                   int mode, int is_chroma);
 
-<<<<<<< HEAD
-void ff_h264_hl_decode_mb(H264Context *h, H264SliceContext *sl);
+void ff_h264_hl_decode_mb(const H264Context *h, H264SliceContext *sl);
 int ff_h264_decode_extradata(H264Context *h, const uint8_t *buf, int size);
-=======
-void ff_h264_hl_decode_mb(const H264Context *h, H264SliceContext *sl);
-int ff_h264_decode_extradata(H264Context *h);
->>>>>>> 6490a0c0
 int ff_h264_decode_init(AVCodecContext *avctx);
 void ff_h264_decode_init_vlc(void);
 
