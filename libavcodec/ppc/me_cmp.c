/*
 * Copyright (c) 2002 Brian Foley
 * Copyright (c) 2002 Dieter Shirley
 * Copyright (c) 2003-2004 Romain Dolbeau <romain@dolbeau.org>
 *
 * This file is part of FFmpeg.
 *
 * FFmpeg is free software; you can redistribute it and/or
 * modify it under the terms of the GNU Lesser General Public
 * License as published by the Free Software Foundation; either
 * version 2.1 of the License, or (at your option) any later version.
 *
 * FFmpeg is distributed in the hope that it will be useful,
 * but WITHOUT ANY WARRANTY; without even the implied warranty of
 * MERCHANTABILITY or FITNESS FOR A PARTICULAR PURPOSE.  See the GNU
 * Lesser General Public License for more details.
 *
 * You should have received a copy of the GNU Lesser General Public
 * License along with FFmpeg; if not, write to the Free Software
 * Foundation, Inc., 51 Franklin Street, Fifth Floor, Boston, MA 02110-1301 USA
 */

#include "config.h"
#if HAVE_ALTIVEC_H
#include <altivec.h>
#endif

#include "libavutil/attributes.h"
#include "libavutil/cpu.h"
#include "libavutil/ppc/cpu.h"
#include "libavutil/ppc/types_altivec.h"
#include "libavutil/ppc/util_altivec.h"
#include "libavcodec/avcodec.h"
#include "libavcodec/mpegvideo.h"
#include "libavcodec/me_cmp.h"

#if HAVE_ALTIVEC

#if HAVE_BIGENDIAN
#define GET_PERM(per1, per2, pix) {\
    per1 = vec_lvsl(0, pix);\
    per2 = vec_add(per1, vec_splat_u8(1));\
}
#define LOAD_PIX(v, iv, pix, per1, per2) {\
    vector unsigned char pix2l  = vec_ld(0,  pix);\
    vector unsigned char pix2r  = vec_ld(16, pix);\
    v  = vec_perm(pix2l, pix2r, per1);\
    iv = vec_perm(pix2l, pix2r, per2);\
}
#else
#define GET_PERM(per1, per2, pix) {}
#define LOAD_PIX(v, iv, pix, per1, per2) {\
    v  = vec_vsx_ld(0,  pix);\
    iv = vec_vsx_ld(1,  pix);\
}
#endif
static int sad16_x2_altivec(MpegEncContext *v, uint8_t *pix1, uint8_t *pix2,
                            ptrdiff_t stride, int h)
{
    int i;
    int __attribute__((aligned(16))) s = 0;
    const vector unsigned char zero =
        (const vector unsigned char) vec_splat_u8(0);
    vector unsigned int sad = (vector unsigned int) vec_splat_u32(0);
    vector signed int sumdiffs;
    vector unsigned char perm1, perm2, pix2v, pix2iv;

    GET_PERM(perm1, perm2, pix2);
    for (i = 0; i < h; i++) {
        /* Read unaligned pixels into our vectors. The vectors are as follows:
         * pix1v: pix1[0] - pix1[15]
         * pix2v: pix2[0] - pix2[15]      pix2iv: pix2[1] - pix2[16] */
        vector unsigned char pix1v  = vec_ld(0,  pix1);
        LOAD_PIX(pix2v, pix2iv, pix2, perm1, perm2);

        /* Calculate the average vector. */
        vector unsigned char avgv = vec_avg(pix2v, pix2iv);

        /* Calculate a sum of abs differences vector. */
        vector unsigned char t5 = vec_sub(vec_max(pix1v, avgv),
                                          vec_min(pix1v, avgv));

        /* Add each 4 pixel group together and put 4 results into sad. */
        sad = vec_sum4s(t5, sad);

        pix1 += stride;
        pix2 += stride;
    }
    /* Sum up the four partial sums, and put the result into s. */
    sumdiffs = vec_sums((vector signed int) sad, (vector signed int) zero);
    sumdiffs = vec_splat(sumdiffs, 3);
    vec_ste(sumdiffs, 0, &s);

    return s;
}

static int sad16_y2_altivec(MpegEncContext *v, uint8_t *pix1, uint8_t *pix2,
                            ptrdiff_t stride, int h)
{
    int i;
    int  __attribute__((aligned(16))) s = 0;
    const vector unsigned char zero =
        (const vector unsigned char) vec_splat_u8(0);
    vector unsigned char pix1v, pix3v, avgv, t5;
    vector unsigned int sad = (vector unsigned int) vec_splat_u32(0);
    vector signed int sumdiffs;
<<<<<<< HEAD

    uint8_t *pix3 = pix2 + line_size;
=======
    uint8_t *pix3 = pix2 + stride;
>>>>>>> 9c12c6ff

    /* Due to the fact that pix3 = pix2 + stride, the pix3 of one
     * iteration becomes pix2 in the next iteration. We can use this
     * fact to avoid a potentially expensive unaligned read, each
     * time around the loop.
     * Read unaligned pixels into our vectors. The vectors are as follows:
     * pix2v: pix2[0] - pix2[15]
     * Split the pixel vectors into shorts. */
    vector unsigned char pix2v = VEC_LD(0, pix2);

    for (i = 0; i < h; i++) {
        /* Read unaligned pixels into our vectors. The vectors are as follows:
         * pix1v: pix1[0] - pix1[15]
         * pix3v: pix3[0] - pix3[15] */
        pix1v = vec_ld(0,  pix1);
        pix3v = VEC_LD(0,  pix3);

        /* Calculate the average vector. */
        avgv = vec_avg(pix2v, pix3v);

        /* Calculate a sum of abs differences vector. */
        t5 = vec_sub(vec_max(pix1v, avgv), vec_min(pix1v, avgv));

        /* Add each 4 pixel group together and put 4 results into sad. */
        sad = vec_sum4s(t5, sad);

        pix1 += stride;
        pix2v = pix3v;
        pix3 += stride;
    }

    /* Sum up the four partial sums, and put the result into s. */
    sumdiffs = vec_sums((vector signed int) sad, (vector signed int) zero);
    sumdiffs = vec_splat(sumdiffs, 3);
    vec_ste(sumdiffs, 0, &s);
    return s;
}

static int sad16_xy2_altivec(MpegEncContext *v, uint8_t *pix1, uint8_t *pix2,
                             ptrdiff_t stride, int h)
{
<<<<<<< HEAD
    int i;
    int  __attribute__((aligned(16))) s = 0;
    uint8_t *pix3 = pix2 + line_size;
=======
    int i, s = 0;
    uint8_t *pix3 = pix2 + stride;
>>>>>>> 9c12c6ff
    const vector unsigned char zero =
        (const vector unsigned char) vec_splat_u8(0);
    const vector unsigned short two =
        (const vector unsigned short) vec_splat_u16(2);
    vector unsigned char avgv, t5;
    vector unsigned char pix1v, pix3v, pix3iv;
    vector unsigned short pix3lv, pix3hv, pix3ilv, pix3ihv;
    vector unsigned short avghv, avglv;
    vector unsigned int sad = (vector unsigned int) vec_splat_u32(0);
    vector signed int sumdiffs;
    vector unsigned char perm1, perm2, pix2v, pix2iv;
    GET_PERM(perm1, perm2, pix2);

    /* Due to the fact that pix3 = pix2 + stride, the pix3 of one
     * iteration becomes pix2 in the next iteration. We can use this
     * fact to avoid a potentially expensive unaligned read, as well
     * as some splitting, and vector addition each time around the loop.
     * Read unaligned pixels into our vectors. The vectors are as follows:
     * pix2v: pix2[0] - pix2[15]  pix2iv: pix2[1] - pix2[16]
     * Split the pixel vectors into shorts. */
    LOAD_PIX(pix2v, pix2iv, pix2, perm1, perm2);
    vector unsigned short pix2hv  =
        (vector unsigned short) VEC_MERGEH(zero, pix2v);
    vector unsigned short pix2lv  =
        (vector unsigned short) VEC_MERGEL(zero, pix2v);
    vector unsigned short pix2ihv =
        (vector unsigned short) VEC_MERGEH(zero, pix2iv);
    vector unsigned short pix2ilv =
        (vector unsigned short) VEC_MERGEL(zero, pix2iv);

    vector unsigned short t1 = vec_add(pix2hv, pix2ihv);
    vector unsigned short t2 = vec_add(pix2lv, pix2ilv);
    vector unsigned short t3, t4;

    for (i = 0; i < h; i++) {
        /* Read unaligned pixels into our vectors. The vectors are as follows:
         * pix1v: pix1[0] - pix1[15]
         * pix3v: pix3[0] - pix3[15]      pix3iv: pix3[1] - pix3[16] */
        pix1v  = vec_ld(0, pix1);
        LOAD_PIX(pix3v, pix3iv, pix3, perm1, perm2);

        /* Note that AltiVec does have vec_avg, but this works on vector pairs
         * and rounds up. We could do avg(avg(a, b), avg(c, d)), but the
         * rounding would mean that, for example, avg(3, 0, 0, 1) = 2, when
         * it should be 1. Instead, we have to split the pixel vectors into
         * vectors of shorts and do the averaging by hand. */

        /* Split the pixel vectors into shorts. */
        pix3hv  = (vector unsigned short) VEC_MERGEH(zero, pix3v);
        pix3lv  = (vector unsigned short) VEC_MERGEL(zero, pix3v);
        pix3ihv = (vector unsigned short) VEC_MERGEH(zero, pix3iv);
        pix3ilv = (vector unsigned short) VEC_MERGEL(zero, pix3iv);

        /* Do the averaging on them. */
        t3 = vec_add(pix3hv, pix3ihv);
        t4 = vec_add(pix3lv, pix3ilv);

        avghv = vec_sr(vec_add(vec_add(t1, t3), two), two);
        avglv = vec_sr(vec_add(vec_add(t2, t4), two), two);

        /* Pack the shorts back into a result. */
        avgv = vec_pack(avghv, avglv);

        /* Calculate a sum of abs differences vector. */
        t5 = vec_sub(vec_max(pix1v, avgv), vec_min(pix1v, avgv));

        /* Add each 4 pixel group together and put 4 results into sad. */
        sad = vec_sum4s(t5, sad);

        pix1 += stride;
        pix3 += stride;
        /* Transfer the calculated values for pix3 into pix2. */
        t1 = t3;
        t2 = t4;
    }
    /* Sum up the four partial sums, and put the result into s. */
    sumdiffs = vec_sums((vector signed int) sad, (vector signed int) zero);
    sumdiffs = vec_splat(sumdiffs, 3);
    vec_ste(sumdiffs, 0, &s);

    return s;
}

static int sad16_altivec(MpegEncContext *v, uint8_t *pix1, uint8_t *pix2,
                         ptrdiff_t stride, int h)
{
    int i;
    int  __attribute__((aligned(16))) s;
    const vector unsigned int zero =
        (const vector unsigned int) vec_splat_u32(0);
    vector unsigned int sad = (vector unsigned int) vec_splat_u32(0);
    vector signed int sumdiffs;

    for (i = 0; i < h; i++) {
        /* Read potentially unaligned pixels into t1 and t2. */
        vector unsigned char t1 =vec_ld(0, pix1);
        vector unsigned char t2 = VEC_LD(0, pix2);

        /* Calculate a sum of abs differences vector. */
        vector unsigned char t3 = vec_max(t1, t2);
        vector unsigned char t4 = vec_min(t1, t2);
        vector unsigned char t5 = vec_sub(t3, t4);

        /* Add each 4 pixel group together and put 4 results into sad. */
        sad = vec_sum4s(t5, sad);

        pix1 += stride;
        pix2 += stride;
    }

    /* Sum up the four partial sums, and put the result into s. */
    sumdiffs = vec_sums((vector signed int) sad, (vector signed int) zero);
    sumdiffs = vec_splat(sumdiffs, 3);
    vec_ste(sumdiffs, 0, &s);

    return s;
}

static int sad8_altivec(MpegEncContext *v, uint8_t *pix1, uint8_t *pix2,
                        ptrdiff_t stride, int h)
{
    int i;
    int  __attribute__((aligned(16))) s;
    const vector unsigned int zero =
        (const vector unsigned int) vec_splat_u32(0);
    const vector unsigned char permclear =
        (vector unsigned char)
        { 255, 255, 255, 255, 255, 255, 255, 255, 0, 0, 0, 0, 0, 0, 0, 0 };
    vector unsigned int sad = (vector unsigned int) vec_splat_u32(0);
    vector signed int sumdiffs;

    for (i = 0; i < h; i++) {
        /* Read potentially unaligned pixels into t1 and t2.
         * Since we're reading 16 pixels, and actually only want 8,
         * mask out the last 8 pixels. The 0s don't change the sum. */
        vector unsigned char pix1l = VEC_LD(0, pix1);
        vector unsigned char pix2l = VEC_LD(0, pix2);
        vector unsigned char t1 = vec_and(pix1l, permclear);
        vector unsigned char t2 = vec_and(pix2l, permclear);

        /* Calculate a sum of abs differences vector. */
        vector unsigned char t3 = vec_max(t1, t2);
        vector unsigned char t4 = vec_min(t1, t2);
        vector unsigned char t5 = vec_sub(t3, t4);

        /* Add each 4 pixel group together and put 4 results into sad. */
        sad = vec_sum4s(t5, sad);

        pix1 += stride;
        pix2 += stride;
    }

    /* Sum up the four partial sums, and put the result into s. */
    sumdiffs = vec_sums((vector signed int) sad, (vector signed int) zero);
    sumdiffs = vec_splat(sumdiffs, 3);
    vec_ste(sumdiffs, 0, &s);

    return s;
}

/* Sum of Squared Errors for an 8x8 block, AltiVec-enhanced.
 * It's the sad8_altivec code above w/ squaring added. */
static int sse8_altivec(MpegEncContext *v, uint8_t *pix1, uint8_t *pix2,
                        ptrdiff_t stride, int h)
{
    int i;
    int  __attribute__((aligned(16))) s;
    const vector unsigned int zero =
        (const vector unsigned int) vec_splat_u32(0);
    const vector unsigned char permclear =
        (vector unsigned char)
        { 255, 255, 255, 255, 255, 255, 255, 255, 0, 0, 0, 0, 0, 0, 0, 0 };
    vector unsigned int sum = (vector unsigned int) vec_splat_u32(0);
    vector signed int sumsqr;

    for (i = 0; i < h; i++) {
        /* Read potentially unaligned pixels into t1 and t2.
         * Since we're reading 16 pixels, and actually only want 8,
         * mask out the last 8 pixels. The 0s don't change the sum. */
        vector unsigned char t1 = vec_and(VEC_LD(0, pix1), permclear);
        vector unsigned char t2 = vec_and(VEC_LD(0, pix2), permclear);

        /* Since we want to use unsigned chars, we can take advantage
         * of the fact that abs(a - b) ^ 2 = (a - b) ^ 2. */

        /* Calculate abs differences vector. */
        vector unsigned char t3 = vec_max(t1, t2);
        vector unsigned char t4 = vec_min(t1, t2);
        vector unsigned char t5 = vec_sub(t3, t4);

        /* Square the values and add them to our sum. */
        sum = vec_msum(t5, t5, sum);

        pix1 += stride;
        pix2 += stride;
    }

    /* Sum up the four partial sums, and put the result into s. */
    sumsqr = vec_sums((vector signed int) sum, (vector signed int) zero);
    sumsqr = vec_splat(sumsqr, 3);
    vec_ste(sumsqr, 0, &s);

    return s;
}

/* Sum of Squared Errors for a 16x16 block, AltiVec-enhanced.
 * It's the sad16_altivec code above w/ squaring added. */
static int sse16_altivec(MpegEncContext *v, uint8_t *pix1, uint8_t *pix2,
                         ptrdiff_t stride, int h)
{
    int i;
    int  __attribute__((aligned(16))) s;
    const vector unsigned int zero =
        (const vector unsigned int) vec_splat_u32(0);
    vector unsigned int sum = (vector unsigned int) vec_splat_u32(0);
    vector signed int sumsqr;

    for (i = 0; i < h; i++) {
        /* Read potentially unaligned pixels into t1 and t2. */
        vector unsigned char t1 = vec_ld(0, pix1);
        vector unsigned char t2 = VEC_LD(0, pix2);

        /* Since we want to use unsigned chars, we can take advantage
         * of the fact that abs(a - b) ^ 2 = (a - b) ^ 2. */

        /* Calculate abs differences vector. */
        vector unsigned char t3 = vec_max(t1, t2);
        vector unsigned char t4 = vec_min(t1, t2);
        vector unsigned char t5 = vec_sub(t3, t4);

        /* Square the values and add them to our sum. */
        sum = vec_msum(t5, t5, sum);

        pix1 += stride;
        pix2 += stride;
    }

    /* Sum up the four partial sums, and put the result into s. */
    sumsqr = vec_sums((vector signed int) sum, (vector signed int) zero);
    sumsqr = vec_splat(sumsqr, 3);

    vec_ste(sumsqr, 0, &s);
    return s;
}

static int hadamard8_diff8x8_altivec(MpegEncContext *s, uint8_t *dst,
                                     uint8_t *src, ptrdiff_t stride, int h)
{
    int __attribute__((aligned(16))) sum;
    register const vector unsigned char vzero =
        (const vector unsigned char) vec_splat_u8(0);
    register vector signed short temp0, temp1, temp2, temp3, temp4,
                                 temp5, temp6, temp7;
    {
        register const vector signed short vprod1 =
            (const vector signed short) { 1, -1, 1, -1, 1, -1, 1, -1 };
        register const vector signed short vprod2 =
            (const vector signed short) { 1, 1, -1, -1, 1, 1, -1, -1 };
        register const vector signed short vprod3 =
            (const vector signed short) { 1, 1, 1, 1, -1, -1, -1, -1 };
        register const vector unsigned char perm1 =
            (const vector unsigned char)
            { 0x02, 0x03, 0x00, 0x01, 0x06, 0x07, 0x04, 0x05,
              0x0A, 0x0B, 0x08, 0x09, 0x0E, 0x0F, 0x0C, 0x0D };
        register const vector unsigned char perm2 =
            (const vector unsigned char)
            { 0x04, 0x05, 0x06, 0x07, 0x00, 0x01, 0x02, 0x03,
              0x0C, 0x0D, 0x0E, 0x0F, 0x08, 0x09, 0x0A, 0x0B };
        register const vector unsigned char perm3 =
            (const vector unsigned char)
            { 0x08, 0x09, 0x0A, 0x0B, 0x0C, 0x0D, 0x0E, 0x0F,
              0x00, 0x01, 0x02, 0x03, 0x04, 0x05, 0x06, 0x07 };


#define ONEITERBUTTERFLY(i, res)                                            \
    {                                                                       \
        register vector unsigned char srcO =  unaligned_load(stride * i, src);  \
        register vector unsigned char dstO = unaligned_load(stride * i, dst);\
                                                                            \
        /* Promote the unsigned chars to signed shorts. */                  \
        /* We're in the 8x8 function, we only care for the first 8. */      \
        register vector signed short srcV =                                 \
            (vector signed short) VEC_MERGEH((vector signed char) vzero,    \
                                             (vector signed char) srcO);    \
        register vector signed short dstV =                                 \
            (vector signed short) VEC_MERGEH((vector signed char) vzero,    \
                                             (vector signed char) dstO);    \
                                                                            \
        /* subtractions inside the first butterfly */                       \
        register vector signed short but0 = vec_sub(srcV, dstV);            \
        register vector signed short op1  = vec_perm(but0, but0, perm1);    \
        register vector signed short but1 = vec_mladd(but0, vprod1, op1);   \
        register vector signed short op2  = vec_perm(but1, but1, perm2);    \
        register vector signed short but2 = vec_mladd(but1, vprod2, op2);   \
        register vector signed short op3  = vec_perm(but2, but2, perm3);    \
        res  = vec_mladd(but2, vprod3, op3);                                \
    }

        ONEITERBUTTERFLY(0, temp0);
        ONEITERBUTTERFLY(1, temp1);
        ONEITERBUTTERFLY(2, temp2);
        ONEITERBUTTERFLY(3, temp3);
        ONEITERBUTTERFLY(4, temp4);
        ONEITERBUTTERFLY(5, temp5);
        ONEITERBUTTERFLY(6, temp6);
        ONEITERBUTTERFLY(7, temp7);
    }
#undef ONEITERBUTTERFLY
    {
        register vector signed int vsum;
        register vector signed short line0  = vec_add(temp0, temp1);
        register vector signed short line1  = vec_sub(temp0, temp1);
        register vector signed short line2  = vec_add(temp2, temp3);
        register vector signed short line3  = vec_sub(temp2, temp3);
        register vector signed short line4  = vec_add(temp4, temp5);
        register vector signed short line5  = vec_sub(temp4, temp5);
        register vector signed short line6  = vec_add(temp6, temp7);
        register vector signed short line7  = vec_sub(temp6, temp7);

        register vector signed short line0B = vec_add(line0, line2);
        register vector signed short line2B = vec_sub(line0, line2);
        register vector signed short line1B = vec_add(line1, line3);
        register vector signed short line3B = vec_sub(line1, line3);
        register vector signed short line4B = vec_add(line4, line6);
        register vector signed short line6B = vec_sub(line4, line6);
        register vector signed short line5B = vec_add(line5, line7);
        register vector signed short line7B = vec_sub(line5, line7);

        register vector signed short line0C = vec_add(line0B, line4B);
        register vector signed short line4C = vec_sub(line0B, line4B);
        register vector signed short line1C = vec_add(line1B, line5B);
        register vector signed short line5C = vec_sub(line1B, line5B);
        register vector signed short line2C = vec_add(line2B, line6B);
        register vector signed short line6C = vec_sub(line2B, line6B);
        register vector signed short line3C = vec_add(line3B, line7B);
        register vector signed short line7C = vec_sub(line3B, line7B);

        vsum = vec_sum4s(vec_abs(line0C), vec_splat_s32(0));
        vsum = vec_sum4s(vec_abs(line1C), vsum);
        vsum = vec_sum4s(vec_abs(line2C), vsum);
        vsum = vec_sum4s(vec_abs(line3C), vsum);
        vsum = vec_sum4s(vec_abs(line4C), vsum);
        vsum = vec_sum4s(vec_abs(line5C), vsum);
        vsum = vec_sum4s(vec_abs(line6C), vsum);
        vsum = vec_sum4s(vec_abs(line7C), vsum);
        vsum = vec_sums(vsum, (vector signed int) vzero);
        vsum = vec_splat(vsum, 3);

        vec_ste(vsum, 0, &sum);
    }
    return sum;
}

/*
 * 16x8 works with 16 elements; it allows to avoid replicating loads, and
 * gives the compiler more room for scheduling. It's only used from
 * inside hadamard8_diff16_altivec.
 *
 * Unfortunately, it seems gcc-3.3 is a bit dumb, and the compiled code has
 * a LOT of spill code, it seems gcc (unlike xlc) cannot keep everything in
 * registers by itself. The following code includes hand-made register
 * allocation. It's not clean, but on a 7450 the resulting code is much faster
 * (best case falls from 700+ cycles to 550).
 *
 * xlc doesn't add spill code, but it doesn't know how to schedule for the
 * 7450, and its code isn't much faster than gcc-3.3 on the 7450 (but uses
 * 25% fewer instructions...)
 *
 * On the 970, the hand-made RA is still a win (around 690 vs. around 780),
 * but xlc goes to around 660 on the regular C code...
 */
static int hadamard8_diff16x8_altivec(MpegEncContext *s, uint8_t *dst,
                                      uint8_t *src, ptrdiff_t stride, int h)
{
    int __attribute__((aligned(16))) sum;
    register vector signed short
        temp0 __asm__ ("v0"),
        temp1 __asm__ ("v1"),
        temp2 __asm__ ("v2"),
        temp3 __asm__ ("v3"),
        temp4 __asm__ ("v4"),
        temp5 __asm__ ("v5"),
        temp6 __asm__ ("v6"),
        temp7 __asm__ ("v7");
    register vector signed short
        temp0S __asm__ ("v8"),
        temp1S __asm__ ("v9"),
        temp2S __asm__ ("v10"),
        temp3S __asm__ ("v11"),
        temp4S __asm__ ("v12"),
        temp5S __asm__ ("v13"),
        temp6S __asm__ ("v14"),
        temp7S __asm__ ("v15");
    register const vector unsigned char vzero __asm__ ("v31") =
        (const vector unsigned char) vec_splat_u8(0);
    {
        register const vector signed short vprod1 __asm__ ("v16") =
            (const vector signed short) { 1, -1, 1, -1, 1, -1, 1, -1 };

        register const vector signed short vprod2 __asm__ ("v17") =
            (const vector signed short) { 1, 1, -1, -1, 1, 1, -1, -1 };

        register const vector signed short vprod3 __asm__ ("v18") =
            (const vector signed short) { 1, 1, 1, 1, -1, -1, -1, -1 };

        register const vector unsigned char perm1 __asm__ ("v19") =
            (const vector unsigned char)
            { 0x02, 0x03, 0x00, 0x01, 0x06, 0x07, 0x04, 0x05,
              0x0A, 0x0B, 0x08, 0x09, 0x0E, 0x0F, 0x0C, 0x0D };

        register const vector unsigned char perm2 __asm__ ("v20") =
            (const vector unsigned char)
            { 0x04, 0x05, 0x06, 0x07, 0x00, 0x01, 0x02, 0x03,
              0x0C, 0x0D, 0x0E, 0x0F, 0x08, 0x09, 0x0A, 0x0B };

        register const vector unsigned char perm3 __asm__ ("v21") =
            (const vector unsigned char)
            { 0x08, 0x09, 0x0A, 0x0B, 0x0C, 0x0D, 0x0E, 0x0F,
              0x00, 0x01, 0x02, 0x03, 0x04, 0x05, 0x06, 0x07 };

#define ONEITERBUTTERFLY(i, res1, res2)                                     \
    {                                                                       \
        register vector unsigned char srcO __asm__ ("v22") =                \
            unaligned_load(stride * i, src);                                    \
        register vector unsigned char dstO __asm__ ("v23") =                \
            unaligned_load(stride * i, dst);\
                                                                            \
        /* Promote the unsigned chars to signed shorts. */                  \
        register vector signed short srcV __asm__ ("v24") =                 \
            (vector signed short) VEC_MERGEH((vector signed char) vzero,    \
                                             (vector signed char) srcO);    \
        register vector signed short dstV __asm__ ("v25") =                 \
            (vector signed short) VEC_MERGEH((vector signed char) vzero,    \
                                             (vector signed char) dstO);    \
        register vector signed short srcW __asm__ ("v26") =                 \
            (vector signed short) VEC_MERGEL((vector signed char) vzero,    \
                                             (vector signed char) srcO);    \
        register vector signed short dstW __asm__ ("v27") =                 \
            (vector signed short) VEC_MERGEL((vector signed char) vzero,    \
                                             (vector signed char) dstO);    \
                                                                            \
        /* subtractions inside the first butterfly */                       \
        register vector signed short but0  __asm__ ("v28") =                \
            vec_sub(srcV, dstV);                                            \
        register vector signed short but0S __asm__ ("v29") =                \
            vec_sub(srcW, dstW);                                            \
        register vector signed short op1   __asm__ ("v30") =                \
            vec_perm(but0, but0, perm1);                                    \
        register vector signed short but1  __asm__ ("v22") =                \
            vec_mladd(but0, vprod1, op1);                                   \
        register vector signed short op1S  __asm__ ("v23") =                \
            vec_perm(but0S, but0S, perm1);                                  \
        register vector signed short but1S __asm__ ("v24") =                \
            vec_mladd(but0S, vprod1, op1S);                                 \
        register vector signed short op2   __asm__ ("v25") =                \
            vec_perm(but1, but1, perm2);                                    \
        register vector signed short but2  __asm__ ("v26") =                \
            vec_mladd(but1, vprod2, op2);                                   \
        register vector signed short op2S  __asm__ ("v27") =                \
            vec_perm(but1S, but1S, perm2);                                  \
        register vector signed short but2S __asm__ ("v28") =                \
            vec_mladd(but1S, vprod2, op2S);                                 \
        register vector signed short op3   __asm__ ("v29") =                \
            vec_perm(but2, but2, perm3);                                    \
        register vector signed short op3S  __asm__ ("v30") =                \
            vec_perm(but2S, but2S, perm3);                                  \
        res1 = vec_mladd(but2, vprod3, op3);                                \
        res2 = vec_mladd(but2S, vprod3, op3S);                              \
    }

        ONEITERBUTTERFLY(0, temp0, temp0S);
        ONEITERBUTTERFLY(1, temp1, temp1S);
        ONEITERBUTTERFLY(2, temp2, temp2S);
        ONEITERBUTTERFLY(3, temp3, temp3S);
        ONEITERBUTTERFLY(4, temp4, temp4S);
        ONEITERBUTTERFLY(5, temp5, temp5S);
        ONEITERBUTTERFLY(6, temp6, temp6S);
        ONEITERBUTTERFLY(7, temp7, temp7S);
    }
#undef ONEITERBUTTERFLY
    {
        register vector signed int vsum;

        register vector signed short line0  = vec_add(temp0, temp1);
        register vector signed short line1  = vec_sub(temp0, temp1);
        register vector signed short line2  = vec_add(temp2, temp3);
        register vector signed short line3  = vec_sub(temp2, temp3);
        register vector signed short line4  = vec_add(temp4, temp5);
        register vector signed short line5  = vec_sub(temp4, temp5);
        register vector signed short line6  = vec_add(temp6, temp7);
        register vector signed short line7  = vec_sub(temp6, temp7);

        register vector signed short line0B = vec_add(line0, line2);
        register vector signed short line2B = vec_sub(line0, line2);
        register vector signed short line1B = vec_add(line1, line3);
        register vector signed short line3B = vec_sub(line1, line3);
        register vector signed short line4B = vec_add(line4, line6);
        register vector signed short line6B = vec_sub(line4, line6);
        register vector signed short line5B = vec_add(line5, line7);
        register vector signed short line7B = vec_sub(line5, line7);

        register vector signed short line0C = vec_add(line0B, line4B);
        register vector signed short line4C = vec_sub(line0B, line4B);
        register vector signed short line1C = vec_add(line1B, line5B);
        register vector signed short line5C = vec_sub(line1B, line5B);
        register vector signed short line2C = vec_add(line2B, line6B);
        register vector signed short line6C = vec_sub(line2B, line6B);
        register vector signed short line3C = vec_add(line3B, line7B);
        register vector signed short line7C = vec_sub(line3B, line7B);

        register vector signed short line0S = vec_add(temp0S, temp1S);
        register vector signed short line1S = vec_sub(temp0S, temp1S);
        register vector signed short line2S = vec_add(temp2S, temp3S);
        register vector signed short line3S = vec_sub(temp2S, temp3S);
        register vector signed short line4S = vec_add(temp4S, temp5S);
        register vector signed short line5S = vec_sub(temp4S, temp5S);
        register vector signed short line6S = vec_add(temp6S, temp7S);
        register vector signed short line7S = vec_sub(temp6S, temp7S);

        register vector signed short line0BS = vec_add(line0S, line2S);
        register vector signed short line2BS = vec_sub(line0S, line2S);
        register vector signed short line1BS = vec_add(line1S, line3S);
        register vector signed short line3BS = vec_sub(line1S, line3S);
        register vector signed short line4BS = vec_add(line4S, line6S);
        register vector signed short line6BS = vec_sub(line4S, line6S);
        register vector signed short line5BS = vec_add(line5S, line7S);
        register vector signed short line7BS = vec_sub(line5S, line7S);

        register vector signed short line0CS = vec_add(line0BS, line4BS);
        register vector signed short line4CS = vec_sub(line0BS, line4BS);
        register vector signed short line1CS = vec_add(line1BS, line5BS);
        register vector signed short line5CS = vec_sub(line1BS, line5BS);
        register vector signed short line2CS = vec_add(line2BS, line6BS);
        register vector signed short line6CS = vec_sub(line2BS, line6BS);
        register vector signed short line3CS = vec_add(line3BS, line7BS);
        register vector signed short line7CS = vec_sub(line3BS, line7BS);

        vsum = vec_sum4s(vec_abs(line0C), vec_splat_s32(0));
        vsum = vec_sum4s(vec_abs(line1C), vsum);
        vsum = vec_sum4s(vec_abs(line2C), vsum);
        vsum = vec_sum4s(vec_abs(line3C), vsum);
        vsum = vec_sum4s(vec_abs(line4C), vsum);
        vsum = vec_sum4s(vec_abs(line5C), vsum);
        vsum = vec_sum4s(vec_abs(line6C), vsum);
        vsum = vec_sum4s(vec_abs(line7C), vsum);

        vsum = vec_sum4s(vec_abs(line0CS), vsum);
        vsum = vec_sum4s(vec_abs(line1CS), vsum);
        vsum = vec_sum4s(vec_abs(line2CS), vsum);
        vsum = vec_sum4s(vec_abs(line3CS), vsum);
        vsum = vec_sum4s(vec_abs(line4CS), vsum);
        vsum = vec_sum4s(vec_abs(line5CS), vsum);
        vsum = vec_sum4s(vec_abs(line6CS), vsum);
        vsum = vec_sum4s(vec_abs(line7CS), vsum);
        vsum = vec_sums(vsum, (vector signed int) vzero);
        vsum = vec_splat(vsum, 3);

        vec_ste(vsum, 0, &sum);
    }
    return sum;
}

static int hadamard8_diff16_altivec(MpegEncContext *s, uint8_t *dst,
                                    uint8_t *src, ptrdiff_t stride, int h)
{
    int score = hadamard8_diff16x8_altivec(s, dst, src, stride, 8);

    if (h == 16) {
        dst   += 8 * stride;
        src   += 8 * stride;
        score += hadamard8_diff16x8_altivec(s, dst, src, stride, 8);
    }
    return score;
}
#endif /* HAVE_ALTIVEC */

av_cold void ff_me_cmp_init_ppc(MECmpContext *c, AVCodecContext *avctx)
{
#if HAVE_ALTIVEC
    if (!PPC_ALTIVEC(av_get_cpu_flags()))
        return;

    c->pix_abs[0][1] = sad16_x2_altivec;
    c->pix_abs[0][2] = sad16_y2_altivec;
    c->pix_abs[0][3] = sad16_xy2_altivec;
    c->pix_abs[0][0] = sad16_altivec;
    c->pix_abs[1][0] = sad8_altivec;

    c->sad[0] = sad16_altivec;
    c->sad[1] = sad8_altivec;
    c->sse[0] = sse16_altivec;
    c->sse[1] = sse8_altivec;

    c->hadamard8_diff[0] = hadamard8_diff16_altivec;
    c->hadamard8_diff[1] = hadamard8_diff8x8_altivec;
#endif /* HAVE_ALTIVEC */
}<|MERGE_RESOLUTION|>--- conflicted
+++ resolved
@@ -104,12 +104,8 @@
     vector unsigned char pix1v, pix3v, avgv, t5;
     vector unsigned int sad = (vector unsigned int) vec_splat_u32(0);
     vector signed int sumdiffs;
-<<<<<<< HEAD
-
-    uint8_t *pix3 = pix2 + line_size;
-=======
+
     uint8_t *pix3 = pix2 + stride;
->>>>>>> 9c12c6ff
 
     /* Due to the fact that pix3 = pix2 + stride, the pix3 of one
      * iteration becomes pix2 in the next iteration. We can use this
@@ -151,14 +147,9 @@
 static int sad16_xy2_altivec(MpegEncContext *v, uint8_t *pix1, uint8_t *pix2,
                              ptrdiff_t stride, int h)
 {
-<<<<<<< HEAD
     int i;
     int  __attribute__((aligned(16))) s = 0;
-    uint8_t *pix3 = pix2 + line_size;
-=======
-    int i, s = 0;
     uint8_t *pix3 = pix2 + stride;
->>>>>>> 9c12c6ff
     const vector unsigned char zero =
         (const vector unsigned char) vec_splat_u8(0);
     const vector unsigned short two =
