--- conflicted
+++ resolved
@@ -215,20 +215,6 @@
  */
 void ff_reduce_index(AVFormatContext *s, int stream_index);
 
-<<<<<<< HEAD
-/**
- * Convert a relative url into an absolute url, given a base url.
- *
- * @param buf the buffer where output absolute url is written
- * @param size the size of buf
- * @param base the base url, may be equal to buf.
- * @param rel the new url, which is interpreted relative to base
- */
-void ff_make_absolute_url(char *buf, int size, const char *base,
-                          const char *rel);
-
-=======
->>>>>>> df9f22d4
 enum AVCodecID ff_guess_image2_codec(const char *filename);
 
 /**
