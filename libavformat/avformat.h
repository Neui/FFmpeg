/*
 * copyright (c) 2001 Fabrice Bellard
 *
 * This file is part of FFmpeg.
 *
 * FFmpeg is free software; you can redistribute it and/or
 * modify it under the terms of the GNU Lesser General Public
 * License as published by the Free Software Foundation; either
 * version 2.1 of the License, or (at your option) any later version.
 *
 * FFmpeg is distributed in the hope that it will be useful,
 * but WITHOUT ANY WARRANTY; without even the implied warranty of
 * MERCHANTABILITY or FITNESS FOR A PARTICULAR PURPOSE.  See the GNU
 * Lesser General Public License for more details.
 *
 * You should have received a copy of the GNU Lesser General Public
 * License along with FFmpeg; if not, write to the Free Software
 * Foundation, Inc., 51 Franklin Street, Fifth Floor, Boston, MA 02110-1301 USA
 */

#ifndef AVFORMAT_AVFORMAT_H
#define AVFORMAT_AVFORMAT_H

/**
 * @file
 * @ingroup libavf
 * Main libavformat public API header
 */

/**
 * @defgroup libavf I/O and Muxing/Demuxing Library
 * @{
 *
 * Libavformat (lavf) is a library for dealing with various media container
 * formats. Its main two purposes are demuxing - i.e. splitting a media file
 * into component streams, and the reverse process of muxing - writing supplied
 * data in a specified container format. It also has an @ref lavf_io
 * "I/O module" which supports a number of protocols for accessing the data (e.g.
 * file, tcp, http and others). Before using lavf, you need to call
 * av_register_all() to register all compiled muxers, demuxers and protocols.
 * Unless you are absolutely sure you won't use libavformat's network
 * capabilities, you should also call avformat_network_init().
 *
 * A supported input format is described by an AVInputFormat struct, conversely
 * an output format is described by AVOutputFormat. You can iterate over all
 * registered input/output formats using the av_iformat_next() /
 * av_oformat_next() functions. The protocols layer is not part of the public
 * API, so you can only get the names of supported protocols with the
 * avio_enum_protocols() function.
 *
 * Main lavf structure used for both muxing and demuxing is AVFormatContext,
 * which exports all information about the file being read or written. As with
 * most Libavformat structures, its size is not part of public ABI, so it cannot be
 * allocated on stack or directly with av_malloc(). To create an
 * AVFormatContext, use avformat_alloc_context() (some functions, like
 * avformat_open_input() might do that for you).
 *
 * Most importantly an AVFormatContext contains:
 * @li the @ref AVFormatContext.iformat "input" or @ref AVFormatContext.oformat
 * "output" format. It is either autodetected or set by user for input;
 * always set by user for output.
 * @li an @ref AVFormatContext.streams "array" of AVStreams, which describe all
 * elementary streams stored in the file. AVStreams are typically referred to
 * using their index in this array.
 * @li an @ref AVFormatContext.pb "I/O context". It is either opened by lavf or
 * set by user for input, always set by user for output (unless you are dealing
 * with an AVFMT_NOFILE format).
 *
 * @section lavf_options Passing options to (de)muxers
 * Lavf allows to configure muxers and demuxers using the @ref avoptions
 * mechanism. Generic (format-independent) libavformat options are provided by
 * AVFormatContext, they can be examined from a user program by calling
 * av_opt_next() / av_opt_find() on an allocated AVFormatContext (or its AVClass
 * from avformat_get_class()). Private (format-specific) options are provided by
 * AVFormatContext.priv_data if and only if AVInputFormat.priv_class /
 * AVOutputFormat.priv_class of the corresponding format struct is non-NULL.
 * Further options may be provided by the @ref AVFormatContext.pb "I/O context",
 * if its AVClass is non-NULL, and the protocols layer. See the discussion on
 * nesting in @ref avoptions documentation to learn how to access those.
 *
 * @defgroup lavf_decoding Demuxing
 * @{
 * Demuxers read a media file and split it into chunks of data (@em packets). A
 * @ref AVPacket "packet" contains one or more encoded frames which belongs to a
 * single elementary stream. In the lavf API this process is represented by the
 * avformat_open_input() function for opening a file, av_read_frame() for
 * reading a single packet and finally avformat_close_input(), which does the
 * cleanup.
 *
 * @section lavf_decoding_open Opening a media file
 * The minimum information required to open a file is its URL or filename, which
 * is passed to avformat_open_input(), as in the following code:
 * @code
 * const char    *url = "in.mp3";
 * AVFormatContext *s = NULL;
 * int ret = avformat_open_input(&s, url, NULL, NULL);
 * if (ret < 0)
 *     abort();
 * @endcode
 * The above code attempts to allocate an AVFormatContext, open the
 * specified file (autodetecting the format) and read the header, exporting the
 * information stored there into s. Some formats do not have a header or do not
 * store enough information there, so it is recommended that you call the
 * avformat_find_stream_info() function which tries to read and decode a few
 * frames to find missing information.
 *
 * In some cases you might want to preallocate an AVFormatContext yourself with
 * avformat_alloc_context() and do some tweaking on it before passing it to
 * avformat_open_input(). One such case is when you want to use custom functions
 * for reading input data instead of lavf internal I/O layer.
 * To do that, create your own AVIOContext with avio_alloc_context(), passing
 * your reading callbacks to it. Then set the @em pb field of your
 * AVFormatContext to newly created AVIOContext.
 *
 * Since the format of the opened file is in general not known until after
 * avformat_open_input() has returned, it is not possible to set demuxer private
 * options on a preallocated context. Instead, the options should be passed to
 * avformat_open_input() wrapped in an AVDictionary:
 * @code
 * AVDictionary *options = NULL;
 * av_dict_set(&options, "video_size", "640x480", 0);
 * av_dict_set(&options, "pixel_format", "rgb24", 0);
 *
 * if (avformat_open_input(&s, url, NULL, &options) < 0)
 *     abort();
 * av_dict_free(&options);
 * @endcode
 * This code passes the private options 'video_size' and 'pixel_format' to the
 * demuxer. They would be necessary for e.g. the rawvideo demuxer, since it
 * cannot know how to interpret raw video data otherwise. If the format turns
 * out to be something different than raw video, those options will not be
 * recognized by the demuxer and therefore will not be applied. Such unrecognized
 * options are then returned in the options dictionary (recognized options are
 * consumed). The calling program can handle such unrecognized options as it
 * wishes, e.g.
 * @code
 * AVDictionaryEntry *e;
 * if (e = av_dict_get(options, "", NULL, AV_DICT_IGNORE_SUFFIX)) {
 *     fprintf(stderr, "Option %s not recognized by the demuxer.\n", e->key);
 *     abort();
 * }
 * @endcode
 *
 * After you have finished reading the file, you must close it with
 * avformat_close_input(). It will free everything associated with the file.
 *
 * @section lavf_decoding_read Reading from an opened file
 * Reading data from an opened AVFormatContext is done by repeatedly calling
 * av_read_frame() on it. Each call, if successful, will return an AVPacket
 * containing encoded data for one AVStream, identified by
 * AVPacket.stream_index. This packet may be passed straight into the libavcodec
 * decoding functions avcodec_decode_video2(), avcodec_decode_audio4() or
 * avcodec_decode_subtitle2() if the caller wishes to decode the data.
 *
 * AVPacket.pts, AVPacket.dts and AVPacket.duration timing information will be
 * set if known. They may also be unset (i.e. AV_NOPTS_VALUE for
 * pts/dts, 0 for duration) if the stream does not provide them. The timing
 * information will be in AVStream.time_base units, i.e. it has to be
 * multiplied by the timebase to convert them to seconds.
 *
 * If AVPacket.buf is set on the returned packet, then the packet is
 * allocated dynamically and the user may keep it indefinitely.
 * Otherwise, if AVPacket.buf is NULL, the packet data is backed by a
 * static storage somewhere inside the demuxer and the packet is only valid
 * until the next av_read_frame() call or closing the file. If the caller
 * requires a longer lifetime, av_dup_packet() will make an av_malloc()ed copy
 * of it.
 * In both cases, the packet must be freed with av_free_packet() when it is no
 * longer needed.
 *
 * @section lavf_decoding_seek Seeking
 * @}
 *
 * @defgroup lavf_encoding Muxing
 * @{
 * Muxers take encoded data in the form of @ref AVPacket "AVPackets" and write
 * it into files or other output bytestreams in the specified container format.
 *
 * The main API functions for muxing are avformat_write_header() for writing the
 * file header, av_write_frame() / av_interleaved_write_frame() for writing the
 * packets and av_write_trailer() for finalizing the file.
 *
 * At the beginning of the muxing process, the caller must first call
 * avformat_alloc_context() to create a muxing context. The caller then sets up
 * the muxer by filling the various fields in this context:
 *
 * - The @ref AVFormatContext.oformat "oformat" field must be set to select the
 *   muxer that will be used.
 * - Unless the format is of the AVFMT_NOFILE type, the @ref AVFormatContext.pb
 *   "pb" field must be set to an opened IO context, either returned from
 *   avio_open2() or a custom one.
 * - Unless the format is of the AVFMT_NOSTREAMS type, at least one stream must
 *   be created with the avformat_new_stream() function. The caller should fill
 *   the @ref AVStream.codec "stream codec context" information, such as the
 *   codec @ref AVCodecContext.codec_type "type", @ref AVCodecContext.codec_id
 *   "id" and other parameters (e.g. width / height, the pixel or sample format,
 *   etc.) as known. The @ref AVStream.time_base "stream timebase" should
 *   be set to the timebase that the caller desires to use for this stream (note
 *   that the timebase actually used by the muxer can be different, as will be
 *   described later).
 * - The caller may fill in additional information, such as @ref
 *   AVFormatContext.metadata "global" or @ref AVStream.metadata "per-stream"
 *   metadata, @ref AVFormatContext.chapters "chapters", @ref
 *   AVFormatContext.programs "programs", etc. as described in the
 *   AVFormatContext documentation. Whether such information will actually be
 *   stored in the output depends on what the container format and the muxer
 *   support.
 *
 * When the muxing context is fully set up, the caller must call
 * avformat_write_header() to initialize the muxer internals and write the file
 * header. Whether anything actually is written to the IO context at this step
 * depends on the muxer, but this function must always be called. Any muxer
 * private options must be passed in the options parameter to this function.
 *
 * The data is then sent to the muxer by repeatedly calling av_write_frame() or
 * av_interleaved_write_frame() (consult those functions' documentation for
 * discussion on the difference between them; only one of them may be used with
 * a single muxing context, they should not be mixed). Do note that the timing
 * information on the packets sent to the muxer must be in the corresponding
 * AVStream's timebase. That timebase is set by the muxer (in the
 * avformat_write_header() step) and may be different from the timebase
 * requested by the caller.
 *
 * Once all the data has been written, the caller must call av_write_trailer()
 * to flush any buffered packets and finalize the output file, then close the IO
 * context (if any) and finally free the muxing context with
 * avformat_free_context().
 * @}
 *
 * @defgroup lavf_io I/O Read/Write
 * @{
 * @}
 *
 * @defgroup lavf_codec Demuxers
 * @{
 * @defgroup lavf_codec_native Native Demuxers
 * @{
 * @}
 * @defgroup lavf_codec_wrappers External library wrappers
 * @{
 * @}
 * @}
 * @defgroup lavf_protos I/O Protocols
 * @{
 * @}
 * @defgroup lavf_internal Internal
 * @{
 * @}
 * @}
 *
 */

#include <time.h>
#include <stdio.h>  /* FILE */
#include "libavcodec/avcodec.h"
#include "libavutil/dict.h"
#include "libavutil/log.h"

#include "avio.h"
#include "libavformat/version.h"

struct AVFormatContext;

struct AVDeviceInfoList;
struct AVDeviceCapabilitiesQuery;

/**
 * @defgroup metadata_api Public Metadata API
 * @{
 * @ingroup libavf
 * The metadata API allows libavformat to export metadata tags to a client
 * application when demuxing. Conversely it allows a client application to
 * set metadata when muxing.
 *
 * Metadata is exported or set as pairs of key/value strings in the 'metadata'
 * fields of the AVFormatContext, AVStream, AVChapter and AVProgram structs
 * using the @ref lavu_dict "AVDictionary" API. Like all strings in FFmpeg,
 * metadata is assumed to be UTF-8 encoded Unicode. Note that metadata
 * exported by demuxers isn't checked to be valid UTF-8 in most cases.
 *
 * Important concepts to keep in mind:
 * -  Keys are unique; there can never be 2 tags with the same key. This is
 *    also meant semantically, i.e., a demuxer should not knowingly produce
 *    several keys that are literally different but semantically identical.
 *    E.g., key=Author5, key=Author6. In this example, all authors must be
 *    placed in the same tag.
 * -  Metadata is flat, not hierarchical; there are no subtags. If you
 *    want to store, e.g., the email address of the child of producer Alice
 *    and actor Bob, that could have key=alice_and_bobs_childs_email_address.
 * -  Several modifiers can be applied to the tag name. This is done by
 *    appending a dash character ('-') and the modifier name in the order
 *    they appear in the list below -- e.g. foo-eng-sort, not foo-sort-eng.
 *    -  language -- a tag whose value is localized for a particular language
 *       is appended with the ISO 639-2/B 3-letter language code.
 *       For example: Author-ger=Michael, Author-eng=Mike
 *       The original/default language is in the unqualified "Author" tag.
 *       A demuxer should set a default if it sets any translated tag.
 *    -  sorting  -- a modified version of a tag that should be used for
 *       sorting will have '-sort' appended. E.g. artist="The Beatles",
 *       artist-sort="Beatles, The".
 *
 * -  Demuxers attempt to export metadata in a generic format, however tags
 *    with no generic equivalents are left as they are stored in the container.
 *    Follows a list of generic tag names:
 *
 @verbatim
 album        -- name of the set this work belongs to
 album_artist -- main creator of the set/album, if different from artist.
                 e.g. "Various Artists" for compilation albums.
 artist       -- main creator of the work
 comment      -- any additional description of the file.
 composer     -- who composed the work, if different from artist.
 copyright    -- name of copyright holder.
 creation_time-- date when the file was created, preferably in ISO 8601.
 date         -- date when the work was created, preferably in ISO 8601.
 disc         -- number of a subset, e.g. disc in a multi-disc collection.
 encoder      -- name/settings of the software/hardware that produced the file.
 encoded_by   -- person/group who created the file.
 filename     -- original name of the file.
 genre        -- <self-evident>.
 language     -- main language in which the work is performed, preferably
                 in ISO 639-2 format. Multiple languages can be specified by
                 separating them with commas.
 performer    -- artist who performed the work, if different from artist.
                 E.g for "Also sprach Zarathustra", artist would be "Richard
                 Strauss" and performer "London Philharmonic Orchestra".
 publisher    -- name of the label/publisher.
 service_name     -- name of the service in broadcasting (channel name).
 service_provider -- name of the service provider in broadcasting.
 title        -- name of the work.
 track        -- number of this work in the set, can be in form current/total.
 variant_bitrate -- the total bitrate of the bitrate variant that the current stream is part of
 @endverbatim
 *
 * Look in the examples section for an application example how to use the Metadata API.
 *
 * @}
 */

/* packet functions */


/**
 * Allocate and read the payload of a packet and initialize its
 * fields with default values.
 *
 * @param s    associated IO context
 * @param pkt packet
 * @param size desired payload size
 * @return >0 (read size) if OK, AVERROR_xxx otherwise
 */
int av_get_packet(AVIOContext *s, AVPacket *pkt, int size);


/**
 * Read data and append it to the current content of the AVPacket.
 * If pkt->size is 0 this is identical to av_get_packet.
 * Note that this uses av_grow_packet and thus involves a realloc
 * which is inefficient. Thus this function should only be used
 * when there is no reasonable way to know (an upper bound of)
 * the final size.
 *
 * @param s    associated IO context
 * @param pkt packet
 * @param size amount of data to read
 * @return >0 (read size) if OK, AVERROR_xxx otherwise, previous data
 *         will not be lost even if an error occurs.
 */
int av_append_packet(AVIOContext *s, AVPacket *pkt, int size);

#if FF_API_LAVF_FRAC
/*************************************************/
/* fractional numbers for exact pts handling */

/**
 * The exact value of the fractional number is: 'val + num / den'.
 * num is assumed to be 0 <= num < den.
 */
typedef struct AVFrac {
    int64_t val, num, den;
} AVFrac;
#endif

/*************************************************/
/* input/output formats */

struct AVCodecTag;

/**
 * This structure contains the data a format has to probe a file.
 */
typedef struct AVProbeData {
    const char *filename;
    unsigned char *buf; /**< Buffer must have AVPROBE_PADDING_SIZE of extra allocated bytes filled with zero. */
    int buf_size;       /**< Size of buf except extra allocated bytes */
<<<<<<< HEAD
#if FF_API_PROBE_MIME
=======
>>>>>>> 24e87f7f
    uint8_t *mime_type; /**< mime_type, when known. */
} AVProbeData;

#define AVPROBE_SCORE_RETRY (AVPROBE_SCORE_MAX/4)
#define AVPROBE_SCORE_STREAM_RETRY (AVPROBE_SCORE_MAX/4-1)

#define AVPROBE_SCORE_EXTENSION  50 ///< score for file extension
#define AVPROBE_SCORE_MIME       75 ///< score for file mime type
#define AVPROBE_SCORE_MAX       100 ///< maximum score

#define AVPROBE_PADDING_SIZE 32             ///< extra allocated bytes at the end of the probe buffer

/// Demuxer will use avio_open, no opened file should be provided by the caller.
#define AVFMT_NOFILE        0x0001
#define AVFMT_NEEDNUMBER    0x0002 /**< Needs '%d' in filename. */
#define AVFMT_SHOW_IDS      0x0008 /**< Show format stream IDs numbers. */
#define AVFMT_RAWPICTURE    0x0020 /**< Format wants AVPicture structure for
                                      raw picture data. */
#define AVFMT_GLOBALHEADER  0x0040 /**< Format wants global header. */
#define AVFMT_NOTIMESTAMPS  0x0080 /**< Format does not need / have any timestamps. */
#define AVFMT_GENERIC_INDEX 0x0100 /**< Use generic index building code. */
#define AVFMT_TS_DISCONT    0x0200 /**< Format allows timestamp discontinuities. Note, muxers always require valid (monotone) timestamps */
#define AVFMT_VARIABLE_FPS  0x0400 /**< Format allows variable fps. */
#define AVFMT_NODIMENSIONS  0x0800 /**< Format does not need width/height */
#define AVFMT_NOSTREAMS     0x1000 /**< Format does not require any streams */
#define AVFMT_NOBINSEARCH   0x2000 /**< Format does not allow to fall back on binary search via read_timestamp */
#define AVFMT_NOGENSEARCH   0x4000 /**< Format does not allow to fall back on generic search */
#define AVFMT_NO_BYTE_SEEK  0x8000 /**< Format does not allow seeking by bytes */
#define AVFMT_ALLOW_FLUSH  0x10000 /**< Format allows flushing. If not set, the muxer will not receive a NULL packet in the write_packet function. */
#if LIBAVFORMAT_VERSION_MAJOR <= 54
#define AVFMT_TS_NONSTRICT 0x8020000 //we try to be compatible to the ABIs of ffmpeg and major forks
#else
#define AVFMT_TS_NONSTRICT 0x20000
#endif
                                   /**< Format does not require strictly
                                        increasing timestamps, but they must
                                        still be monotonic */
#define AVFMT_TS_NEGATIVE  0x40000 /**< Format allows muxing negative
                                        timestamps. If not set the timestamp
                                        will be shifted in av_write_frame and
                                        av_interleaved_write_frame so they
                                        start from 0.
                                        The user or muxer can override this through
                                        AVFormatContext.avoid_negative_ts
                                        */

#define AVFMT_SEEK_TO_PTS   0x4000000 /**< Seeking is based on PTS */

/**
 * @addtogroup lavf_encoding
 * @{
 */
typedef struct AVOutputFormat {
    const char *name;
    /**
     * Descriptive name for the format, meant to be more human-readable
     * than name. You should use the NULL_IF_CONFIG_SMALL() macro
     * to define it.
     */
    const char *long_name;
    const char *mime_type;
    const char *extensions; /**< comma-separated filename extensions */
    /* output support */
    enum AVCodecID audio_codec;    /**< default audio codec */
    enum AVCodecID video_codec;    /**< default video codec */
    enum AVCodecID subtitle_codec; /**< default subtitle codec */
    /**
     * can use flags: AVFMT_NOFILE, AVFMT_NEEDNUMBER, AVFMT_RAWPICTURE,
     * AVFMT_GLOBALHEADER, AVFMT_NOTIMESTAMPS, AVFMT_VARIABLE_FPS,
     * AVFMT_NODIMENSIONS, AVFMT_NOSTREAMS, AVFMT_ALLOW_FLUSH,
     * AVFMT_TS_NONSTRICT
     */
    int flags;

    /**
     * List of supported codec_id-codec_tag pairs, ordered by "better
     * choice first". The arrays are all terminated by AV_CODEC_ID_NONE.
     */
    const struct AVCodecTag * const *codec_tag;


    const AVClass *priv_class; ///< AVClass for the private context

    /*****************************************************************
     * No fields below this line are part of the public API. They
     * may not be used outside of libavformat and can be changed and
     * removed at will.
     * New public fields should be added right above.
     *****************************************************************
     */
    struct AVOutputFormat *next;
    /**
     * size of private data so that it can be allocated in the wrapper
     */
    int priv_data_size;

    int (*write_header)(struct AVFormatContext *);
    /**
     * Write a packet. If AVFMT_ALLOW_FLUSH is set in flags,
     * pkt can be NULL in order to flush data buffered in the muxer.
     * When flushing, return 0 if there still is more data to flush,
     * or 1 if everything was flushed and there is no more buffered
     * data.
     */
    int (*write_packet)(struct AVFormatContext *, AVPacket *pkt);
    int (*write_trailer)(struct AVFormatContext *);
    /**
     * Currently only used to set pixel format if not YUV420P.
     */
    int (*interleave_packet)(struct AVFormatContext *, AVPacket *out,
                             AVPacket *in, int flush);
    /**
     * Test if the given codec can be stored in this container.
     *
     * @return 1 if the codec is supported, 0 if it is not.
     *         A negative number if unknown.
     *         MKTAG('A', 'P', 'I', 'C') if the codec is only supported as AV_DISPOSITION_ATTACHED_PIC
     */
    int (*query_codec)(enum AVCodecID id, int std_compliance);

    void (*get_output_timestamp)(struct AVFormatContext *s, int stream,
                                 int64_t *dts, int64_t *wall);
    /**
     * Allows sending messages from application to device.
     */
    int (*control_message)(struct AVFormatContext *s, int type,
                           void *data, size_t data_size);

    /**
     * Write an uncoded AVFrame.
     *
     * See av_write_uncoded_frame() for details.
     *
     * The library will free *frame afterwards, but the muxer can prevent it
     * by setting the pointer to NULL.
     */
    int (*write_uncoded_frame)(struct AVFormatContext *, int stream_index,
                               AVFrame **frame, unsigned flags);
    /**
     * Returns device list with it properties.
     * @see avdevice_list_devices() for more details.
     */
    int (*get_device_list)(struct AVFormatContext *s, struct AVDeviceInfoList *device_list);
    /**
     * Initialize device capabilities submodule.
     * @see avdevice_capabilities_create() for more details.
     */
    int (*create_device_capabilities)(struct AVFormatContext *s, struct AVDeviceCapabilitiesQuery *caps);
    /**
     * Free device capabilities submodule.
     * @see avdevice_capabilities_free() for more details.
     */
    int (*free_device_capabilities)(struct AVFormatContext *s, struct AVDeviceCapabilitiesQuery *caps);
} AVOutputFormat;
/**
 * @}
 */

/**
 * @addtogroup lavf_decoding
 * @{
 */
typedef struct AVInputFormat {
    /**
     * A comma separated list of short names for the format. New names
     * may be appended with a minor bump.
     */
    const char *name;

    /**
     * Descriptive name for the format, meant to be more human-readable
     * than name. You should use the NULL_IF_CONFIG_SMALL() macro
     * to define it.
     */
    const char *long_name;

    /**
     * Can use flags: AVFMT_NOFILE, AVFMT_NEEDNUMBER, AVFMT_SHOW_IDS,
     * AVFMT_GENERIC_INDEX, AVFMT_TS_DISCONT, AVFMT_NOBINSEARCH,
     * AVFMT_NOGENSEARCH, AVFMT_NO_BYTE_SEEK, AVFMT_SEEK_TO_PTS.
     */
    int flags;

    /**
     * If extensions are defined, then no probe is done. You should
     * usually not use extension format guessing because it is not
     * reliable enough
     */
    const char *extensions;

    const struct AVCodecTag * const *codec_tag;

    const AVClass *priv_class; ///< AVClass for the private context

    /**
     * Comma-separated list of mime types.
     * It is used check for matching mime types while probing.
     * @see av_probe_input_format2
     */
    const char *mime_type;

    /*****************************************************************
     * No fields below this line are part of the public API. They
     * may not be used outside of libavformat and can be changed and
     * removed at will.
     * New public fields should be added right above.
     *****************************************************************
     */
    struct AVInputFormat *next;

    /**
     * Raw demuxers store their codec ID here.
     */
    int raw_codec_id;

    /**
     * Size of private data so that it can be allocated in the wrapper.
     */
    int priv_data_size;

    /**
     * Tell if a given file has a chance of being parsed as this format.
     * The buffer provided is guaranteed to be AVPROBE_PADDING_SIZE bytes
     * big so you do not have to check for that unless you need more.
     */
    int (*read_probe)(AVProbeData *);

    /**
     * Read the format header and initialize the AVFormatContext
     * structure. Return 0 if OK. Only used in raw format right
     * now. 'avformat_new_stream' should be called to create new streams.
     */
    int (*read_header)(struct AVFormatContext *);

    /**
     * Read one packet and put it in 'pkt'. pts and flags are also
     * set. 'avformat_new_stream' can be called only if the flag
     * AVFMTCTX_NOHEADER is used and only in the calling thread (not in a
     * background thread).
     * @return 0 on success, < 0 on error.
     *         When returning an error, pkt must not have been allocated
     *         or must be freed before returning
     */
    int (*read_packet)(struct AVFormatContext *, AVPacket *pkt);

    /**
     * Close the stream. The AVFormatContext and AVStreams are not
     * freed by this function
     */
    int (*read_close)(struct AVFormatContext *);

    /**
     * Seek to a given timestamp relative to the frames in
     * stream component stream_index.
     * @param stream_index Must not be -1.
     * @param flags Selects which direction should be preferred if no exact
     *              match is available.
     * @return >= 0 on success (but not necessarily the new offset)
     */
    int (*read_seek)(struct AVFormatContext *,
                     int stream_index, int64_t timestamp, int flags);

    /**
     * Get the next timestamp in stream[stream_index].time_base units.
     * @return the timestamp or AV_NOPTS_VALUE if an error occurred
     */
    int64_t (*read_timestamp)(struct AVFormatContext *s, int stream_index,
                              int64_t *pos, int64_t pos_limit);

    /**
     * Start/resume playing - only meaningful if using a network-based format
     * (RTSP).
     */
    int (*read_play)(struct AVFormatContext *);

    /**
     * Pause playing - only meaningful if using a network-based format
     * (RTSP).
     */
    int (*read_pause)(struct AVFormatContext *);

    /**
     * Seek to timestamp ts.
     * Seeking will be done so that the point from which all active streams
     * can be presented successfully will be closest to ts and within min/max_ts.
     * Active streams are all streams that have AVStream.discard < AVDISCARD_ALL.
     */
    int (*read_seek2)(struct AVFormatContext *s, int stream_index, int64_t min_ts, int64_t ts, int64_t max_ts, int flags);

    /**
     * Returns device list with it properties.
     * @see avdevice_list_devices() for more details.
     */
    int (*get_device_list)(struct AVFormatContext *s, struct AVDeviceInfoList *device_list);

    /**
     * Initialize device capabilities submodule.
     * @see avdevice_capabilities_create() for more details.
     */
    int (*create_device_capabilities)(struct AVFormatContext *s, struct AVDeviceCapabilitiesQuery *caps);

    /**
     * Free device capabilities submodule.
     * @see avdevice_capabilities_free() for more details.
     */
    int (*free_device_capabilities)(struct AVFormatContext *s, struct AVDeviceCapabilitiesQuery *caps);
} AVInputFormat;
/**
 * @}
 */

enum AVStreamParseType {
    AVSTREAM_PARSE_NONE,
    AVSTREAM_PARSE_FULL,       /**< full parsing and repack */
    AVSTREAM_PARSE_HEADERS,    /**< Only parse headers, do not repack. */
    AVSTREAM_PARSE_TIMESTAMPS, /**< full parsing and interpolation of timestamps for frames not starting on a packet boundary */
    AVSTREAM_PARSE_FULL_ONCE,  /**< full parsing and repack of the first frame only, only implemented for H.264 currently */
    AVSTREAM_PARSE_FULL_RAW=MKTAG(0,'R','A','W'),       /**< full parsing and repack with timestamp and position generation by parser for raw
                                                             this assumes that each packet in the file contains no demuxer level headers and
                                                             just codec level data, otherwise position generation would fail */
};

typedef struct AVIndexEntry {
    int64_t pos;
    int64_t timestamp;        /**<
                               * Timestamp in AVStream.time_base units, preferably the time from which on correctly decoded frames are available
                               * when seeking to this entry. That means preferable PTS on keyframe based formats.
                               * But demuxers can choose to store a different timestamp, if it is more convenient for the implementation or nothing better
                               * is known
                               */
#define AVINDEX_KEYFRAME 0x0001
    int flags:2;
    int size:30; //Yeah, trying to keep the size of this small to reduce memory requirements (it is 24 vs. 32 bytes due to possible 8-byte alignment).
    int min_distance;         /**< Minimum distance between this and the previous keyframe, used to avoid unneeded searching. */
} AVIndexEntry;

#define AV_DISPOSITION_DEFAULT   0x0001
#define AV_DISPOSITION_DUB       0x0002
#define AV_DISPOSITION_ORIGINAL  0x0004
#define AV_DISPOSITION_COMMENT   0x0008
#define AV_DISPOSITION_LYRICS    0x0010
#define AV_DISPOSITION_KARAOKE   0x0020

/**
 * Track should be used during playback by default.
 * Useful for subtitle track that should be displayed
 * even when user did not explicitly ask for subtitles.
 */
#define AV_DISPOSITION_FORCED    0x0040
#define AV_DISPOSITION_HEARING_IMPAIRED  0x0080  /**< stream for hearing impaired audiences */
#define AV_DISPOSITION_VISUAL_IMPAIRED   0x0100  /**< stream for visual impaired audiences */
#define AV_DISPOSITION_CLEAN_EFFECTS     0x0200  /**< stream without voice */
/**
 * The stream is stored in the file as an attached picture/"cover art" (e.g.
 * APIC frame in ID3v2). The single packet associated with it will be returned
 * among the first few packets read from the file unless seeking takes place.
 * It can also be accessed at any time in AVStream.attached_pic.
 */
#define AV_DISPOSITION_ATTACHED_PIC      0x0400

/**
 * To specify text track kind (different from subtitles default).
 */
#define AV_DISPOSITION_CAPTIONS     0x10000
#define AV_DISPOSITION_DESCRIPTIONS 0x20000
#define AV_DISPOSITION_METADATA     0x40000

/**
 * Options for behavior on timestamp wrap detection.
 */
#define AV_PTS_WRAP_IGNORE      0   ///< ignore the wrap
#define AV_PTS_WRAP_ADD_OFFSET  1   ///< add the format specific offset on wrap detection
#define AV_PTS_WRAP_SUB_OFFSET  -1  ///< subtract the format specific offset on wrap detection

/**
 * Stream structure.
 * New fields can be added to the end with minor version bumps.
 * Removal, reordering and changes to existing fields require a major
 * version bump.
 * sizeof(AVStream) must not be used outside libav*.
 */
typedef struct AVStream {
    int index;    /**< stream index in AVFormatContext */
    /**
     * Format-specific stream ID.
     * decoding: set by libavformat
     * encoding: set by the user, replaced by libavformat if left unset
     */
    int id;
    /**
     * Codec context associated with this stream. Allocated and freed by
     * libavformat.
     *
     * - decoding: The demuxer exports codec information stored in the headers
     *             here.
     * - encoding: The user sets codec information, the muxer writes it to the
     *             output. Mandatory fields as specified in AVCodecContext
     *             documentation must be set even if this AVCodecContext is
     *             not actually used for encoding.
     */
    AVCodecContext *codec;
    void *priv_data;

#if FF_API_LAVF_FRAC
    /**
     * @deprecated this field is unused
     */
    attribute_deprecated
    struct AVFrac pts;
#endif

    /**
     * This is the fundamental unit of time (in seconds) in terms
     * of which frame timestamps are represented.
     *
     * decoding: set by libavformat
     * encoding: May be set by the caller before avformat_write_header() to
     *           provide a hint to the muxer about the desired timebase. In
     *           avformat_write_header(), the muxer will overwrite this field
     *           with the timebase that will actually be used for the timestamps
     *           written into the file (which may or may not be related to the
     *           user-provided one, depending on the format).
     */
    AVRational time_base;

    /**
     * Decoding: pts of the first frame of the stream in presentation order, in stream time base.
     * Only set this if you are absolutely 100% sure that the value you set
     * it to really is the pts of the first frame.
     * This may be undefined (AV_NOPTS_VALUE).
     * @note The ASF header does NOT contain a correct start_time the ASF
     * demuxer must NOT set this.
     */
    int64_t start_time;

    /**
     * Decoding: duration of the stream, in stream time base.
     * If a source file does not specify a duration, but does specify
     * a bitrate, this value will be estimated from bitrate and file size.
     */
    int64_t duration;

    int64_t nb_frames;                 ///< number of frames in this stream if known or 0

    int disposition; /**< AV_DISPOSITION_* bit field */

    enum AVDiscard discard; ///< Selects which packets can be discarded at will and do not need to be demuxed.

    /**
     * sample aspect ratio (0 if unknown)
     * - encoding: Set by user.
     * - decoding: Set by libavformat.
     */
    AVRational sample_aspect_ratio;

    AVDictionary *metadata;

    /**
     * Average framerate
     *
     * - demuxing: May be set by libavformat when creating the stream or in
     *             avformat_find_stream_info().
     * - muxing: May be set by the caller before avformat_write_header().
     */
    AVRational avg_frame_rate;

    /**
     * For streams with AV_DISPOSITION_ATTACHED_PIC disposition, this packet
     * will contain the attached picture.
     *
     * decoding: set by libavformat, must not be modified by the caller.
     * encoding: unused
     */
    AVPacket attached_pic;

    /**
     * An array of side data that applies to the whole stream (i.e. the
     * container does not allow it to change between packets).
     *
     * There may be no overlap between the side data in this array and side data
     * in the packets. I.e. a given side data is either exported by the muxer
     * (demuxing) / set by the caller (muxing) in this array, then it never
     * appears in the packets, or the side data is exported / sent through
     * the packets (always in the first packet where the value becomes known or
     * changes), then it does not appear in this array.
     *
     * - demuxing: Set by libavformat when the stream is created.
     * - muxing: May be set by the caller before avformat_write_header().
     *
     * Freed by libavformat in avformat_free_context().
     *
     * @see av_format_inject_global_side_data()
     */
    AVPacketSideData *side_data;
    /**
     * The number of elements in the AVStream.side_data array.
     */
    int            nb_side_data;

    /*****************************************************************
     * All fields below this line are not part of the public API. They
     * may not be used outside of libavformat and can be changed and
     * removed at will.
     * New public fields should be added right above.
     *****************************************************************
     */

    /**
     * Stream information used internally by av_find_stream_info()
     */
#define MAX_STD_TIMEBASES (60*12+6)
    struct {
        int64_t last_dts;
        int64_t duration_gcd;
        int duration_count;
        int64_t rfps_duration_sum;
        double (*duration_error)[2][MAX_STD_TIMEBASES];
        int64_t codec_info_duration;
        int64_t codec_info_duration_fields;

        /**
         * 0  -> decoder has not been searched for yet.
         * >0 -> decoder found
         * <0 -> decoder with codec_id == -found_decoder has not been found
         */
        int found_decoder;

        int64_t last_duration;

        /**
         * Those are used for average framerate estimation.
         */
        int64_t fps_first_dts;
        int     fps_first_dts_idx;
        int64_t fps_last_dts;
        int     fps_last_dts_idx;

    } *info;

    int pts_wrap_bits; /**< number of bits in pts (used for wrapping control) */

#if FF_API_REFERENCE_DTS
    /* a hack to keep ABI compatibility for ffmpeg and other applications, which accesses parser even
     * though it should not */
    int64_t do_not_use;
#endif
    // Timestamp generation support:
    /**
     * Timestamp corresponding to the last dts sync point.
     *
     * Initialized when AVCodecParserContext.dts_sync_point >= 0 and
     * a DTS is received from the underlying container. Otherwise set to
     * AV_NOPTS_VALUE by default.
     */
    int64_t first_dts;
    int64_t cur_dts;
    int64_t last_IP_pts;
    int last_IP_duration;

    /**
     * Number of packets to buffer for codec probing
     */
#define MAX_PROBE_PACKETS 2500
    int probe_packets;

    /**
     * Number of frames that have been demuxed during av_find_stream_info()
     */
    int codec_info_nb_frames;

    /* av_read_frame() support */
    enum AVStreamParseType need_parsing;
    struct AVCodecParserContext *parser;

    /**
     * last packet in packet_buffer for this stream when muxing.
     */
    struct AVPacketList *last_in_packet_buffer;
    AVProbeData probe_data;
#define MAX_REORDER_DELAY 16
    int64_t pts_buffer[MAX_REORDER_DELAY+1];

    AVIndexEntry *index_entries; /**< Only used if the format does not
                                    support seeking natively. */
    int nb_index_entries;
    unsigned int index_entries_allocated_size;

    /**
     * Real base framerate of the stream.
     * This is the lowest framerate with which all timestamps can be
     * represented accurately (it is the least common multiple of all
     * framerates in the stream). Note, this value is just a guess!
     * For example, if the time base is 1/90000 and all frames have either
     * approximately 3600 or 1800 timer ticks, then r_frame_rate will be 50/1.
     *
     * Code outside avformat should access this field using:
     * av_stream_get/set_r_frame_rate(stream)
     */
    AVRational r_frame_rate;

    /**
     * Stream Identifier
     * This is the MPEG-TS stream identifier +1
     * 0 means unknown
     */
    int stream_identifier;

    int64_t interleaver_chunk_size;
    int64_t interleaver_chunk_duration;

    /**
     * stream probing state
     * -1   -> probing finished
     *  0   -> no probing requested
     * rest -> perform probing with request_probe being the minimum score to accept.
     * NOT PART OF PUBLIC API
     */
    int request_probe;
    /**
     * Indicates that everything up to the next keyframe
     * should be discarded.
     */
    int skip_to_keyframe;

    /**
     * Number of samples to skip at the start of the frame decoded from the next packet.
     */
    int skip_samples;

    /**
     * Number of internally decoded frames, used internally in libavformat, do not access
     * its lifetime differs from info which is why it is not in that structure.
     */
    int nb_decoded_frames;

    /**
     * Timestamp offset added to timestamps before muxing
     * NOT PART OF PUBLIC API
     */
    int64_t mux_ts_offset;

    /**
     * Internal data to check for wrapping of the time stamp
     */
    int64_t pts_wrap_reference;

    /**
     * Options for behavior, when a wrap is detected.
     *
     * Defined by AV_PTS_WRAP_ values.
     *
     * If correction is enabled, there are two possibilities:
     * If the first time stamp is near the wrap point, the wrap offset
     * will be subtracted, which will create negative time stamps.
     * Otherwise the offset will be added.
     */
    int pts_wrap_behavior;

    /**
     * Internal data to prevent doing update_initial_durations() twice
     */
    int update_initial_durations_done;

    /**
     * Internal data to generate dts from pts
     */
    int64_t pts_reorder_error[MAX_REORDER_DELAY+1];
    uint8_t pts_reorder_error_count[MAX_REORDER_DELAY+1];

    /**
     * Internal data to analyze DTS and detect faulty mpeg streams
     */
    int64_t last_dts_for_order_check;
    uint8_t dts_ordered;
    uint8_t dts_misordered;

    /**
     * Internal data to inject global side data
     */
    int inject_global_side_data;

} AVStream;

AVRational av_stream_get_r_frame_rate(const AVStream *s);
void       av_stream_set_r_frame_rate(AVStream *s, AVRational r);
struct AVCodecParserContext *av_stream_get_parser(const AVStream *s);

/**
 * Returns the pts of the last muxed packet + its duration
 *
 * the retuned value is undefined when used with a demuxer.
 */
int64_t    av_stream_get_end_pts(const AVStream *st);

#define AV_PROGRAM_RUNNING 1

/**
 * New fields can be added to the end with minor version bumps.
 * Removal, reordering and changes to existing fields require a major
 * version bump.
 * sizeof(AVProgram) must not be used outside libav*.
 */
typedef struct AVProgram {
    int            id;
    int            flags;
    enum AVDiscard discard;        ///< selects which program to discard and which to feed to the caller
    unsigned int   *stream_index;
    unsigned int   nb_stream_indexes;
    AVDictionary *metadata;

    int program_num;
    int pmt_pid;
    int pcr_pid;

    /*****************************************************************
     * All fields below this line are not part of the public API. They
     * may not be used outside of libavformat and can be changed and
     * removed at will.
     * New public fields should be added right above.
     *****************************************************************
     */
    int64_t start_time;
    int64_t end_time;

    int64_t pts_wrap_reference;    ///< reference dts for wrap detection
    int pts_wrap_behavior;         ///< behavior on wrap detection
} AVProgram;

#define AVFMTCTX_NOHEADER      0x0001 /**< signal that no header is present
                                         (streams are added dynamically) */

typedef struct AVChapter {
    int id;                 ///< unique ID to identify the chapter
    AVRational time_base;   ///< time base in which the start/end timestamps are specified
    int64_t start, end;     ///< chapter start/end time in time_base units
    AVDictionary *metadata;
} AVChapter;


/**
 * Callback used by devices to communicate with application.
 */
typedef int (*av_format_control_message)(struct AVFormatContext *s, int type,
                                         void *data, size_t data_size);


/**
 * The duration of a video can be estimated through various ways, and this enum can be used
 * to know how the duration was estimated.
 */
enum AVDurationEstimationMethod {
    AVFMT_DURATION_FROM_PTS,    ///< Duration accurately estimated from PTSes
    AVFMT_DURATION_FROM_STREAM, ///< Duration estimated from a stream with a known duration
    AVFMT_DURATION_FROM_BITRATE ///< Duration estimated from bitrate (less accurate)
};

typedef struct AVFormatInternal AVFormatInternal;

/**
 * Format I/O context.
 * New fields can be added to the end with minor version bumps.
 * Removal, reordering and changes to existing fields require a major
 * version bump.
 * sizeof(AVFormatContext) must not be used outside libav*, use
 * avformat_alloc_context() to create an AVFormatContext.
 */
typedef struct AVFormatContext {
    /**
     * A class for logging and @ref avoptions. Set by avformat_alloc_context().
     * Exports (de)muxer private options if they exist.
     */
    const AVClass *av_class;

    /**
     * The input container format.
     *
     * Demuxing only, set by avformat_open_input().
     */
    struct AVInputFormat *iformat;

    /**
     * The output container format.
     *
     * Muxing only, must be set by the caller before avformat_write_header().
     */
    struct AVOutputFormat *oformat;

    /**
     * Format private data. This is an AVOptions-enabled struct
     * if and only if iformat/oformat.priv_class is not NULL.
     *
     * - muxing: set by avformat_write_header()
     * - demuxing: set by avformat_open_input()
     */
    void *priv_data;

    /**
     * I/O context.
     *
     * - demuxing: either set by the user before avformat_open_input() (then
     *             the user must close it manually) or set by avformat_open_input().
     * - muxing: set by the user before avformat_write_header(). The caller must
     *           take care of closing / freeing the IO context.
     *
     * Do NOT set this field if AVFMT_NOFILE flag is set in
     * iformat/oformat.flags. In such a case, the (de)muxer will handle
     * I/O in some other way and this field will be NULL.
     */
    AVIOContext *pb;

    /* stream info */
    /**
     * Flags signalling stream properties. A combination of AVFMTCTX_*.
     * Set by libavformat.
     */
    int ctx_flags;

    /**
     * Number of elements in AVFormatContext.streams.
     *
     * Set by avformat_new_stream(), must not be modified by any other code.
     */
    unsigned int nb_streams;
    /**
     * A list of all streams in the file. New streams are created with
     * avformat_new_stream().
     *
     * - demuxing: streams are created by libavformat in avformat_open_input().
     *             If AVFMTCTX_NOHEADER is set in ctx_flags, then new streams may also
     *             appear in av_read_frame().
     * - muxing: streams are created by the user before avformat_write_header().
     *
     * Freed by libavformat in avformat_free_context().
     */
    AVStream **streams;

    /**
     * input or output filename
     *
     * - demuxing: set by avformat_open_input()
     * - muxing: may be set by the caller before avformat_write_header()
     */
    char filename[1024];

    /**
     * Position of the first frame of the component, in
     * AV_TIME_BASE fractional seconds. NEVER set this value directly:
     * It is deduced from the AVStream values.
     *
     * Demuxing only, set by libavformat.
     */
    int64_t start_time;

    /**
     * Duration of the stream, in AV_TIME_BASE fractional
     * seconds. Only set this value if you know none of the individual stream
     * durations and also do not set any of them. This is deduced from the
     * AVStream values if not set.
     *
     * Demuxing only, set by libavformat.
     */
    int64_t duration;

    /**
     * Total stream bitrate in bit/s, 0 if not
     * available. Never set it directly if the file_size and the
     * duration are known as FFmpeg can compute it automatically.
     */
    int bit_rate;

    unsigned int packet_size;
    int max_delay;

    /**
     * Flags modifying the (de)muxer behaviour. A combination of AVFMT_FLAG_*.
     * Set by the user before avformat_open_input() / avformat_write_header().
     */
    int flags;
#define AVFMT_FLAG_GENPTS       0x0001 ///< Generate missing pts even if it requires parsing future frames.
#define AVFMT_FLAG_IGNIDX       0x0002 ///< Ignore index.
#define AVFMT_FLAG_NONBLOCK     0x0004 ///< Do not block when reading packets from input.
#define AVFMT_FLAG_IGNDTS       0x0008 ///< Ignore DTS on frames that contain both DTS & PTS
#define AVFMT_FLAG_NOFILLIN     0x0010 ///< Do not infer any values from other values, just return what is stored in the container
#define AVFMT_FLAG_NOPARSE      0x0020 ///< Do not use AVParsers, you also must set AVFMT_FLAG_NOFILLIN as the fillin code works on frames and no parsing -> no frames. Also seeking to frames can not work if parsing to find frame boundaries has been disabled
#define AVFMT_FLAG_NOBUFFER     0x0040 ///< Do not buffer frames when possible
#define AVFMT_FLAG_CUSTOM_IO    0x0080 ///< The caller has supplied a custom AVIOContext, don't avio_close() it.
#define AVFMT_FLAG_DISCARD_CORRUPT  0x0100 ///< Discard frames marked corrupted
#define AVFMT_FLAG_FLUSH_PACKETS    0x0200 ///< Flush the AVIOContext every packet.
/**
 * When muxing, try to avoid writing any random/volatile data to the output.
 * This includes any random IDs, real-time timestamps/dates, muxer version, etc.
 *
 * This flag is mainly intended for testing.
 */
#define AVFMT_FLAG_BITEXACT         0x0400
#define AVFMT_FLAG_MP4A_LATM    0x8000 ///< Enable RTP MP4A-LATM payload
#define AVFMT_FLAG_SORT_DTS    0x10000 ///< try to interleave outputted packets by dts (using this flag can slow demuxing down)
#define AVFMT_FLAG_PRIV_OPT    0x20000 ///< Enable use of private options by delaying codec open (this could be made default once all code is converted)
#define AVFMT_FLAG_KEEP_SIDE_DATA 0x40000 ///< Don't merge side data but keep it separate.

    /**
     * @deprecated deprecated in favor of probesize2
     */
    unsigned int probesize;

    /**
     * @deprecated deprecated in favor of max_analyze_duration2
     */
    attribute_deprecated
    int max_analyze_duration;

    const uint8_t *key;
    int keylen;

    unsigned int nb_programs;
    AVProgram **programs;

    /**
     * Forced video codec_id.
     * Demuxing: Set by user.
     */
    enum AVCodecID video_codec_id;

    /**
     * Forced audio codec_id.
     * Demuxing: Set by user.
     */
    enum AVCodecID audio_codec_id;

    /**
     * Forced subtitle codec_id.
     * Demuxing: Set by user.
     */
    enum AVCodecID subtitle_codec_id;

    /**
     * Maximum amount of memory in bytes to use for the index of each stream.
     * If the index exceeds this size, entries will be discarded as
     * needed to maintain a smaller size. This can lead to slower or less
     * accurate seeking (depends on demuxer).
     * Demuxers for which a full in-memory index is mandatory will ignore
     * this.
     * - muxing: unused
     * - demuxing: set by user
     */
    unsigned int max_index_size;

    /**
     * Maximum amount of memory in bytes to use for buffering frames
     * obtained from realtime capture devices.
     */
    unsigned int max_picture_buffer;

    /**
     * Number of chapters in AVChapter array.
     * When muxing, chapters are normally written in the file header,
     * so nb_chapters should normally be initialized before write_header
     * is called. Some muxers (e.g. mov and mkv) can also write chapters
     * in the trailer.  To write chapters in the trailer, nb_chapters
     * must be zero when write_header is called and non-zero when
     * write_trailer is called.
     * - muxing: set by user
     * - demuxing: set by libavformat
     */
    unsigned int nb_chapters;
    AVChapter **chapters;

    /**
     * Metadata that applies to the whole file.
     *
     * - demuxing: set by libavformat in avformat_open_input()
     * - muxing: may be set by the caller before avformat_write_header()
     *
     * Freed by libavformat in avformat_free_context().
     */
    AVDictionary *metadata;

    /**
     * Start time of the stream in real world time, in microseconds
     * since the Unix epoch (00:00 1st January 1970). That is, pts=0 in the
     * stream was captured at this real world time.
     * - muxing: Set by the caller before avformat_write_header(). If set to
     *           either 0 or AV_NOPTS_VALUE, then the current wall-time will
     *           be used.
     * - demuxing: Set by libavformat. AV_NOPTS_VALUE if unknown. Note that
     *             the value may become known after some number of frames
     *             have been received.
     */
    int64_t start_time_realtime;

    /**
     * The number of frames used for determining the framerate in
     * avformat_find_stream_info().
     * Demuxing only, set by the caller before avformat_find_stream_info().
     */
    int fps_probe_size;

    /**
     * Error recognition; higher values will detect more errors but may
     * misdetect some more or less valid parts as errors.
     * Demuxing only, set by the caller before avformat_open_input().
     */
    int error_recognition;

    /**
     * Custom interrupt callbacks for the I/O layer.
     *
     * demuxing: set by the user before avformat_open_input().
     * muxing: set by the user before avformat_write_header()
     * (mainly useful for AVFMT_NOFILE formats). The callback
     * should also be passed to avio_open2() if it's used to
     * open the file.
     */
    AVIOInterruptCB interrupt_callback;

    /**
     * Flags to enable debugging.
     */
    int debug;
#define FF_FDEBUG_TS        0x0001

    /**
     * Maximum buffering duration for interleaving.
     *
     * To ensure all the streams are interleaved correctly,
     * av_interleaved_write_frame() will wait until it has at least one packet
     * for each stream before actually writing any packets to the output file.
     * When some streams are "sparse" (i.e. there are large gaps between
     * successive packets), this can result in excessive buffering.
     *
     * This field specifies the maximum difference between the timestamps of the
     * first and the last packet in the muxing queue, above which libavformat
     * will output a packet regardless of whether it has queued a packet for all
     * the streams.
     *
     * Muxing only, set by the caller before avformat_write_header().
     */
    int64_t max_interleave_delta;

    /**
     * Allow non-standard and experimental extension
     * @see AVCodecContext.strict_std_compliance
     */
    int strict_std_compliance;

    /**
     * Transport stream id.
     * This will be moved into demuxer private options. Thus no API/ABI compatibility
     */
    int ts_id;

    /**
     * Audio preload in microseconds.
     * Note, not all formats support this and unpredictable things may happen if it is used when not supported.
     * - encoding: Set by user via AVOptions (NO direct access)
     * - decoding: unused
     */
    int audio_preload;

    /**
     * Max chunk time in microseconds.
     * Note, not all formats support this and unpredictable things may happen if it is used when not supported.
     * - encoding: Set by user via AVOptions (NO direct access)
     * - decoding: unused
     */
    int max_chunk_duration;

    /**
     * Max chunk size in bytes
     * Note, not all formats support this and unpredictable things may happen if it is used when not supported.
     * - encoding: Set by user via AVOptions (NO direct access)
     * - decoding: unused
     */
    int max_chunk_size;

    /**
     * forces the use of wallclock timestamps as pts/dts of packets
     * This has undefined results in the presence of B frames.
     * - encoding: unused
     * - decoding: Set by user via AVOptions (NO direct access)
     */
    int use_wallclock_as_timestamps;

    /**
     * Avoid negative timestamps during muxing.
     *  0 -> allow negative timestamps
     *  1 -> avoid negative timestamps
     * -1 -> choose automatically (default)
     * Note, this only works when interleave_packet_per_dts is in use.
     * - encoding: Set by user via AVOptions (NO direct access)
     * - decoding: unused
     */
    int avoid_negative_ts;

    /**
     * avio flags, used to force AVIO_FLAG_DIRECT.
     * - encoding: unused
     * - decoding: Set by user via AVOptions (NO direct access)
     */
    int avio_flags;

    /**
     * The duration field can be estimated through various ways, and this field can be used
     * to know how the duration was estimated.
     * - encoding: unused
     * - decoding: Read by user via AVOptions (NO direct access)
     */
    enum AVDurationEstimationMethod duration_estimation_method;

    /**
     * Skip initial bytes when opening stream
     * - encoding: unused
     * - decoding: Set by user via AVOptions (NO direct access)
     */
    int64_t skip_initial_bytes;

    /**
     * Correct single timestamp overflows
     * - encoding: unused
     * - decoding: Set by user via AVOptions (NO direct access)
     */
    unsigned int correct_ts_overflow;

    /**
     * Force seeking to any (also non key) frames.
     * - encoding: unused
     * - decoding: Set by user via AVOptions (NO direct access)
     */
    int seek2any;

    /**
     * Flush the I/O context after each packet.
     * - encoding: Set by user via AVOptions (NO direct access)
     * - decoding: unused
     */
    int flush_packets;

    /**
     * format probing score.
     * The maximal score is AVPROBE_SCORE_MAX, its set when the demuxer probes
     * the format.
     * - encoding: unused
     * - decoding: set by avformat, read by user via av_format_get_probe_score() (NO direct access)
     */
    int probe_score;

    /**
     * number of bytes to read maximally to identify format.
     * - encoding: unused
     * - decoding: set by user through AVOPtions (NO direct access)
     */
    int format_probesize;

    /*****************************************************************
     * All fields below this line are not part of the public API. They
     * may not be used outside of libavformat and can be changed and
     * removed at will.
     * New public fields should be added right above.
     *****************************************************************
     */

    /**
     * This buffer is only needed when packets were already buffered but
     * not decoded, for example to get the codec parameters in MPEG
     * streams.
     */
    struct AVPacketList *packet_buffer;
    struct AVPacketList *packet_buffer_end;

    /* av_seek_frame() support */
    int64_t data_offset; /**< offset of the first packet */

    /**
     * Raw packets from the demuxer, prior to parsing and decoding.
     * This buffer is used for buffering packets until the codec can
     * be identified, as parsing cannot be done without knowing the
     * codec.
     */
    struct AVPacketList *raw_packet_buffer;
    struct AVPacketList *raw_packet_buffer_end;
    /**
     * Packets split by the parser get queued here.
     */
    struct AVPacketList *parse_queue;
    struct AVPacketList *parse_queue_end;
    /**
     * Remaining size available for raw_packet_buffer, in bytes.
     */
#define RAW_PACKET_BUFFER_SIZE 2500000
    int raw_packet_buffer_remaining_size;

    /**
     * Offset to remap timestamps to be non-negative.
     * Expressed in timebase units.
     * @see AVStream.mux_ts_offset
     */
    int64_t offset;

    /**
     * Timebase for the timestamp offset.
     */
    AVRational offset_timebase;

    /**
     * An opaque field for libavformat internal usage.
     * Must not be accessed in any way by callers.
     */
    AVFormatInternal *internal;

    /**
     * IO repositioned flag.
     * This is set by avformat when the underlaying IO context read pointer
     * is repositioned, for example when doing byte based seeking.
     * Demuxers can use the flag to detect such changes.
     */
    int io_repositioned;

    /**
     * Forced video codec.
     * This allows forcing a specific decoder, even when there are multiple with
     * the same codec_id.
     * Demuxing: Set by user via av_format_set_video_codec (NO direct access).
     */
    AVCodec *video_codec;

    /**
     * Forced audio codec.
     * This allows forcing a specific decoder, even when there are multiple with
     * the same codec_id.
     * Demuxing: Set by user via av_format_set_audio_codec (NO direct access).
     */
    AVCodec *audio_codec;

    /**
     * Forced subtitle codec.
     * This allows forcing a specific decoder, even when there are multiple with
     * the same codec_id.
     * Demuxing: Set by user via av_format_set_subtitle_codec (NO direct access).
     */
    AVCodec *subtitle_codec;

    /**
     * Number of bytes to be written as padding in a metadata header.
     * Demuxing: Unused.
     * Muxing: Set by user via av_format_set_metadata_header_padding.
     */
    int metadata_header_padding;

    /**
     * User data.
     * This is a place for some private data of the user.
     * Mostly usable with control_message_cb or any future callbacks in device's context.
     */
    void *opaque;

    /**
     * Callback used by devices to communicate with application.
     */
    av_format_control_message control_message_cb;

    /**
     * Output timestamp offset, in microseconds.
     * Muxing: set by user via AVOptions (NO direct access)
     */
    int64_t output_ts_offset;

    /**
     * Maximum duration (in AV_TIME_BASE units) of the data read
     * from input in avformat_find_stream_info().
     * Demuxing only, set by the caller before avformat_find_stream_info()
     * via AVOptions (NO direct access).
     * Can be set to 0 to let avformat choose using a heuristic.
     */
    int64_t max_analyze_duration2;

    /**
     * Maximum size of the data read from input for determining
     * the input container format.
     * Demuxing only, set by the caller before avformat_open_input()
     * via AVOptions (NO direct access).
     */
    int64_t probesize2;
} AVFormatContext;

int av_format_get_probe_score(const AVFormatContext *s);
AVCodec * av_format_get_video_codec(const AVFormatContext *s);
void      av_format_set_video_codec(AVFormatContext *s, AVCodec *c);
AVCodec * av_format_get_audio_codec(const AVFormatContext *s);
void      av_format_set_audio_codec(AVFormatContext *s, AVCodec *c);
AVCodec * av_format_get_subtitle_codec(const AVFormatContext *s);
void      av_format_set_subtitle_codec(AVFormatContext *s, AVCodec *c);
int       av_format_get_metadata_header_padding(const AVFormatContext *s);
void      av_format_set_metadata_header_padding(AVFormatContext *s, int c);
void *    av_format_get_opaque(const AVFormatContext *s);
void      av_format_set_opaque(AVFormatContext *s, void *opaque);
av_format_control_message av_format_get_control_message_cb(const AVFormatContext *s);
void      av_format_set_control_message_cb(AVFormatContext *s, av_format_control_message callback);

/**
 * This function will cause global side data to be injected in the next packet
 * of each stream as well as after any subsequent seek.
 */
void av_format_inject_global_side_data(AVFormatContext *s);

/**
 * Returns the method used to set ctx->duration.
 *
 * @return AVFMT_DURATION_FROM_PTS, AVFMT_DURATION_FROM_STREAM, or AVFMT_DURATION_FROM_BITRATE.
 */
enum AVDurationEstimationMethod av_fmt_ctx_get_duration_estimation_method(const AVFormatContext* ctx);

typedef struct AVPacketList {
    AVPacket pkt;
    struct AVPacketList *next;
} AVPacketList;


/**
 * @defgroup lavf_core Core functions
 * @ingroup libavf
 *
 * Functions for querying libavformat capabilities, allocating core structures,
 * etc.
 * @{
 */

/**
 * Return the LIBAVFORMAT_VERSION_INT constant.
 */
unsigned avformat_version(void);

/**
 * Return the libavformat build-time configuration.
 */
const char *avformat_configuration(void);

/**
 * Return the libavformat license.
 */
const char *avformat_license(void);

/**
 * Initialize libavformat and register all the muxers, demuxers and
 * protocols. If you do not call this function, then you can select
 * exactly which formats you want to support.
 *
 * @see av_register_input_format()
 * @see av_register_output_format()
 */
void av_register_all(void);

void av_register_input_format(AVInputFormat *format);
void av_register_output_format(AVOutputFormat *format);

/**
 * Do global initialization of network components. This is optional,
 * but recommended, since it avoids the overhead of implicitly
 * doing the setup for each session.
 *
 * Calling this function will become mandatory if using network
 * protocols at some major version bump.
 */
int avformat_network_init(void);

/**
 * Undo the initialization done by avformat_network_init.
 */
int avformat_network_deinit(void);

/**
 * If f is NULL, returns the first registered input format,
 * if f is non-NULL, returns the next registered input format after f
 * or NULL if f is the last one.
 */
AVInputFormat  *av_iformat_next(const AVInputFormat  *f);

/**
 * If f is NULL, returns the first registered output format,
 * if f is non-NULL, returns the next registered output format after f
 * or NULL if f is the last one.
 */
AVOutputFormat *av_oformat_next(const AVOutputFormat *f);

/**
 * Allocate an AVFormatContext.
 * avformat_free_context() can be used to free the context and everything
 * allocated by the framework within it.
 */
AVFormatContext *avformat_alloc_context(void);

/**
 * Free an AVFormatContext and all its streams.
 * @param s context to free
 */
void avformat_free_context(AVFormatContext *s);

/**
 * Get the AVClass for AVFormatContext. It can be used in combination with
 * AV_OPT_SEARCH_FAKE_OBJ for examining options.
 *
 * @see av_opt_find().
 */
const AVClass *avformat_get_class(void);

/**
 * Add a new stream to a media file.
 *
 * When demuxing, it is called by the demuxer in read_header(). If the
 * flag AVFMTCTX_NOHEADER is set in s.ctx_flags, then it may also
 * be called in read_packet().
 *
 * When muxing, should be called by the user before avformat_write_header().
 *
 * User is required to call avcodec_close() and avformat_free_context() to
 * clean up the allocation by avformat_new_stream().
 *
 * @param s media file handle
 * @param c If non-NULL, the AVCodecContext corresponding to the new stream
 * will be initialized to use this codec. This is needed for e.g. codec-specific
 * defaults to be set, so codec should be provided if it is known.
 *
 * @return newly created stream or NULL on error.
 */
AVStream *avformat_new_stream(AVFormatContext *s, const AVCodec *c);

/**
 * Get side information from stream.
 *
 * @param stream stream
 * @param type desired side information type
 * @param size pointer for side information size to store (optional)
 * @return pointer to data if present or NULL otherwise
 */
uint8_t *av_stream_get_side_data(AVStream *stream,
                                 enum AVPacketSideDataType type, int *size);

AVProgram *av_new_program(AVFormatContext *s, int id);

/**
 * @}
 */


#if FF_API_ALLOC_OUTPUT_CONTEXT
/**
 * @deprecated deprecated in favor of avformat_alloc_output_context2()
 */
attribute_deprecated
AVFormatContext *avformat_alloc_output_context(const char *format,
                                               AVOutputFormat *oformat,
                                               const char *filename);
#endif

/**
 * Allocate an AVFormatContext for an output format.
 * avformat_free_context() can be used to free the context and
 * everything allocated by the framework within it.
 *
 * @param *ctx is set to the created format context, or to NULL in
 * case of failure
 * @param oformat format to use for allocating the context, if NULL
 * format_name and filename are used instead
 * @param format_name the name of output format to use for allocating the
 * context, if NULL filename is used instead
 * @param filename the name of the filename to use for allocating the
 * context, may be NULL
 * @return >= 0 in case of success, a negative AVERROR code in case of
 * failure
 */
int avformat_alloc_output_context2(AVFormatContext **ctx, AVOutputFormat *oformat,
                                   const char *format_name, const char *filename);

/**
 * @addtogroup lavf_decoding
 * @{
 */

/**
 * Find AVInputFormat based on the short name of the input format.
 */
AVInputFormat *av_find_input_format(const char *short_name);

/**
 * Guess the file format.
 *
 * @param pd        data to be probed
 * @param is_opened Whether the file is already opened; determines whether
 *                  demuxers with or without AVFMT_NOFILE are probed.
 */
AVInputFormat *av_probe_input_format(AVProbeData *pd, int is_opened);

/**
 * Guess the file format.
 *
 * @param pd        data to be probed
 * @param is_opened Whether the file is already opened; determines whether
 *                  demuxers with or without AVFMT_NOFILE are probed.
 * @param score_max A probe score larger that this is required to accept a
 *                  detection, the variable is set to the actual detection
 *                  score afterwards.
 *                  If the score is <= AVPROBE_SCORE_MAX / 4 it is recommended
 *                  to retry with a larger probe buffer.
 */
AVInputFormat *av_probe_input_format2(AVProbeData *pd, int is_opened, int *score_max);

/**
 * Guess the file format.
 *
 * @param is_opened Whether the file is already opened; determines whether
 *                  demuxers with or without AVFMT_NOFILE are probed.
 * @param score_ret The score of the best detection.
 */
AVInputFormat *av_probe_input_format3(AVProbeData *pd, int is_opened, int *score_ret);

/**
 * Probe a bytestream to determine the input format. Each time a probe returns
 * with a score that is too low, the probe buffer size is increased and another
 * attempt is made. When the maximum probe size is reached, the input format
 * with the highest score is returned.
 *
 * @param pb the bytestream to probe
 * @param fmt the input format is put here
 * @param filename the filename of the stream
 * @param logctx the log context
 * @param offset the offset within the bytestream to probe from
 * @param max_probe_size the maximum probe buffer size (zero for default)
 * @return the score in case of success, a negative value corresponding to an
 *         the maximal score is AVPROBE_SCORE_MAX
 * AVERROR code otherwise
 */
int av_probe_input_buffer2(AVIOContext *pb, AVInputFormat **fmt,
                           const char *filename, void *logctx,
                           unsigned int offset, unsigned int max_probe_size);

/**
 * Like av_probe_input_buffer2() but returns 0 on success
 */
int av_probe_input_buffer(AVIOContext *pb, AVInputFormat **fmt,
                          const char *filename, void *logctx,
                          unsigned int offset, unsigned int max_probe_size);

/**
 * Open an input stream and read the header. The codecs are not opened.
 * The stream must be closed with avformat_close_input().
 *
 * @param ps Pointer to user-supplied AVFormatContext (allocated by avformat_alloc_context).
 *           May be a pointer to NULL, in which case an AVFormatContext is allocated by this
 *           function and written into ps.
 *           Note that a user-supplied AVFormatContext will be freed on failure.
 * @param filename Name of the stream to open.
 * @param fmt If non-NULL, this parameter forces a specific input format.
 *            Otherwise the format is autodetected.
 * @param options  A dictionary filled with AVFormatContext and demuxer-private options.
 *                 On return this parameter will be destroyed and replaced with a dict containing
 *                 options that were not found. May be NULL.
 *
 * @return 0 on success, a negative AVERROR on failure.
 *
 * @note If you want to use custom IO, preallocate the format context and set its pb field.
 */
int avformat_open_input(AVFormatContext **ps, const char *filename, AVInputFormat *fmt, AVDictionary **options);

attribute_deprecated
int av_demuxer_open(AVFormatContext *ic);

#if FF_API_FORMAT_PARAMETERS
/**
 * Read packets of a media file to get stream information. This
 * is useful for file formats with no headers such as MPEG. This
 * function also computes the real framerate in case of MPEG-2 repeat
 * frame mode.
 * The logical file position is not changed by this function;
 * examined packets may be buffered for later processing.
 *
 * @param ic media file handle
 * @return >=0 if OK, AVERROR_xxx on error
 * @todo Let the user decide somehow what information is needed so that
 *       we do not waste time getting stuff the user does not need.
 *
 * @deprecated use avformat_find_stream_info.
 */
attribute_deprecated
int av_find_stream_info(AVFormatContext *ic);
#endif

/**
 * Read packets of a media file to get stream information. This
 * is useful for file formats with no headers such as MPEG. This
 * function also computes the real framerate in case of MPEG-2 repeat
 * frame mode.
 * The logical file position is not changed by this function;
 * examined packets may be buffered for later processing.
 *
 * @param ic media file handle
 * @param options  If non-NULL, an ic.nb_streams long array of pointers to
 *                 dictionaries, where i-th member contains options for
 *                 codec corresponding to i-th stream.
 *                 On return each dictionary will be filled with options that were not found.
 * @return >=0 if OK, AVERROR_xxx on error
 *
 * @note this function isn't guaranteed to open all the codecs, so
 *       options being non-empty at return is a perfectly normal behavior.
 *
 * @todo Let the user decide somehow what information is needed so that
 *       we do not waste time getting stuff the user does not need.
 */
int avformat_find_stream_info(AVFormatContext *ic, AVDictionary **options);

/**
 * Find the programs which belong to a given stream.
 *
 * @param ic    media file handle
 * @param last  the last found program, the search will start after this
 *              program, or from the beginning if it is NULL
 * @param s     stream index
 * @return the next program which belongs to s, NULL if no program is found or
 *         the last program is not among the programs of ic.
 */
AVProgram *av_find_program_from_stream(AVFormatContext *ic, AVProgram *last, int s);

/**
 * Find the "best" stream in the file.
 * The best stream is determined according to various heuristics as the most
 * likely to be what the user expects.
 * If the decoder parameter is non-NULL, av_find_best_stream will find the
 * default decoder for the stream's codec; streams for which no decoder can
 * be found are ignored.
 *
 * @param ic                media file handle
 * @param type              stream type: video, audio, subtitles, etc.
 * @param wanted_stream_nb  user-requested stream number,
 *                          or -1 for automatic selection
 * @param related_stream    try to find a stream related (eg. in the same
 *                          program) to this one, or -1 if none
 * @param decoder_ret       if non-NULL, returns the decoder for the
 *                          selected stream
 * @param flags             flags; none are currently defined
 * @return  the non-negative stream number in case of success,
 *          AVERROR_STREAM_NOT_FOUND if no stream with the requested type
 *          could be found,
 *          AVERROR_DECODER_NOT_FOUND if streams were found but no decoder
 * @note  If av_find_best_stream returns successfully and decoder_ret is not
 *        NULL, then *decoder_ret is guaranteed to be set to a valid AVCodec.
 */
int av_find_best_stream(AVFormatContext *ic,
                        enum AVMediaType type,
                        int wanted_stream_nb,
                        int related_stream,
                        AVCodec **decoder_ret,
                        int flags);

#if FF_API_READ_PACKET
/**
 * @deprecated use AVFMT_FLAG_NOFILLIN | AVFMT_FLAG_NOPARSE to read raw
 * unprocessed packets
 *
 * Read a transport packet from a media file.
 *
 * This function is obsolete and should never be used.
 * Use av_read_frame() instead.
 *
 * @param s media file handle
 * @param pkt is filled
 * @return 0 if OK, AVERROR_xxx on error
 */
attribute_deprecated
int av_read_packet(AVFormatContext *s, AVPacket *pkt);
#endif

/**
 * Return the next frame of a stream.
 * This function returns what is stored in the file, and does not validate
 * that what is there are valid frames for the decoder. It will split what is
 * stored in the file into frames and return one for each call. It will not
 * omit invalid data between valid frames so as to give the decoder the maximum
 * information possible for decoding.
 *
 * If pkt->buf is NULL, then the packet is valid until the next
 * av_read_frame() or until avformat_close_input(). Otherwise the packet
 * is valid indefinitely. In both cases the packet must be freed with
 * av_free_packet when it is no longer needed. For video, the packet contains
 * exactly one frame. For audio, it contains an integer number of frames if each
 * frame has a known fixed size (e.g. PCM or ADPCM data). If the audio frames
 * have a variable size (e.g. MPEG audio), then it contains one frame.
 *
 * pkt->pts, pkt->dts and pkt->duration are always set to correct
 * values in AVStream.time_base units (and guessed if the format cannot
 * provide them). pkt->pts can be AV_NOPTS_VALUE if the video format
 * has B-frames, so it is better to rely on pkt->dts if you do not
 * decompress the payload.
 *
 * @return 0 if OK, < 0 on error or end of file
 */
int av_read_frame(AVFormatContext *s, AVPacket *pkt);

/**
 * Seek to the keyframe at timestamp.
 * 'timestamp' in 'stream_index'.
 *
 * @param s media file handle
 * @param stream_index If stream_index is (-1), a default
 * stream is selected, and timestamp is automatically converted
 * from AV_TIME_BASE units to the stream specific time_base.
 * @param timestamp Timestamp in AVStream.time_base units
 *        or, if no stream is specified, in AV_TIME_BASE units.
 * @param flags flags which select direction and seeking mode
 * @return >= 0 on success
 */
int av_seek_frame(AVFormatContext *s, int stream_index, int64_t timestamp,
                  int flags);

/**
 * Seek to timestamp ts.
 * Seeking will be done so that the point from which all active streams
 * can be presented successfully will be closest to ts and within min/max_ts.
 * Active streams are all streams that have AVStream.discard < AVDISCARD_ALL.
 *
 * If flags contain AVSEEK_FLAG_BYTE, then all timestamps are in bytes and
 * are the file position (this may not be supported by all demuxers).
 * If flags contain AVSEEK_FLAG_FRAME, then all timestamps are in frames
 * in the stream with stream_index (this may not be supported by all demuxers).
 * Otherwise all timestamps are in units of the stream selected by stream_index
 * or if stream_index is -1, in AV_TIME_BASE units.
 * If flags contain AVSEEK_FLAG_ANY, then non-keyframes are treated as
 * keyframes (this may not be supported by all demuxers).
 * If flags contain AVSEEK_FLAG_BACKWARD, it is ignored.
 *
 * @param s media file handle
 * @param stream_index index of the stream which is used as time base reference
 * @param min_ts smallest acceptable timestamp
 * @param ts target timestamp
 * @param max_ts largest acceptable timestamp
 * @param flags flags
 * @return >=0 on success, error code otherwise
 *
 * @note This is part of the new seek API which is still under construction.
 *       Thus do not use this yet. It may change at any time, do not expect
 *       ABI compatibility yet!
 */
int avformat_seek_file(AVFormatContext *s, int stream_index, int64_t min_ts, int64_t ts, int64_t max_ts, int flags);

/**
 * Start playing a network-based stream (e.g. RTSP stream) at the
 * current position.
 */
int av_read_play(AVFormatContext *s);

/**
 * Pause a network-based stream (e.g. RTSP stream).
 *
 * Use av_read_play() to resume it.
 */
int av_read_pause(AVFormatContext *s);

#if FF_API_CLOSE_INPUT_FILE
/**
 * @deprecated use avformat_close_input()
 * Close a media file (but not its codecs).
 *
 * @param s media file handle
 */
attribute_deprecated
void av_close_input_file(AVFormatContext *s);
#endif

/**
 * Close an opened input AVFormatContext. Free it and all its contents
 * and set *s to NULL.
 */
void avformat_close_input(AVFormatContext **s);
/**
 * @}
 */

#if FF_API_NEW_STREAM
/**
 * Add a new stream to a media file.
 *
 * Can only be called in the read_header() function. If the flag
 * AVFMTCTX_NOHEADER is in the format context, then new streams
 * can be added in read_packet too.
 *
 * @param s media file handle
 * @param id file-format-dependent stream ID
 */
attribute_deprecated
AVStream *av_new_stream(AVFormatContext *s, int id);
#endif

#if FF_API_SET_PTS_INFO
/**
 * @deprecated this function is not supposed to be called outside of lavf
 */
attribute_deprecated
void av_set_pts_info(AVStream *s, int pts_wrap_bits,
                     unsigned int pts_num, unsigned int pts_den);
#endif

#define AVSEEK_FLAG_BACKWARD 1 ///< seek backward
#define AVSEEK_FLAG_BYTE     2 ///< seeking based on position in bytes
#define AVSEEK_FLAG_ANY      4 ///< seek to any frame, even non-keyframes
#define AVSEEK_FLAG_FRAME    8 ///< seeking based on frame number

/**
 * @addtogroup lavf_encoding
 * @{
 */
/**
 * Allocate the stream private data and write the stream header to
 * an output media file.
 *
 * @param s Media file handle, must be allocated with avformat_alloc_context().
 *          Its oformat field must be set to the desired output format;
 *          Its pb field must be set to an already opened AVIOContext.
 * @param options  An AVDictionary filled with AVFormatContext and muxer-private options.
 *                 On return this parameter will be destroyed and replaced with a dict containing
 *                 options that were not found. May be NULL.
 *
 * @return 0 on success, negative AVERROR on failure.
 *
 * @see av_opt_find, av_dict_set, avio_open, av_oformat_next.
 */
int avformat_write_header(AVFormatContext *s, AVDictionary **options);

/**
 * Write a packet to an output media file.
 *
 * This function passes the packet directly to the muxer, without any buffering
 * or reordering. The caller is responsible for correctly interleaving the
 * packets if the format requires it. Callers that want libavformat to handle
 * the interleaving should call av_interleaved_write_frame() instead of this
 * function.
 *
 * @param s media file handle
 * @param pkt The packet containing the data to be written. Note that unlike
 *            av_interleaved_write_frame(), this function does not take
 *            ownership of the packet passed to it (though some muxers may make
 *            an internal reference to the input packet).
 *            <br>
 *            This parameter can be NULL (at any time, not just at the end), in
 *            order to immediately flush data buffered within the muxer, for
 *            muxers that buffer up data internally before writing it to the
 *            output.
 *            <br>
 *            Packet's @ref AVPacket.stream_index "stream_index" field must be
 *            set to the index of the corresponding stream in @ref
 *            AVFormatContext.streams "s->streams". It is very strongly
 *            recommended that timing information (@ref AVPacket.pts "pts", @ref
 *            AVPacket.dts "dts", @ref AVPacket.duration "duration") is set to
 *            correct values.
 * @return < 0 on error, = 0 if OK, 1 if flushed and there is no more data to flush
 *
 * @see av_interleaved_write_frame()
 */
int av_write_frame(AVFormatContext *s, AVPacket *pkt);

/**
 * Write a packet to an output media file ensuring correct interleaving.
 *
 * This function will buffer the packets internally as needed to make sure the
 * packets in the output file are properly interleaved in the order of
 * increasing dts. Callers doing their own interleaving should call
 * av_write_frame() instead of this function.
 *
 * @param s media file handle
 * @param pkt The packet containing the data to be written.
 *            <br>
 *            If the packet is reference-counted, this function will take
 *            ownership of this reference and unreference it later when it sees
 *            fit.
 *            The caller must not access the data through this reference after
 *            this function returns. If the packet is not reference-counted,
 *            libavformat will make a copy.
 *            <br>
 *            This parameter can be NULL (at any time, not just at the end), to
 *            flush the interleaving queues.
 *            <br>
 *            Packet's @ref AVPacket.stream_index "stream_index" field must be
 *            set to the index of the corresponding stream in @ref
 *            AVFormatContext.streams "s->streams". It is very strongly
 *            recommended that timing information (@ref AVPacket.pts "pts", @ref
 *            AVPacket.dts "dts", @ref AVPacket.duration "duration") is set to
 *            correct values.
 *
 * @return 0 on success, a negative AVERROR on error. Libavformat will always
 *         take care of freeing the packet, even if this function fails.
 *
 * @see av_write_frame(), AVFormatContext.max_interleave_delta
 */
int av_interleaved_write_frame(AVFormatContext *s, AVPacket *pkt);

/**
 * Write a uncoded frame to an output media file.
 *
 * The frame must be correctly interleaved according to the container
 * specification; if not, then av_interleaved_write_frame() must be used.
 *
 * See av_interleaved_write_frame() for details.
 */
int av_write_uncoded_frame(AVFormatContext *s, int stream_index,
                           AVFrame *frame);

/**
 * Write a uncoded frame to an output media file.
 *
 * If the muxer supports it, this function allows to write an AVFrame
 * structure directly, without encoding it into a packet.
 * It is mostly useful for devices and similar special muxers that use raw
 * video or PCM data and will not serialize it into a byte stream.
 *
 * To test whether it is possible to use it with a given muxer and stream,
 * use av_write_uncoded_frame_query().
 *
 * The caller gives up ownership of the frame and must not access it
 * afterwards.
 *
 * @return  >=0 for success, a negative code on error
 */
int av_interleaved_write_uncoded_frame(AVFormatContext *s, int stream_index,
                                       AVFrame *frame);

/**
 * Test whether a muxer supports uncoded frame.
 *
 * @return  >=0 if an uncoded frame can be written to that muxer and stream,
 *          <0 if not
 */
int av_write_uncoded_frame_query(AVFormatContext *s, int stream_index);

/**
 * Write the stream trailer to an output media file and free the
 * file private data.
 *
 * May only be called after a successful call to avformat_write_header.
 *
 * @param s media file handle
 * @return 0 if OK, AVERROR_xxx on error
 */
int av_write_trailer(AVFormatContext *s);

/**
 * Return the output format in the list of registered output formats
 * which best matches the provided parameters, or return NULL if
 * there is no match.
 *
 * @param short_name if non-NULL checks if short_name matches with the
 * names of the registered formats
 * @param filename if non-NULL checks if filename terminates with the
 * extensions of the registered formats
 * @param mime_type if non-NULL checks if mime_type matches with the
 * MIME type of the registered formats
 */
AVOutputFormat *av_guess_format(const char *short_name,
                                const char *filename,
                                const char *mime_type);

/**
 * Guess the codec ID based upon muxer and filename.
 */
enum AVCodecID av_guess_codec(AVOutputFormat *fmt, const char *short_name,
                            const char *filename, const char *mime_type,
                            enum AVMediaType type);

/**
 * Get timing information for the data currently output.
 * The exact meaning of "currently output" depends on the format.
 * It is mostly relevant for devices that have an internal buffer and/or
 * work in real time.
 * @param s          media file handle
 * @param stream     stream in the media file
 * @param[out] dts   DTS of the last packet output for the stream, in stream
 *                   time_base units
 * @param[out] wall  absolute time when that packet whas output,
 *                   in microsecond
 * @return  0 if OK, AVERROR(ENOSYS) if the format does not support it
 * Note: some formats or devices may not allow to measure dts and wall
 * atomically.
 */
int av_get_output_timestamp(struct AVFormatContext *s, int stream,
                            int64_t *dts, int64_t *wall);


/**
 * @}
 */


/**
 * @defgroup lavf_misc Utility functions
 * @ingroup libavf
 * @{
 *
 * Miscellaneous utility functions related to both muxing and demuxing
 * (or neither).
 */

/**
 * Send a nice hexadecimal dump of a buffer to the specified file stream.
 *
 * @param f The file stream pointer where the dump should be sent to.
 * @param buf buffer
 * @param size buffer size
 *
 * @see av_hex_dump_log, av_pkt_dump2, av_pkt_dump_log2
 */
void av_hex_dump(FILE *f, const uint8_t *buf, int size);

/**
 * Send a nice hexadecimal dump of a buffer to the log.
 *
 * @param avcl A pointer to an arbitrary struct of which the first field is a
 * pointer to an AVClass struct.
 * @param level The importance level of the message, lower values signifying
 * higher importance.
 * @param buf buffer
 * @param size buffer size
 *
 * @see av_hex_dump, av_pkt_dump2, av_pkt_dump_log2
 */
void av_hex_dump_log(void *avcl, int level, const uint8_t *buf, int size);

/**
 * Send a nice dump of a packet to the specified file stream.
 *
 * @param f The file stream pointer where the dump should be sent to.
 * @param pkt packet to dump
 * @param dump_payload True if the payload must be displayed, too.
 * @param st AVStream that the packet belongs to
 */
void av_pkt_dump2(FILE *f, const AVPacket *pkt, int dump_payload, const AVStream *st);


/**
 * Send a nice dump of a packet to the log.
 *
 * @param avcl A pointer to an arbitrary struct of which the first field is a
 * pointer to an AVClass struct.
 * @param level The importance level of the message, lower values signifying
 * higher importance.
 * @param pkt packet to dump
 * @param dump_payload True if the payload must be displayed, too.
 * @param st AVStream that the packet belongs to
 */
void av_pkt_dump_log2(void *avcl, int level, const AVPacket *pkt, int dump_payload,
                      const AVStream *st);

/**
 * Get the AVCodecID for the given codec tag tag.
 * If no codec id is found returns AV_CODEC_ID_NONE.
 *
 * @param tags list of supported codec_id-codec_tag pairs, as stored
 * in AVInputFormat.codec_tag and AVOutputFormat.codec_tag
 * @param tag  codec tag to match to a codec ID
 */
enum AVCodecID av_codec_get_id(const struct AVCodecTag * const *tags, unsigned int tag);

/**
 * Get the codec tag for the given codec id id.
 * If no codec tag is found returns 0.
 *
 * @param tags list of supported codec_id-codec_tag pairs, as stored
 * in AVInputFormat.codec_tag and AVOutputFormat.codec_tag
 * @param id   codec ID to match to a codec tag
 */
unsigned int av_codec_get_tag(const struct AVCodecTag * const *tags, enum AVCodecID id);

/**
 * Get the codec tag for the given codec id.
 *
 * @param tags list of supported codec_id - codec_tag pairs, as stored
 * in AVInputFormat.codec_tag and AVOutputFormat.codec_tag
 * @param id codec id that should be searched for in the list
 * @param tag A pointer to the found tag
 * @return 0 if id was not found in tags, > 0 if it was found
 */
int av_codec_get_tag2(const struct AVCodecTag * const *tags, enum AVCodecID id,
                      unsigned int *tag);

int av_find_default_stream_index(AVFormatContext *s);

/**
 * Get the index for a specific timestamp.
 *
 * @param st        stream that the timestamp belongs to
 * @param timestamp timestamp to retrieve the index for
 * @param flags if AVSEEK_FLAG_BACKWARD then the returned index will correspond
 *                 to the timestamp which is <= the requested one, if backward
 *                 is 0, then it will be >=
 *              if AVSEEK_FLAG_ANY seek to any frame, only keyframes otherwise
 * @return < 0 if no such timestamp could be found
 */
int av_index_search_timestamp(AVStream *st, int64_t timestamp, int flags);

/**
 * Add an index entry into a sorted list. Update the entry if the list
 * already contains it.
 *
 * @param timestamp timestamp in the time base of the given stream
 */
int av_add_index_entry(AVStream *st, int64_t pos, int64_t timestamp,
                       int size, int distance, int flags);


/**
 * Split a URL string into components.
 *
 * The pointers to buffers for storing individual components may be null,
 * in order to ignore that component. Buffers for components not found are
 * set to empty strings. If the port is not found, it is set to a negative
 * value.
 *
 * @param proto the buffer for the protocol
 * @param proto_size the size of the proto buffer
 * @param authorization the buffer for the authorization
 * @param authorization_size the size of the authorization buffer
 * @param hostname the buffer for the host name
 * @param hostname_size the size of the hostname buffer
 * @param port_ptr a pointer to store the port number in
 * @param path the buffer for the path
 * @param path_size the size of the path buffer
 * @param url the URL to split
 */
void av_url_split(char *proto,         int proto_size,
                  char *authorization, int authorization_size,
                  char *hostname,      int hostname_size,
                  int *port_ptr,
                  char *path,          int path_size,
                  const char *url);


/**
 * Print detailed information about the input or output format, such as
 * duration, bitrate, streams, container, programs, metadata, side data,
 * codec and time base.
 *
 * @param ic        the context to analyze
 * @param index     index of the stream to dump information about
 * @param url       the URL to print, such as source or destination file
 * @param is_output Select whether the specified context is an input(0) or output(1)
 */
void av_dump_format(AVFormatContext *ic,
                    int index,
                    const char *url,
                    int is_output);

/**
 * Return in 'buf' the path with '%d' replaced by a number.
 *
 * Also handles the '%0nd' format where 'n' is the total number
 * of digits and '%%'.
 *
 * @param buf destination buffer
 * @param buf_size destination buffer size
 * @param path numbered sequence string
 * @param number frame number
 * @return 0 if OK, -1 on format error
 */
int av_get_frame_filename(char *buf, int buf_size,
                          const char *path, int number);

/**
 * Check whether filename actually is a numbered sequence generator.
 *
 * @param filename possible numbered sequence string
 * @return 1 if a valid numbered sequence string, 0 otherwise
 */
int av_filename_number_test(const char *filename);

/**
 * Generate an SDP for an RTP session.
 *
 * Note, this overwrites the id values of AVStreams in the muxer contexts
 * for getting unique dynamic payload types.
 *
 * @param ac array of AVFormatContexts describing the RTP streams. If the
 *           array is composed by only one context, such context can contain
 *           multiple AVStreams (one AVStream per RTP stream). Otherwise,
 *           all the contexts in the array (an AVCodecContext per RTP stream)
 *           must contain only one AVStream.
 * @param n_files number of AVCodecContexts contained in ac
 * @param buf buffer where the SDP will be stored (must be allocated by
 *            the caller)
 * @param size the size of the buffer
 * @return 0 if OK, AVERROR_xxx on error
 */
int av_sdp_create(AVFormatContext *ac[], int n_files, char *buf, int size);

/**
 * Return a positive value if the given filename has one of the given
 * extensions, 0 otherwise.
 *
 * @param filename   file name to check against the given extensions
 * @param extensions a comma-separated list of filename extensions
 */
int av_match_ext(const char *filename, const char *extensions);

/**
 * Test if the given container can store a codec.
 *
 * @param ofmt           container to check for compatibility
 * @param codec_id       codec to potentially store in container
 * @param std_compliance standards compliance level, one of FF_COMPLIANCE_*
 *
 * @return 1 if codec with ID codec_id can be stored in ofmt, 0 if it cannot.
 *         A negative number if this information is not available.
 */
int avformat_query_codec(const AVOutputFormat *ofmt, enum AVCodecID codec_id,
                         int std_compliance);

/**
 * @defgroup riff_fourcc RIFF FourCCs
 * @{
 * Get the tables mapping RIFF FourCCs to libavcodec AVCodecIDs. The tables are
 * meant to be passed to av_codec_get_id()/av_codec_get_tag() as in the
 * following code:
 * @code
 * uint32_t tag = MKTAG('H', '2', '6', '4');
 * const struct AVCodecTag *table[] = { avformat_get_riff_video_tags(), 0 };
 * enum AVCodecID id = av_codec_get_id(table, tag);
 * @endcode
 */
/**
 * @return the table mapping RIFF FourCCs for video to libavcodec AVCodecID.
 */
const struct AVCodecTag *avformat_get_riff_video_tags(void);
/**
 * @return the table mapping RIFF FourCCs for audio to AVCodecID.
 */
const struct AVCodecTag *avformat_get_riff_audio_tags(void);
/**
 * @return the table mapping MOV FourCCs for video to libavcodec AVCodecID.
 */
const struct AVCodecTag *avformat_get_mov_video_tags(void);
/**
 * @return the table mapping MOV FourCCs for audio to AVCodecID.
 */
const struct AVCodecTag *avformat_get_mov_audio_tags(void);

/**
 * @}
 */

/**
 * Guess the sample aspect ratio of a frame, based on both the stream and the
 * frame aspect ratio.
 *
 * Since the frame aspect ratio is set by the codec but the stream aspect ratio
 * is set by the demuxer, these two may not be equal. This function tries to
 * return the value that you should use if you would like to display the frame.
 *
 * Basic logic is to use the stream aspect ratio if it is set to something sane
 * otherwise use the frame aspect ratio. This way a container setting, which is
 * usually easy to modify can override the coded value in the frames.
 *
 * @param format the format context which the stream is part of
 * @param stream the stream which the frame is part of
 * @param frame the frame with the aspect ratio to be determined
 * @return the guessed (valid) sample_aspect_ratio, 0/1 if no idea
 */
AVRational av_guess_sample_aspect_ratio(AVFormatContext *format, AVStream *stream, AVFrame *frame);

/**
 * Guess the frame rate, based on both the container and codec information.
 *
 * @param ctx the format context which the stream is part of
 * @param stream the stream which the frame is part of
 * @param frame the frame for which the frame rate should be determined, may be NULL
 * @return the guessed (valid) frame rate, 0/1 if no idea
 */
AVRational av_guess_frame_rate(AVFormatContext *ctx, AVStream *stream, AVFrame *frame);

/**
 * Check if the stream st contained in s is matched by the stream specifier
 * spec.
 *
 * See the "stream specifiers" chapter in the documentation for the syntax
 * of spec.
 *
 * @return  >0 if st is matched by spec;
 *          0  if st is not matched by spec;
 *          AVERROR code if spec is invalid
 *
 * @note  A stream specifier can match several streams in the format.
 */
int avformat_match_stream_specifier(AVFormatContext *s, AVStream *st,
                                    const char *spec);

int avformat_queue_attached_pictures(AVFormatContext *s);


/**
 * @}
 */

#endif /* AVFORMAT_AVFORMAT_H */<|MERGE_RESOLUTION|>--- conflicted
+++ resolved
@@ -393,10 +393,6 @@
     const char *filename;
     unsigned char *buf; /**< Buffer must have AVPROBE_PADDING_SIZE of extra allocated bytes filled with zero. */
     int buf_size;       /**< Size of buf except extra allocated bytes */
-<<<<<<< HEAD
-#if FF_API_PROBE_MIME
-=======
->>>>>>> 24e87f7f
     uint8_t *mime_type; /**< mime_type, when known. */
 } AVProbeData;
 
